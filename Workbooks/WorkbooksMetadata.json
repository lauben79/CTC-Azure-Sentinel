[
	{
		"workbookKey": "1PasswordWorkbook",
		"logoFileName": "1password.svg",
		"description": "Gain insights and comprehensive monitoring into 1Password events data by analyzing traffic and user activities.\nThis workbook provides insights into various 1Password events types.\nYou can use this workbook to get visibility in to your 1Password Security Events and quickly identify threats, anamolies, traffic patterns, application usage, blocked IP addresses and more.",
		"dataTypesDependencies": [
			"OnePasswordEventLogs_CL"
		],
		"dataConnectorsDependencies": [
			"1Password"
		],
		"previewImagesFileNames": [
			"1PasswordLogsBlack1.png",
			"1PasswordLogsBlack2.png",
			"1PasswordLogsBlack3.png",
			"1PasswordLogsBlack4.png",
			"1PasswordLogsWhite1.png",
			"1PasswordLogsWhite2.png",
			"1PasswordLogsWhite3.png",
			"1PasswordLogsWhite4.png"
		],
		"version": "1.0.0",
		"title": "1Password Events Workbook",
		"templateRelativePath": "1Password.json",
		"subtitle": "",
		"provider": "1Password"
	},
	{
		"workbookKey": "42CrunchAPIProtectionWorkbook",
		"logoFileName": "42CrunchLogo.svg",
		"description": "Monitor and protect APIs using the 42Crunch API microfirewall",
		"dataTypesDependencies": [
			"apifirewall_log_1_CL"
		],
		"dataConnectorsDependencies": [
			"42CrunchAPIProtection"
		],
		"previewImagesFileNames": [
			"42CrunchInstancesBlack.png",
			"42CrunchInstancesWhite.png",
			"42CrunchRequestsBlack.png",
			"42CrunchRequestsWhite.png",
			"42CrunchStatusBlack.png",
			"42CrunchStatusWhite.png"
		],
		"version": "1.0.0",
		"title": "42Crunch API Protection Workbook",
		"templateRelativePath": "42CrunchAPIProtectionWorkbook.json",
		"subtitle": "",
		"provider": "42Crunch"
	},
	{
		"workbookKey": "AttackSurfaceReduction",
		"logoFileName": "M365securityposturelogo.svg",
		"description": "This workbook helps you implement the ASR rules of Windows/Defender, and to monitor them over time. The workbook can filter on ASR rules in Audit mode and Block mode.",
		"dataTypesDependencies": [
			"DeviceEvents"
		],
		"dataConnectorsDependencies": [
			"MicrosoftThreatProtection"
		],
		"previewImagesFileNames": [
			"AttackSurfaceReductionWhite.png",
			"AttackSurfaceReductionBlack.png"
		],
		"version": "1.0.0",
		"title": "Attack Surface Reduction Dashboard",
		"templateRelativePath": "AttackSurfaceReduction.json",
		"subtitle": "",
		"provider": "Microsoft Sentinel community"
	},
	{
		"workbookKey": "ForcepointNGFWAdvanced",
		"logoFileName": "FPAdvLogo.svg",
		"description": "Gain threat intelligence correlated security and application insights on Forcepoint NGFW (Next Generation Firewall). Monitor Forcepoint logging servers health.",
		"dataTypesDependencies": [
			"CommonSecurityLog",
			"ThreatIntelligenceIndicator"
		],
		"dataConnectorsDependencies": [
			"ThreatIntelligence",
			"CefAma"
		],
		"previewImagesFileNames": [
			"ForcepointNGFWAdvancedWhite.png",
			"ForcepointNGFWAdvancedBlack.png"
		],
		"version": "1.0.0",
		"title": "Forcepoint Next Generation Firewall (NGFW) Advanced Workbook",
		"templateRelativePath": "ForcepointNGFWAdvanced.json",
		"subtitle": "",
		"provider": "Forcepoint"
	},
	{
		"workbookKey": "AzureActivityWorkbook",
		"logoFileName": "azureactivity_logo.svg",
		"description": "Gain extensive insight into your organization's Azure Activity by analyzing, and correlating all user operations and events.\nYou can learn about all user operations, trends, and anomalous changes over time.\nThis workbook gives you the ability to drill down into caller activities and summarize detected failure and warning events.",
		"dataTypesDependencies": [
			"AzureActivity"
		],
		"dataConnectorsDependencies": [
			"AzureActivity"
		],
		"previewImagesFileNames": [
			"AzureActivityWhite1.png",
			"AzureActivityBlack1.png"
		],
		"version": "2.0.0",
		"title": "Azure Activity",
		"templateRelativePath": "AzureActivity.json",
		"subtitle": "",
		"provider": "Microsoft"
	},
	{
		"workbookKey": "IdentityAndAccessWorkbook",
		"logoFileName": "Microsoft_logo.svg",
		"description": "Gain insights into Identity and access operations by collecting and analyzing security logs, using the audit and sign-in logs to gather insights into use of Microsoft products.\nYou can view anomalies and trends across login events from all users and machines. This workbook also identifies suspicious entities from login and access events.",
		"dataTypesDependencies": [
			"SecurityEvent"
		],
		"dataConnectorsDependencies": [
			"SecurityEvents",
			"WindowsSecurityEvents"
		],
		"previewImagesFileNames": [
			"IdentityAndAccessWhite.png",
			"IdentityAndAccessBlack.png"
		],
		"version": "1.1.0",
		"title": "Identity & Access",
		"templateRelativePath": "IdentityAndAccess.json",
		"subtitle": "",
		"provider": "Microsoft"
	},
	{
		"workbookKey": "ConditionalAccessTrendsandChangesWorkbook",
		"logoFileName": "Microsoft_logo.svg",
		"description": "Gain insights into Conditional Access Trends and Changes.",
		"dataTypesDependencies": [
			"SigninLogs"
		],
		"dataConnectorsDependencies": [
			"AzureActiveDirectory"
		],
		"previewImagesFileNames": [
			"catrendsWhite.png",
			"catrendsBlack.png"
		],
		"version": "1.0.0",
		"title": "Conditional Access Trends and Changes",
		"templateRelativePath": "ConditionalAccessTrendsandChanges.json",
		"subtitle": "",
		"provider": "Microsoft",
		"support": {
			"tier": "Community"
		},
		"author": {
			"name": "Microsoft Sentinel Community"
		},
		"source": {
			"kind": "Community"
		},
		"categories": {
			"domains": [
				"Identity"
			]
		}
	},
	{
		"workbookKey": "CheckPointWorkbook",
		"logoFileName": "checkpoint_logo.svg",
		"description": "Gain insights into Check Point network activities, including number of gateways and servers, security incidents, and identify infected hosts.",
		"dataTypesDependencies": [
			"CommonSecurityLog"
		],
		"dataConnectorsDependencies": [
			"CheckPoint"
		],
		"previewImagesFileNames": [
			"CheckPointWhite.png",
			"CheckPointBlack.png"
		],
		"version": "1.0.0",
		"title": "Check Point Software Technologies",
		"templateRelativePath": "CheckPoint.json",
		"subtitle": "",
		"provider": "Check Point"
	},
	{
		"workbookKey": "CiscoWorkbook",
		"logoFileName": "cisco_logo.svg",
		"description": "Gain insights into your Cisco ASA firewalls by analyzing traffic, events, and firewall operations.\nThis workbook analyzes Cisco ASA threat events and identifies suspicious ports, users, protocols and IP addresses.\nYou can learn about trends across user and data traffic directions, and drill down into the Cisco filter results.\nEasily detect attacks on your organization by monitoring management operations, such as configuration and logins.",
		"dataTypesDependencies": [
			"CommonSecurityLog"
		],
		"dataConnectorsDependencies": [
			"CiscoASA"
		],
		"previewImagesFileNames": [
			"CiscoWhite.png",
			"CiscoBlack.png"
		],
		"version": "1.1.0",
		"title": "Cisco - ASA",
		"templateRelativePath": "Cisco.json",
		"subtitle": "",
		"provider": "Microsoft"
	},
	{
		"workbookKey": "ExchangeOnlineWorkbook",
		"logoFileName": "office365_logo.svg",
		"description": "Gain insights into Microsoft Exchange online by tracing and analyzing all Exchange operations and user activities.\nThis workbook let you monitor user activities, including logins, account operations, permission changes, and mailbox creations to discover suspicious trends among them.",
		"dataTypesDependencies": [
			"OfficeActivity"
		],
		"dataConnectorsDependencies": [
			"Office365"
		],
		"previewImagesFileNames": [
			"ExchangeOnlineWhite.png",
			"ExchangeOnlineBlack.png"
		],
		"version": "2.0.0",
		"title": "Exchange Online",
		"templateRelativePath": "ExchangeOnline.json",
		"subtitle": "",
		"provider": "Microsoft"
	},
	{
		"workbookKey": "CloudNGFW-OverviewWorkbook",
		"logoFileName": "paloalto_logo.svg",
		"description": "Gain insights and comprehensive monitoring into Azure CloudNGFW by Palo Alto Networks by analyzing traffic and activities.\nThis workbook correlates all Palo Alto data with threat events to identify suspicious entities and relationships.\nYou can learn about trends across user and data traffic, and drill down into Palo Alto Wildfire and filter results.",
		"dataTypesDependencies": [
			"fluentbit_CL"
		],
		"dataConnectorsDependencies": [
			"AzureCloudNGFWByPaloAltoNetworks"
		],
		"previewImagesFileNames": [
			"PaloAltoOverviewWhite1.png",
			"PaloAltoOverviewBlack1.png",
			"PaloAltoOverviewWhite2.png",
			"PaloAltoOverviewBlack2.png",
			"PaloAltoOverviewWhite3.png",
			"PaloAltoOverviewBlack3.png"
		],
		"version": "1.2.0",
		"title": "Azure CloudNGFW By Palo Alto Networks - Overview",
		"templateRelativePath": "CloudNGFW-Overview.json",
		"subtitle": "",
		"provider": "Palo Alto Networks"
	},
	{
		"workbookKey": "CloudNGFW-NetworkThreatWorkbook",
		"logoFileName": "paloalto_logo.svg",
		"description": "Gain insights into Azure CloudNGFW activities by analyzing threat events.\nYou can extract meaningful security information by correlating data between threats, applications, and time.\nThis workbook makes it easy to track malware, vulnerability, and virus log events.",
		"dataTypesDependencies": [
			"fluentbit_CL"
		],
		"dataConnectorsDependencies": [
			"AzureCloudNGFWByPaloAltoNetworks"
		],
		"previewImagesFileNames": [
			"PaloAltoNetworkThreatWhite1.png",
			"PaloAltoNetworkThreatBlack1.png",
			"PaloAltoNetworkThreatWhite2.png",
			"PaloAltoNetworkThreatBlack2.png"
		],
		"version": "1.2.0",
		"title": "Azure CloudNGFW By Palo Alto Networks - Network Threats",
		"templateRelativePath": "CloudNGFW-NetworkThreat.json",
		"subtitle": "",
		"provider": "Palo Alto Networks"
	},
	{
		"workbookKey": "PaloAltoOverviewWorkbook",
		"logoFileName": "paloalto_logo.svg",
		"description": "Gain insights and comprehensive monitoring into Palo Alto firewalls by analyzing traffic and activities.\nThis workbook correlates all Palo Alto data with threat events to identify suspicious entities and relationships.\nYou can learn about trends across user and data traffic, and drill down into Palo Alto Wildfire and filter results.",
		"dataTypesDependencies": [
			"CommonSecurityLog"
		],
		"dataConnectorsDependencies": [
			"CefAma"
		],
		"previewImagesFileNames": [
			"PaloAltoOverviewWhite1.png",
			"PaloAltoOverviewBlack1.png",
			"PaloAltoOverviewWhite2.png",
			"PaloAltoOverviewBlack2.png",
			"PaloAltoOverviewWhite3.png",
			"PaloAltoOverviewBlack3.png"
		],
		"version": "1.2.0",
		"title": "Palo Alto overview",
		"templateRelativePath": "PaloAltoOverview.json",
		"subtitle": "",
		"provider": "Microsoft"
	},
	{
		"workbookKey": "PaloAltoNetworkThreatWorkbook",
		"logoFileName": "paloalto_logo.svg",
		"description": "Gain insights into Palo Alto network activities by analyzing threat events.\nYou can extract meaningful security information by correlating data between threats, applications, and time.\nThis workbook makes it easy to track malware, vulnerability, and virus log events.",
		"dataTypesDependencies": [
			"CommonSecurityLog"
		],
		"dataConnectorsDependencies": [
			"CefAma"
		],
		"previewImagesFileNames": [
			"PaloAltoNetworkThreatWhite1.png",
			"PaloAltoNetworkThreatBlack1.png",
			"PaloAltoNetworkThreatWhite2.png",
			"PaloAltoNetworkThreatBlack2.png"
		],
		"version": "1.1.0",
		"title": "Palo Alto Network Threat",
		"templateRelativePath": "PaloAltoNetworkThreat.json",
		"subtitle": "",
		"provider": "Palo Alto Networks"
	},
	{
		"workbookKey": "EsetSMCWorkbook",
		"logoFileName": "eset-logo.svg",
		"description": "Visualize events and threats from Eset Security Management Center.",
		"dataTypesDependencies": [
			"eset_CL"
		],
		"dataConnectorsDependencies": [
			"EsetSMC"
		],
		"previewImagesFileNames": [
			"esetSMCWorkbook-black.png",
			"esetSMCWorkbook-white.png"
		],
		"version": "1.0.0",
		"title": "Eset Security Management Center Overview",
		"templateRelativePath": "esetSMCWorkbook.json",
		"subtitle": "",
		"provider": "Community",
		"support": {
			"tier": "Community"
		},
		"author": {
			"name": "Tomáš Kubica"
		},
		"source": {
			"kind": "Community"
		},
		"categories": {
			"domains": [
				"Security - Others"
			]
		}
	},
	{
		"workbookKey": "FortigateWorkbook",
		"logoFileName": "fortinet_logo.svg",
		"description": "Gain insights into Fortigate firewalls by analyzing traffic and activities.\nThis workbook finds correlations in Fortigate threat events and identifies suspicious ports, users, protocols and IP addresses.\nYou can learn about trends across user and data traffic, and drill down into the Fortigate filter results.\nEasily detect attacks on your organization by monitoring management operations such as configuration and logins.",
		"dataTypesDependencies": [
			"CommonSecurityLog"
		],
		"dataConnectorsDependencies": [
			"CefAma"
		],
		"previewImagesFileNames": [
			"FortigateWhite.png",
			"FortigateBlack.png"
		],
		"version": "1.1.0",
		"title": "FortiGate",
		"templateRelativePath": "Fortigate.json",
		"subtitle": "",
		"provider": "Microsoft"
	},
	{
		"workbookKey": "DnsWorkbook",
		"logoFileName": "dns_logo.svg",
		"description": "Gain extensive insight into your organization's DNS by analyzing, collecting and correlating all DNS events.\nThis workbook exposes a variety of information about suspicious queries, malicious IP addresses and domain operations.",
		"dataTypesDependencies": [
			"DnsInventory",
			"DnsEvents"
		],
		"dataConnectorsDependencies": [
			"DNS"
		],
		"previewImagesFileNames": [
			"DnsWhite.png",
			"DnsBlack.png"
		],
		"version": "1.3.0",
		"title": "DNS",
		"templateRelativePath": "Dns.json",
		"subtitle": "",
		"provider": "Microsoft"
	},
	{
		"workbookKey": "Office365Workbook",
		"logoFileName": "office365_logo.svg",
		"description": "Gain insights into Office 365 by tracing and analyzing all operations and activities. You can drill down into your SharePoint, OneDrive, and Exchange.\nThis workbook lets you find usage trends across users, files, folders, and mailboxes, making it easier to identify anomalies in your network.",
		"dataTypesDependencies": [
			"OfficeActivity"
		],
		"dataConnectorsDependencies": [
			"Office365"
		],
		"previewImagesFileNames": [
			"Office365White1.png",
			"Office365Black1.png",
			"Office365White2.png",
			"Office365Black2.png",
			"Office365White3.png",
			"Office365Black3.png"
		],
		"version": "2.0.1",
		"title": "Office 365",
		"templateRelativePath": "Office365.json",
		"subtitle": "",
		"provider": "Microsoft"
	},
	{
		"workbookKey": "SharePointAndOneDriveWorkbook",
		"logoFileName": "office365_logo.svg",
		"description": "Gain insights into SharePoint and OneDrive by tracing and analyzing all operations and activities.\nYou can view trends across user operation, find correlations between users and files, and identify interesting information such as user IP addresses.",
		"dataTypesDependencies": [
			"OfficeActivity"
		],
		"dataConnectorsDependencies": [
			"Office365"
		],
		"previewImagesFileNames": [
			"SharePointAndOneDriveBlack1.png",
			"SharePointAndOneDriveBlack2.png",
			"SharePointAndOneDriveWhite1.png",
			"SharePointAndOneDriveWhite2.png"
		],
		"version": "2.0.0",
		"title": "SharePoint & OneDrive",
		"templateRelativePath": "SharePointAndOneDrive.json",
		"subtitle": "",
		"provider": "Microsoft"
	},
	{
		"workbookKey": "AzureActiveDirectorySigninLogsWorkbook",
		"logoFileName": "azureactivedirectory_logo.svg",
		"description": "Gain insights into Microsoft Entra ID by connecting Microsoft Sentinel and using the sign-in logs to gather insights around Microsoft Entra ID scenarios. \nYou can learn about sign-in operations, such as user sign-ins and locations, email addresses, and  IP addresses of your users, as well as failed activities and the errors that triggered the failures.",
		"dataTypesDependencies": [
			"SigninLogs"
		],
		"dataConnectorsDependencies": [
			"AzureActiveDirectory"
		],
		"previewImagesFileNames": [
			"AADsigninBlack1.png",
			"AADsigninBlack2.png",
			"AADsigninWhite1.png",
			"AADsigninWhite2.png"
		],
		"version": "2.4.0",
		"title": "Microsoft Entra ID Sign-in logs",
		"templateRelativePath": "AzureActiveDirectorySignins.json",
		"subtitle": "",
		"provider": "Microsoft"
	},
	{
		"workbookKey": "VirtualMachinesInsightsWorkbook",
		"logoFileName": "azurevirtualmachine_logo.svg",
		"description": "Gain rich insight into your organization's virtual machines from Azure Monitor, which analyzes and correlates data in your VM network. \nYou will get visibility on your VM parameters and behavior, and will be able to trace sent and received data. \nIdentify malicious attackers and their targets, and drill down into the protocols, source and destination IP addresses,  countries, and ports the attacks occur across.",
		"dataTypesDependencies": [
			"VMConnection",
			"ServiceMapComputer_CL",
			"ServiceMapProcess_CL"
		],
		"dataConnectorsDependencies": [],
		"previewImagesFileNames": [
			"VMInsightBlack1.png",
			"VMInsightWhite1.png"
		],
		"version": "1.3.0",
		"title": "VM insights",
		"templateRelativePath": "VirtualMachinesInsights.json",
		"subtitle": "",
		"provider": "Microsoft",
		"support": {
			"tier": "Microsoft"
		},
		"author": {
			"name": "Microsoft Corporation"
		},
		"source": {
			"kind": "Community"
		},
		"categories": {
			"domains": [
				"IT Operations",
				"Platform"
			]
		}
	},
	{
		"workbookKey": "AzureActiveDirectoryAuditLogsWorkbook",
		"logoFileName": "azureactivedirectory_logo.svg",
		"description": "Gain insights into Microsoft Entra ID by connecting Microsoft Sentinel and using the audit logs to gather insights around Microsoft Entra ID scenarios. \nYou can learn about user operations, including password and group management, device activities, and top active users and apps.",
		"dataTypesDependencies": [
			"AuditLogs"
		],
		"dataConnectorsDependencies": [
			"AzureActiveDirectory"
		],
		"previewImagesFileNames": [
			"AzureADAuditLogsBlack1.png",
			"AzureADAuditLogsWhite1.png"
		],
		"version": "1.2.0",
		"title": "Microsoft Entra ID Audit logs",
		"templateRelativePath": "AzureActiveDirectoryAuditLogs.json",
		"subtitle": "",
		"provider": "Microsoft"
	},
	{
		"workbookKey": "ThreatIntelligenceWorkbook",
		"logoFileName": "Azure_Sentinel.svg",
		"description": "Gain insights into threat indicators ingestion and search for indicators at scale across Microsoft 1st Party, 3rd Party, On-Premises, Hybrid, and Multi-Cloud Workloads. Indicators Search facilitates a simple interface for finding IP, File, Hash, Sender and more across your data. Seamless pivots to correlate indicators with Microsoft Sentinel: Incidents to make your threat intelligence actionable.",
		"dataTypesDependencies": [
			"ThreatIntelligenceIndicator",
			"SecurityIncident"
		],
		"dataConnectorsDependencies": [
			"ThreatIntelligence",
			"ThreatIntelligenceTaxii",
			"MicrosoftDefenderThreatIntelligence",
			"ThreatIntelligenceUploadIndicatorsAPI"
		],
		"previewImagesFileNames": [
			"ThreatIntelligenceWhite.png",
			"ThreatIntelligenceBlack.png"
		],
		"version": "5.0.0",
		"title": "Threat Intelligence",
		"templateRelativePath": "ThreatIntelligence.json",
		"subtitle": "",
		"provider": "Microsoft"
	},
	{
		"workbookKey": "WebApplicationFirewallOverviewWorkbook",
		"logoFileName": "waf_logo.svg",
		"description": "Gain insights into your organization's Azure web application firewall (WAF). You will get a general overview of your application gateway firewall and application gateway access events.",
		"dataTypesDependencies": [
			"AzureDiagnostics"
		],
		"dataConnectorsDependencies": [
			"WAF"
		],
		"previewImagesFileNames": [
			"WAFOverviewBlack.png",
			"WAFOverviewWhite.png"
		],
		"version": "1.1.0",
		"title": "Microsoft Web Application Firewall (WAF) - overview",
		"templateRelativePath": "WebApplicationFirewallOverview.json",
		"subtitle": "",
		"provider": "Microsoft"
	},
	{
		"workbookKey": "WebApplicationFirewallFirewallEventsWorkbook",
		"logoFileName": "waf_logo.svg",
		"description": "Gain insights into your organization's Azure web application firewall (WAF). You will get visibility in to your application gateway firewall. You can view anomalies and trends across all firewall event triggers, attack events, blocked URL addresses and more.",
		"dataTypesDependencies": [
			"AzureDiagnostics"
		],
		"dataConnectorsDependencies": [
			"WAF"
		],
		"previewImagesFileNames": [
			"WAFFirewallEventsBlack1.png",
			"WAFFirewallEventsBlack2.png",
			"WAFFirewallEventsWhite1.png",
			"WAFFirewallEventsWhite2.png"
		],
		"version": "1.1.0",
		"title": "Microsoft Web Application Firewall (WAF) - firewall events",
		"templateRelativePath": "WebApplicationFirewallFirewallEvents.json",
		"subtitle": "",
		"provider": "Microsoft"
	},
	{
		"workbookKey": "SilverfortWorkbook",
		"logoFileName": "silverfort-logo.svg",
		"description": "The [Silverfort](https://silverfort.com) ITDR Admin Console connector solution allows ingestion of Silverfort events and logging into Microsoft Sentinel.\n Silverfort provides syslog based events and logging using Common Event Format (CEF). By forwarding your Silverfort ITDR Admin Console CEF data into Microsoft Sentinel, you can take advantage of Sentinels's search & correlation, alerting, and threat intelligence enrichment on Silverfort data. \n Please contact Silverfort or consult the Silverfort documentation for more information.",
		"dataTypesDependencies": [
	  		"CommonSecurityLog"
		],
		"dataConnectorsDependencies": [
	  		"SilverfortAma"
		],
		"previewImagesFileNames": [
	  		"SilverfortWhite.png",
	  		"SilverfortBlack.png"
		],
		"version": "1.0.0",
		"title": "Silverfort Admin Console",
		"templateRelativePath": "SilverfortWorkbook.json",
		"subtitle": "",
		"provider": "Silverfort"
	},
	{
		"workbookKey": "WebApplicationFirewallGatewayAccessEventsWorkbook",
		"logoFileName": "waf_logo.svg",
		"description": "Gain insights into your organization's Azure web application firewall (WAF). You will get visibility in to your application gateway access events. You can view anomalies and trends across received and sent data, client IP addresses, URL addresses and more, and drill down into details.",
		"dataTypesDependencies": [
			"AzureDiagnostics"
		],
		"dataConnectorsDependencies": [
			"WAF"
		],
		"previewImagesFileNames": [
			"WAFGatewayAccessEventsBlack1.png",
			"WAFGatewayAccessEventsBlack2.png",
			"WAFGatewayAccessEventsWhite1.png",
			"WAFGatewayAccessEventsWhite2.png"
		],
		"version": "1.2.0",
		"title": "Microsoft Web Application Firewall (WAF) - gateway access events",
		"templateRelativePath": "WebApplicationFirewallGatewayAccessEvents.json",
		"subtitle": "",
		"provider": "Microsoft"
	},
	{
		"workbookKey": "LinuxMachinesWorkbook",
		"logoFileName": "azurevirtualmachine_logo.svg",
		"description": "Gain insights into your workspaces' Linux machines by connecting Microsoft Sentinel and using the logs to gather insights around Linux events and errors.",
		"dataTypesDependencies": [
			"Syslog"
		],
		"dataConnectorsDependencies": [
			"Syslog"
		],
		"previewImagesFileNames": [
			"LinuxMachinesWhite.png",
			"LinuxMachinesBlack.png"
		],
		"version": "1.1.0",
		"title": "Linux machines",
		"templateRelativePath": "LinuxMachines.json",
		"subtitle": "",
		"provider": "Microsoft"
	},
	{
		"workbookKey": "AzureFirewallWorkbook",
		"logoFileName": "AzFirewalls.svg",
		"description": "Gain insights into Azure Firewall events. You can learn about your application and network rules, see metrics for firewall activities across URLs, ports, and addresses across multiple workspaces.",
		"dataTypesDependencies": [
			"AzureDiagnostics"
		],
		"dataConnectorsDependencies": [
			"AzureFirewall"
		],
		"previewImagesFileNames": [
			"AzureFirewallWorkbookWhite1.PNG",
			"AzureFirewallWorkbookBlack1.PNG",
			"AzureFirewallWorkbookWhite2.PNG",
			"AzureFirewallWorkbookBlack2.PNG",
			"AzureFirewallWorkbookWhite3.PNG",
			"AzureFirewallWorkbookBlack3.PNG",
			"AzureFirewallWorkbookWhite4.PNG",
			"AzureFirewallWorkbookBlack4.PNG",
			"AzureFirewallWorkbookWhite5.PNG",
			"AzureFirewallWorkbookBlack5.PNG"
		],
		"version": "1.3.0",
		"title": "Azure Firewall",
		"templateRelativePath": "AzureFirewallWorkbook.json",
		"subtitle": "",
		"provider": "Microsoft"
	},
	{
		"workbookKey": "AzureFirewallWorkbook-StructuredLogs",
		"logoFileName": "AzFirewalls.svg",
		"description": "Gain insights into Azure Firewall events using the new Structured Logs for Azure Firewall. You can learn about your application and network rules, see metrics for firewall activities across URLs, ports, and addresses across multiple workspaces.",
		"dataTypesDependencies": [
			"AZFWNetworkRule",
			"AZFWApplicationRule",
			"AZFWDnsQuery",
			"AZFWThreatIntel"
		],
		"dataConnectorsDependencies": [
			"AzureFirewall"
		],
		"previewImagesFileNames": [
			"AzureFirewallWorkbookWhite1.PNG",
			"AzureFirewallWorkbookBlack1.PNG",
			"AzureFirewallWorkbookWhite2.PNG",
			"AzureFirewallWorkbookBlack2.PNG",
			"AzureFirewallWorkbookWhite3.PNG",
			"AzureFirewallWorkbookBlack3.PNG",
			"AzureFirewallWorkbookWhite4.PNG",
			"AzureFirewallWorkbookBlack4.PNG",
			"AzureFirewallWorkbookWhite5.PNG",
			"AzureFirewallWorkbookBlack5.PNG"
		],
		"version": "1.0.0",
		"title": "Azure Firewall Structured Logs",
		"templateRelativePath": "AzureFirewallWorkbook-StructuredLogs.json",
		"subtitle": "",
		"provider": "Microsoft"
	},
	{
		"workbookKey": "AzureDDoSStandardProtection",
		"logoFileName": "AzDDoS.svg",
		"description": "This workbook visualizes security-relevant Azure DDoS events across several filterable panels. Offering a summary tab, metrics and a investigate tabs across multiple workspaces.",
		"dataTypesDependencies": [
			"AzureDiagnostics"
		],
		"dataConnectorsDependencies": [
			"DDOS"
		],
		"previewImagesFileNames": [
			"AzureDDoSWhite1.PNG",
			"AzureDDoSBlack1.PNG",
			"AzureDDoSWhite2.PNG",
			"AzureDDoSBlack2.PNG",
			"AzureDDoSWhite2.PNG",
			"AzureDDoSBlack2.PNG"
		],
		"version": "1.0.2",
		"title": "Azure DDoS Protection Workbook",
		"templateRelativePath": "AzDDoSStandardWorkbook.json",
		"subtitle": "",
		"provider": "Microsoft"
	},
	{
		"workbookKey": "MicrosoftCloudAppSecurityWorkbook",
		"logoFileName": "Microsoft_logo.svg",
		"description": "Using this workbook, you can identify which cloud apps are being used in your organization, gain insights from usage trends and drill down to a specific user and application.",
		"dataTypesDependencies": [
			"McasShadowItReporting"
		],
		"dataConnectorsDependencies": [
			"MicrosoftCloudAppSecurity"
		],
		"previewImagesFileNames": [
			"McasDiscoveryBlack.png",
			"McasDiscoveryWhite.png"
		],
		"version": "1.2.0",
		"title": "Microsoft Cloud App Security - discovery logs",
		"templateRelativePath": "MicrosoftCloudAppSecurity.json",
		"subtitle": "",
		"provider": "Microsoft"
	},
	{
		"workbookKey": "F5BIGIPSytemMetricsWorkbook",
		"logoFileName": "f5_logo.svg",
		"description": "Gain insight into F5 BIG-IP health and performance.  This workbook provides visibility of various metrics including CPU, memory, connectivity, throughput and disk utilization.",
		"dataTypesDependencies": [
			"F5Telemetry_system_CL",
			"F5Telemetry_AVR_CL"
		],
		"dataConnectorsDependencies": [
			"F5BigIp"
		],
		"previewImagesFileNames": [
			"F5SMBlack.png",
			"F5SMWhite.png"
		],
		"version": "1.1.0",
		"title": "F5 BIG-IP System Metrics",
		"templateRelativePath": "F5BIGIPSystemMetrics.json",
		"subtitle": "",
		"provider": "F5 Networks"
	},
	{
		"workbookKey": "F5NetworksWorkbook",
		"logoFileName": "f5_logo.svg",
		"description": "Gain insights into F5 BIG-IP Application Security Manager (ASM), by analyzing traffic and activities.\nThis workbook provides insight into F5's web application firewall events and identifies attack traffic patterns across multiple ASM instances as well as overall BIG-IP health.",
		"dataTypesDependencies": [
			"F5Telemetry_LTM_CL",
			"F5Telemetry_system_CL",
			"F5Telemetry_ASM_CL"
		],
		"dataConnectorsDependencies": [
			"F5BigIp"
		],
		"previewImagesFileNames": [
			"F5White.png",
			"F5Black.png"
		],
		"version": "1.1.0",
		"title": "F5 BIG-IP ASM",
		"templateRelativePath": "F5Networks.json",
		"subtitle": "",
		"provider": "F5 Networks"
	},
	{
		"workbookKey": "AzureNetworkWatcherWorkbook",
		"logoFileName": "networkwatcher_logo.svg",
		"description": "Gain deeper understanding of your organization's Azure network traffic by analyzing, and correlating Network Security Group flow logs. \nYou can trace malicious traffic flows, and drill down into their protocols, source and destination IP addresses, machines, countries, and subnets. \nThis workbook also helps you protect your network by identifying weak NSG rules.",
		"dataTypesDependencies": [
			"AzureNetworkAnalytics_CL"
		],
		"dataConnectorsDependencies": [],
		"previewImagesFileNames": [
			"AzureNetworkWatcherWhite.png",
			"AzureNetworkWatcherBlack.png"
		],
		"version": "1.1.0",
		"title": "Azure Network Watcher",
		"templateRelativePath": "AzureNetworkWatcher.json",
		"subtitle": "",
		"provider": "Microsoft",
		"support": {
			"tier": "Microsoft"
		},
		"author": {
			"name": "Microsoft Corporation"
		},
		"source": {
			"kind": "Community"
		},
		"categories": {
			"domains": [
				"Security - Network"
			]
		}
	},
	{
		"workbookKey": "ZscalerFirewallWorkbook",
		"logoFileName": "zscaler_logo.svg",
		"description": "Gain insights into your ZIA cloud firewall logs by connecting to Microsoft Sentinel.\nThe Zscaler firewall overview workbook provides an overview and ability to drill down into all cloud firewall activity in your Zscaler instance including non-web related networking events, security events, firewall rules, and bandwidth consumption",
		"dataTypesDependencies": [
			"CommonSecurityLog"
		],
		"dataConnectorsDependencies": [
			"CefAma"
		],
		"previewImagesFileNames": [
			"ZscalerFirewallWhite1.png",
			"ZscalerFirewallBlack1.png",
			"ZscalerFirewallWhite2.png",
			"ZscalerFirewallBlack2.png"
		],
		"version": "1.1.0",
		"title": "Zscaler Firewall",
		"templateRelativePath": "ZscalerFirewall.json",
		"subtitle": "",
		"provider": "Zscaler"
	},
	{
		"workbookKey": "ZscalerWebOverviewWorkbook",
		"logoFileName": "zscaler_logo.svg",
		"description": "Gain insights into your ZIA web logs by connecting to Microsoft Sentinel.\nThe Zscaler web overview workbook provides a bird's eye view and ability to drill down into all the security and networking events related to web transactions, types of devices, and bandwidth consumption.",
		"dataTypesDependencies": [
			"CommonSecurityLog"
		],
		"dataConnectorsDependencies": [
			"CefAma"
		],
		"previewImagesFileNames": [
			"ZscalerWebOverviewWhite.png",
			"ZscalerWebOverviewBlack.png"
		],
		"version": "1.1.0",
		"title": "Zscaler Web Overview",
		"templateRelativePath": "ZscalerWebOverview.json",
		"subtitle": "",
		"provider": "Zscaler"
	},
	{
		"workbookKey": "ZscalerThreatsOverviewWorkbook",
		"logoFileName": "zscaler_logo.svg",
		"description": "Gain insights into threats blocked by Zscaler Internet access on your network.\nThe Zscaler threat overview workbook shows your entire threat landscape including blocked malware, IPS/AV rules, and blocked cloud apps. Threats are displayed by threat categories, filetypes, inbound vs outbound threats, usernames, user location, and more.",
		"dataTypesDependencies": [
			"CommonSecurityLog"
		],
		"dataConnectorsDependencies": [
			"CefAma"
		],
		"previewImagesFileNames": [
			"ZscalerThreatsWhite.png",
			"ZscalerThreatsBlack.png"
		],
		"version": "1.2.0",
		"title": "Zscaler Threats",
		"templateRelativePath": "ZscalerThreats.json",
		"subtitle": "",
		"provider": "Zscaler"
	},
	{
		"workbookKey": "ZscalerOffice365AppsWorkbook",
		"logoFileName": "zscaler_logo.svg",
		"description": "Gain insights into Office 365 use on your network.\nThe Zscaler Office 365 overview workbook shows you the Microsoft apps running on your network and their individual bandwidth consumption. It also helps identify phishing attempts in which attackers disguised themselves as Microsoft services.",
		"dataTypesDependencies": [
			"CommonSecurityLog"
		],
		"dataConnectorsDependencies": [
			"CefAma"
		],
		"previewImagesFileNames": [
			"ZscalerOffice365White.png",
			"ZscalerOffice365Black.png"
		],
		"version": "1.1.0",
		"title": "Zscaler Office365 Apps",
		"templateRelativePath": "ZscalerOffice365Apps.json",
		"subtitle": "",
		"provider": "Zscaler"
	},
	{
		"workbookKey": "InsecureProtocolsWorkbook",
		"logoFileName": "Microsoft_logo.svg",
		"description": "Gain insights into insecure protocol traffic by collecting and analyzing security events from Microsoft products.\nYou can view analytics and quickly identify use of weak authentication as well as sources of legacy protocol traffic, like NTLM and SMBv1.\nYou will also have the ability to monitor use of weak ciphers, allowing you to find weak spots in your organization's security.",
		"dataTypesDependencies": [
			"SecurityEvent",
			"Event",
			"SigninLogs"
		],
		"dataConnectorsDependencies": [
			"SecurityEvents",
			"AzureActiveDirectory",
			"WindowsSecurityEvents"
		],
		"previewImagesFileNames": [
			"InsecureProtocolsWhite1.png",
			"InsecureProtocolsBlack1.png",
			"InsecureProtocolsWhite2.png",
			"InsecureProtocolsBlack2.png"
		],
		"version": "2.1.0",
		"title": "Insecure Protocols",
		"templateRelativePath": "InsecureProtocols.json",
		"subtitle": "",
		"provider": "Microsoft",
		"support": {
			"tier": "Microsoft"
		},
		"author": {
			"name": "Microsoft Corporation"
		},
		"source": {
			"kind": "Community"
		},
		"categories": {
			"domains": [
				"Security - Others"
			]
		}
	},
	{
		"workbookKey": "usecasemapper",
		"logoFileName": "ucasemapper.svg",
		"description": "A simple tool to map Use Cases to Content Hub relevant Microsoft Sentinel solutions",
		"previewImagesFileNames": [
			"useCaseMapperWhite1.png",
			"useCaseMapperWhite2.png",
			"useCaseMapperWhite3.png",
			"useCaseMapperBlack1.png",
			"useCaseMapperBlack2.png",
			"useCaseMapperBlack3.png"
		],
		"version": "1.0.0",
		"title": "Use Case Mapper",
		"templateRelativePath": "usecasemapper.json",
		"dataTypesDependencies": [],
		"dataConnectorsDependencies": [],
		"subtitle": "",
		"provider": "Microsoft Sentinel community",
		"support": {
			"tier": "Community"
		},
		"author": {
			"name": "Microsoft Sentinel Community"
		},
		"source": {
			"kind": "Community"
		},
		"categories": {
			"domains": [
				"Security - Cloud Security"
			]
		}
	},
	{
		"workbookKey": "AzureInformationProtectionWorkbook",
		"logoFileName": "informationProtection.svg",
		"description": "The Azure Information Protection Usage report workbook provides information on the volume of labeled and protected documents and emails over time, label distribution of files by label type, along with where the label was applied.",
		"dataTypesDependencies": [
			"SecurityEvent",
			"Event",
			"SigninLogs"
		],
		"dataConnectorsDependencies": [
			"SecurityEvents",
			"AzureActiveDirectory",
			"WindowsSecurityEvents"
		],
		"previewImagesFileNames": [
			"InsecureProtocolsWhite1.png",
			"InsecureProtocolsBlack1.png",
			"InsecureProtocolsWhite2.png",
			"InsecureProtocolsBlack2.png"
		],
		"version": "2.1.0",
		"title": "Insecure Protocols",
		"templateRelativePath": "InsecureProtocols.json",
		"subtitle": "",
		"provider": "Microsoft",
		"support": {
			"tier": "Microsoft"
		},
		"author": {
			"name": "Amit Bergman"
		},
		"source": {
			"kind": "Community"
		},
		"categories": {
			"domains": [
				"Security - Others"
			]
		}
	},
	{
		"workbookKey": "AmazonWebServicesNetworkActivitiesWorkbook",
		"logoFileName": "amazon_web_services_Logo.svg",
		"description": "Gain insights into AWS network related resource activities, including the creation, update, and deletions of security groups, network ACLs and routes, gateways, elastic load balancers, VPCs, subnets, and network interfaces.",
		"dataTypesDependencies": [
			"AWSCloudTrail"
		],
		"dataConnectorsDependencies": [
			"AWS"
		],
		"previewImagesFileNames": [
			"AwsNetworkActivitiesWhite.png",
			"AwsNetworkActivitiesBlack.png"
		],
		"version": "1.0.0",
		"title": "AWS Network Activities",
		"templateRelativePath": "AmazonWebServicesNetworkActivities.json",
		"subtitle": "",
		"provider": "Microsoft"
	},
	{
		"workbookKey": "AmazonWebServicesUserActivitiesWorkbook",
		"logoFileName": "amazon_web_services_Logo.svg",
		"description": "Gain insights into AWS user activities, including failed sign-in attempts, IP addresses, regions, user agents, and identity types, as well as potential malicious user activities with assumed roles.",
		"dataTypesDependencies": [
			"AWSCloudTrail"
		],
		"dataConnectorsDependencies": [
			"AWS"
		],
		"previewImagesFileNames": [
			"AwsUserActivitiesWhite.png",
			"AwsUserActivitiesBlack.png"
		],
		"version": "1.0.0",
		"title": "AWS User Activities",
		"templateRelativePath": "AmazonWebServicesUserActivities.json",
		"subtitle": "",
		"provider": "Microsoft"
	},
	{
		"workbookKey": "TrendMicroDeepSecurityAttackActivityWorkbook",
		"logoFileName": "trendmicro_logo.svg",
		"description": "Visualize and gain insights into the MITRE ATT&CK related activity detected by Trend Micro Deep Security.",
		"dataTypesDependencies": [
			"CommonSecurityLog"
		],
		"dataConnectorsDependencies": [
			"CefAma"
		],
		"previewImagesFileNames": [
			"TrendMicroDeepSecurityAttackActivityWhite.png",
			"TrendMicroDeepSecurityAttackActivityBlack.png"
		],
		"version": "1.0.0",
		"title": "Trend Micro Deep Security ATT&CK Related Activity",
		"templateRelativePath": "TrendMicroDeepSecurityAttackActivity.json",
		"subtitle": "",
		"provider": "Trend Micro"
	},
	{
		"workbookKey": "TrendMicroDeepSecurityOverviewWorkbook",
		"logoFileName": "trendmicro_logo.svg",
		"description": "Gain insights into your Trend Micro Deep Security security event data by visualizing your Deep Security Anti-Malware, Firewall, Integrity Monitoring, Intrusion Prevention, Log Inspection, and Web Reputation event data.",
		"dataTypesDependencies": [
			"CommonSecurityLog"
		],
		"dataConnectorsDependencies": [
			"CefAma"
		],
		"previewImagesFileNames": [
			"TrendMicroDeepSecurityOverviewWhite1.png",
			"TrendMicroDeepSecurityOverviewBlack1.png",
			"TrendMicroDeepSecurityOverviewWhite2.png",
			"TrendMicroDeepSecurityOverviewBlack2.png"
		],
		"version": "1.0.0",
		"title": "Trend Micro Deep Security Events",
		"templateRelativePath": "TrendMicroDeepSecurityOverview.json",
		"subtitle": "",
		"provider": "Trend Micro"
	},
	{
		"workbookKey": "ExtraHopDetectionSummaryWorkbook",
		"logoFileName": "extrahop_logo.svg",
		"description": "Gain insights into ExtraHop Reveal(x) detections by analyzing traffic and activities.\nThis workbook provides an overview of security detections in your organization's network, including high-risk detections and top participants.",
		"dataTypesDependencies": [
			"CommonSecurityLog"
		],
		"dataConnectorsDependencies": [
			"ExtraHopNetworks",
			"ExtraHopNetworksAma",
			"CefAma"
		],
		"previewImagesFileNames": [
			"ExtrahopWhite.png",
			"ExtrahopBlack.png"
		],
		"version": "1.0.0",
		"title": "ExtraHop",
		"templateRelativePath": "ExtraHopDetectionSummary.json",
		"subtitle": "",
		"provider": "ExtraHop Networks"
	},
	{
		"workbookKey": "BarracudaCloudFirewallWorkbook",
		"logoFileName": "barracuda_logo.svg",
		"description": "Gain insights into your Barracuda CloudGen Firewall by analyzing firewall operations and events.\nThis workbook provides insights into rule enforcement, network activities, including number of connections, top users, and helps you identify applications that are popular on your network.",
		"dataTypesDependencies": [
			"CommonSecurityLog",
			"Syslog"
		],
		"dataConnectorsDependencies": [
			"SyslogAma"
		],
		"previewImagesFileNames": [
			"BarracudaWhite1.png",
			"BarracudaBlack1.png",
			"BarracudaWhite2.png",
			"BarracudaBlack2.png"
		],
		"version": "1.0.0",
		"title": "Barracuda CloudGen FW",
		"templateRelativePath": "Barracuda.json",
		"subtitle": "",
		"provider": "Barracuda"
	},
	{
		"workbookKey": "CitrixWorkbook",
		"logoFileName": "citrix_logo.svg",
		"description": "Citrix Analytics for Security aggregates and correlates information across network traffic, users, files and endpoints in Citrix environments. This generates actionable insights that enable Citrix administrators and security teams to remediate user security threats through automation while optimizing IT operations. Machine learning and artificial intelligence empowers Citrix Analytics for Security to identify and take automated action to prevent data exfiltration. While delivered as a cloud service, Citrix Analytics for Security can generate insights from resources located on-premises, in the cloud, or in hybrid architectures. The Citrix Analytics Workbook further enhances the value of both your Citrix Analytics for Security and Microsoft Sentinel. The Workbook enables you to integrate data sources together, helping you gain even richer insights. It also gives Security Operations (SOC) teams the ability to correlate data from disparate logs, helping you identify and proactively remediate security risk quickly. Additionally, valuable dashboards that were unique to the Citrix Analytics for Security can now be implemented in Sentinel. You can also create new custom Workbooks that were not previously available, helping extend the value of both investments.",
		"dataTypesDependencies": [
			"CitrixAnalytics_userProfile_CL",
			"CitrixAnalytics_riskScoreChange_CL",
			"CitrixAnalytics_indicatorSummary_CL",
			"CitrixAnalytics_indicatorEventDetails_CL"
		],
		"dataConnectorsDependencies": [
			"Citrix"
		],
		"previewImagesFileNames": [
			"CitrixWhite.png",
			"CitrixBlack.png"
		],
		"version": "2.1.0",
		"title": "Citrix Analytics",
		"templateRelativePath": "Citrix.json",
		"subtitle": "",
		"provider": "Citrix Systems Inc."
	},
	{
		"workbookKey": "OneIdentityWorkbook",
		"logoFileName": "oneIdentity_logo.svg",
		"description": "This simple workbook gives an overview of sessions going through your SafeGuard for Privileged Sessions device.",
		"dataTypesDependencies": [
			"CommonSecurityLog"
		],
		"dataConnectorsDependencies": [
			"OneIdentity"
		],
		"previewImagesFileNames": [
			"OneIdentityWhite.png",
			"OneIdentityBlack.png"
		],
		"version": "1.0.0",
		"title": "One Identity",
		"templateRelativePath": "OneIdentity.json",
		"subtitle": "",
		"provider": "One Identity LLC.",
		"support": {
			"tier": "Community"
		},
		"author": {
			"name": "Amit Bergman"
		},
		"source": {
			"kind": "Community"
		},
		"categories": {
			"domains": [
				"Identity"
			]
		}
	},
	{
		"workbookKey": "SecurityStatusWorkbook",
		"logoFileName": "Azure_Sentinel.svg",
		"description": "This workbook gives an overview of Security Settings for VMs and Azure Arc.",
		"dataTypesDependencies": [
			"CommonSecurityLog",
			"SecurityEvent",
			"Syslog"
		],
		"dataConnectorsDependencies": [],
		"previewImagesFileNames": [
			"AzureSentinelSecurityStatusBlack.png",
			"AzureSentinelSecurityStatusWhite.png"
		],
		"version": "1.3.0",
		"title": "Security Status",
		"templateRelativePath": "SecurityStatus.json",
		"subtitle": "",
		"provider": "Microsoft",
		"author": {
			"name": "Microsoft"
		},
		"support": {
			"tier": "Microsoft"
		},
		"categories": {
			"verticals": [],
			"domains": [
				"IT Operations",
				"Security - Others",
				"Compliance"
			]
		}
	},
	{
		"workbookKey": "AzureSentinelSecurityAlertsWorkbook",
		"logoFileName": "Azure_Sentinel.svg",
		"description": "Security Alerts dashboard for alerts in your Microsoft Sentinel environment.",
		"dataTypesDependencies": [
			"SecurityAlert"
		],
		"dataConnectorsDependencies": [],
		"previewImagesFileNames": [
			"AzureSentinelSecurityAlertsWhite.png",
			"AzureSentinelSecurityAlertsBlack.png"
		],
		"version": "1.1.0",
		"title": "Security Alerts",
		"templateRelativePath": "AzureSentinelSecurityAlerts.json",
		"subtitle": "",
		"provider": "Microsoft"
	},
	{
		"workbookKey": "SquadraTechnologiesSecRMMWorkbook",
		"logoFileName": "SquadraTechnologiesLogo.svg",
		"description": "This workbook gives an overview of security data for removable storage activity such as USB thumb drives and USB connected mobile devices.",
		"dataTypesDependencies": [
			"secRMM_CL"
		],
		"dataConnectorsDependencies": [
			"SquadraTechnologiesSecRmm"
		],
		"previewImagesFileNames": [
			"SquadraTechnologiesSecRMMWhite.PNG",
			"SquadraTechnologiesSecRMMBlack.PNG"
		],
		"version": "1.0.0",
		"title": "Squadra Technologies SecRMM - USB removable storage security",
		"templateRelativePath": "SquadraTechnologiesSecRMM.json",
		"subtitle": "",
		"provider": "Squadra Technologies"
	},
	{
		"workbookKey": "IoT-Alerts",
		"logoFileName": "IoTIcon.svg",
		"description": "Gain insights into your IoT data workloads from Azure IoT Hub managed deployments, monitor alerts across all your IoT Hub deployments, detect devices at risk and act upon potential threats.",
		"dataTypesDependencies": [
			"SecurityAlert"
		],
		"dataConnectorsDependencies": [
			"IoT"
		],
		"previewImagesFileNames": [
			"IOTBlack1.png",
			"IOTWhite1.png"
		],
		"version": "1.2.0",
		"title": "Azure Defender for IoT Alerts",
		"templateRelativePath": "IOT_Alerts.json",
		"subtitle": "",
		"provider": "Microsoft",
		"support": {
			"tier": "Community"
		},
		"author": {
			"name": "morshabi"
		},
		"source": {
			"kind": "Community"
		},
		"categories": {
			"domains": [
				"Internet of Things (IoT)"
			]
		}
	},
	{
		"workbookKey": "IoTAssetDiscovery",
		"logoFileName": "IoTIcon.svg",
		"description": "IoT Devices asset discovery from Firewall logs By Azure Defender for IoT",
		"dataTypesDependencies": [
			"CommonSecurityLog"
		],
		"dataConnectorsDependencies": [
			"CefAma"
		],
		"previewImagesFileNames": [
			"workbook-iotassetdiscovery-screenshot-Black.PNG",
			"workbook-iotassetdiscovery-screenshot-White.PNG"
		],
		"version": "1.0.0",
		"title": "IoT Asset Discovery",
		"templateRelativePath": "IoTAssetDiscovery.json",
		"subtitle": "",
		"provider": "Microsoft",
		"support": {
			"tier": "Community"
		},
		"author": {
			"name": "jomeczyk"
		},
		"source": {
			"kind": "Community"
		},
		"categories": {
			"domains": [
				"Internet of Things (IoT)"
			]
		}
	},
	{
		"workbookKey": "ForcepointCASBWorkbook",
		"logoFileName": "FP_Green_Emblem_RGB-01.svg",
		"description": "Get insights on user risk with the Forcepoint CASB (Cloud Access Security Broker) workbook.",
		"dataTypesDependencies": [
			"CommonSecurityLog"
		],
		"dataConnectorsDependencies": [
			"CefAma"
		],
		"previewImagesFileNames": [
			"ForcepointCASBWhite.png",
			"ForcepointCASBBlack.png"
		],
		"version": "1.0.0",
		"title": "Forcepoint Cloud Access Security Broker (CASB)",
		"templateRelativePath": "ForcepointCASB.json",
		"subtitle": "",
		"provider": "Forcepoint"
	},
	{
		"workbookKey": "ForcepointNGFWWorkbook",
		"logoFileName": "FP_Green_Emblem_RGB-01.svg",
		"description": "Get insights on firewall activities with the Forcepoint NGFW (Next Generation Firewall) workbook.",
		"dataTypesDependencies": [
			"CommonSecurityLog"
		],
		"dataConnectorsDependencies": [
			"CefAma"
		],
		"previewImagesFileNames": [
			"ForcepointNGFWWhite.png",
			"ForcepointNGFWBlack.png"
		],
		"version": "1.0.0",
		"title": "Forcepoint Next Generation Firewall (NGFW)",
		"templateRelativePath": "ForcepointNGFW.json",
		"subtitle": "",
		"provider": "Forcepoint"
	},
	{
		"workbookKey": "ForcepointDLPWorkbook",
		"logoFileName": "FP_Green_Emblem_RGB-01.svg",
		"description": "Get insights on DLP incidents with the Forcepoint DLP (Data Loss Prevention) workbook.",
		"dataTypesDependencies": [
			"ForcepointDLPEvents_CL"
		],
		"dataConnectorsDependencies": [
			"ForcepointDlp"
		],
		"previewImagesFileNames": [
			"ForcepointDLPWhite.png",
			"ForcepointDLPBlack.png"
		],
		"version": "1.0.0",
		"title": "Forcepoint Data Loss Prevention (DLP)",
		"templateRelativePath": "ForcepointDLP.json",
		"subtitle": "",
		"provider": "Forcepoint"
	},
	{
		"workbookKey": "ZimperiumMTDWorkbook",
		"logoFileName": "ZIMPERIUM-logo_square2.svg",
		"description": "This workbook provides insights on Zimperium Mobile Threat Defense (MTD) threats and mitigations.",
		"dataTypesDependencies": [
			"ZimperiumThreatLog_CL",
			"ZimperiumMitigationLog_CL"
		],
		"dataConnectorsDependencies": [
			"ZimperiumMtdAlerts"
		],
		"previewImagesFileNames": [
			"ZimperiumWhite.png",
			"ZimperiumBlack.png"
		],
		"version": "1.0.0",
		"title": "Zimperium Mobile Threat Defense (MTD)",
		"templateRelativePath": "ZimperiumWorkbooks.json",
		"subtitle": "",
		"provider": "Zimperium"
	},
	{
		"workbookKey": "AzureAuditActivityAndSigninWorkbook",
		"logoFileName": "azureactivedirectory_logo.svg",
		"description": "Gain insights into Microsoft Entra ID Audit, Activity and Signins with one workbook. This workbook can be used by Security and Azure administrators.",
		"dataTypesDependencies": [
			"AzureActivity",
			"AuditLogs",
			"SigninLogs"
		],
		"dataConnectorsDependencies": [
			"AzureActiveDirectory"
		],
		"previewImagesFileNames": [
			"AzureAuditActivityAndSigninWhite1.png",
			"AzureAuditActivityAndSigninWhite2.png",
			"AzureAuditActivityAndSigninBlack1.png",
			"AzureAuditActivityAndSigninBlack2.png"
		],
		"version": "1.3.0",
		"title": "Azure AD Audit, Activity and Sign-in logs",
		"templateRelativePath": "AzureAuditActivityAndSignin.json",
		"subtitle": "",
		"provider": "Microsoft Sentinel community",
		"support": {
			"tier": "Community"
		},
		"author": {
			"name": "Sem Tijsseling"
		},
		"source": {
			"kind": "Community"
		},
		"categories": {
			"domains": [
				"Identity"
			]
		}
	},
	{
		"workbookKey": "WindowsFirewall",
		"logoFileName": "Microsoft_logo.svg",
		"description": "Gain insights into Windows Firewall logs in combination with security and Azure signin logs",
		"dataTypesDependencies": [
			"WindowsFirewall",
			"SecurityEvent",
			"SigninLogs"
		],
		"dataConnectorsDependencies": [
			"SecurityEvents",
			"WindowsFirewall",
			"WindowsSecurityEvents"
		],
		"previewImagesFileNames": [
			"WindowsFirewallWhite1.png",
			"WindowsFirewallWhite2.png",
			"WindowsFirewallBlack1.png",
			"WindowsFirewallBlack2.png"
		],
		"version": "1.0.0",
		"title": "Windows Firewall",
		"templateRelativePath": "WindowsFirewall.json",
		"subtitle": "",
		"provider": "Microsoft Sentinel community"
	},
	{
		"workbookKey": "EventAnalyzerwWorkbook",
		"logoFileName": "Azure_Sentinel.svg",
		"description": "The Event Analyzer workbook allows to explore, audit and speed up analysis of Windows Event Logs, including all event details and attributes, such as security, application, system, setup, directory service, DNS and others.",
		"dataTypesDependencies": [
			"SecurityEvent"
		],
		"dataConnectorsDependencies": [
			"SecurityEvents",
			"WindowsSecurityEvents"
		],
		"previewImagesFileNames": [
			"EventAnalyzer-Workbook-White.png",
			"EventAnalyzer-Workbook-Black.png"
		],
		"version": "1.0.0",
		"title": "Event Analyzer",
		"templateRelativePath": "EventAnalyzer.json",
		"subtitle": "",
		"provider": "Microsoft Sentinel community"
	},
	{
		"workbookKey": "ASC-ComplianceandProtection",
		"logoFileName": "Azure_Sentinel.svg",
		"description": "Gain insight into regulatory compliance, alert trends, security posture, and more with this workbook based on Azure Security Center data.",
		"dataTypesDependencies": [
			"SecurityAlert",
			"ProtectionStatus",
			"SecurityRecommendation",
			"SecurityBaseline",
			"SecurityBaselineSummary",
			"Update",
			"ConfigurationChange"
		],
		"dataConnectorsDependencies": [
			"AzureSecurityCenter"
		],
		"previewImagesFileNames": [
			"ASCCaPBlack.png",
			"ASCCaPWhite.png"
		],
		"version": "1.2.0",
		"title": "ASC Compliance and Protection",
		"templateRelativePath": "ASC-ComplianceandProtection.json",
		"subtitle": "",
		"provider": "Microsoft Sentinel community",
		"support": {
			"tier": "Community"
		},
		"author": {
			"name": "Matt Lowe"
		},
		"source": {
			"kind": "Community"
		},
		"categories": {
			"domains": [
				"Security - Cloud Security"
			]
		}
	},
	{
		"workbookKey": "AIVectraDetectWorkbook",
		"logoFileName": "AIVectraDetect.svg",
		"description": "Start investigating network attacks surfaced by Vectra Detect directly from Sentinel. View critical hosts, accounts, campaigns and detections. Also monitor Vectra system health and audit logs.",
		"dataTypesDependencies": [
			"CommonSecurityLog"
		],
		"dataConnectorsDependencies": [
			"CefAma"
		],
		"previewImagesFileNames": [
			"AIVectraDetectWhite1.png",
			"AIVectraDetectBlack1.png"
		],
		"version": "1.1.1",
		"title": "Vectra AI Detect",
		"templateRelativePath": "AIVectraDetectWorkbook.json",
		"subtitle": "",
		"provider": "Vectra AI"
	},
	{
		"workbookKey": "Perimeter81OverviewWorkbook",
		"logoFileName": "Perimeter81_Logo.svg",
		"description": "Gain insights and comprehensive monitoring into your Perimeter 81 account by analyzing activities.",
		"dataTypesDependencies": [
			"Perimeter81_CL"
		],
		"dataConnectorsDependencies": [
			"Perimeter81ActivityLogs"
		],
		"previewImagesFileNames": [
			"Perimeter81OverviewWhite1.png",
			"Perimeter81OverviewBlack1.png",
			"Perimeter81OverviewWhite2.png",
			"Perimeter81OverviewBlack2.png"
		],
		"version": "1.0.0",
		"title": "Perimeter 81 Overview",
		"templateRelativePath": "Perimeter81OverviewWorkbook.json",
		"subtitle": "",
		"provider": "Perimeter 81"
	},
	{
		"workbookKey": "SymantecProxySGWorkbook",
		"logoFileName": "symantec_logo.svg",
		"description": "Gain insight into Symantec ProxySG by analyzing, collecting and correlating proxy data.\nThis workbook provides visibility into ProxySG Access logs",
		"dataTypesDependencies": [
			"Syslog"
		],
		"dataConnectorsDependencies": [
			"SyslogAma"
		],
		"previewImagesFileNames": [
			"SymantecProxySGWhite.png",
			"SymantecProxySGBlack.png"
		],
		"version": "1.0.0",
		"title": "Symantec ProxySG",
		"templateRelativePath": "SymantecProxySG.json",
		"subtitle": "",
		"provider": "Symantec"
	},
	{
		"workbookKey": "IllusiveASMWorkbook",
		"logoFileName": "illusive_logo_workbook.svg",
		"description": "Gain insights into your organization's Cyber Hygiene and Attack Surface risk.\nIllusive ASM automates discovery and clean-up of credential violations, allows drill-down inspection of pathways to critical assets, and provides risk insights that inform intelligent decision-making to reduce attacker mobility.",
		"dataTypesDependencies": [
			"CommonSecurityLog"
		],
		"dataConnectorsDependencies": [
			"illusiveAttackManagementSystem",
			"illusiveAttackManagementSystemAma",
			"CefAma"
		],
		"previewImagesFileNames": [
			"IllusiveASMWhite.png",
			"IllusiveASMBlack.png"
		],
		"version": "1.0.0",
		"title": "Illusive ASM Dashboard",
		"templateRelativePath": "IllusiveASM.json",
		"subtitle": "",
		"provider": "Illusive"
	},
	{
		"workbookKey": "IllusiveADSWorkbook",
		"logoFileName": "illusive_logo_workbook.svg",
		"description": "Gain insights into unauthorized lateral movement in your organization's network.\nIllusive ADS is designed to paralyzes attackers and eradicates in-network threats by creating a hostile environment for the attackers across all the layers of the attack surface.",
		"dataTypesDependencies": [
			"CommonSecurityLog"
		],
		"dataConnectorsDependencies": [
			"illusiveAttackManagementSystem",
			"illusiveAttackManagementSystemAma",
			"CefAma"
		],
		"previewImagesFileNames": [
			"IllusiveADSWhite.png",
			"IllusiveADSBlack.png"
		],
		"version": "1.0.0",
		"title": "Illusive ADS Dashboard",
		"templateRelativePath": "IllusiveADS.json",
		"subtitle": "",
		"provider": "Illusive"
	},
	{
		"workbookKey": "PulseConnectSecureWorkbook",
		"logoFileName": "Azure_Sentinel.svg",
		"description": "Gain insight into Pulse Secure VPN by analyzing, collecting and correlating vulnerability data.\nThis workbook provides visibility into user VPN activities",
		"dataTypesDependencies": [
			"Syslog"
		],
		"dataConnectorsDependencies": [
			"SyslogAma"
		],
		"previewImagesFileNames": [
			"PulseConnectSecureWhite.png",
			"PulseConnectSecureBlack.png"
		],
		"version": "1.0.0",
		"title": "Pulse Connect Secure",
		"templateRelativePath": "PulseConnectSecure.json",
		"subtitle": "",
		"provider": "Pulse Secure"
	},
	{
		"workbookKey": "InfobloxNIOSWorkbook",
		"logoFileName": "infoblox_logo.svg",
		"description": "Gain insight into Infoblox NIOS by analyzing, collecting and correlating DHCP and DNS data.\nThis workbook provides visibility into DHCP and DNS traffic",
		"dataTypesDependencies": [
			"Syslog"
		],
		"dataConnectorsDependencies": [
			"SyslogAma"
		],
		"previewImagesFileNames": [
			"InfobloxNIOSWhite.png",
			"InfobloxNIOSBlack.png"
		],
		"version": "1.1.0",
		"title": "Infoblox NIOS",
		"templateRelativePath": "Infoblox-Workbook-V2.json",
		"subtitle": "",
		"provider": "Infoblox"
	},
	{
		"workbookKey": "SymantecVIPWorkbook",
		"logoFileName": "symantec_logo.svg",
		"description": "Gain insight into Symantec VIP by analyzing, collecting and correlating strong authentication data.\nThis workbook provides visibility into user authentications",
		"dataTypesDependencies": [
			"Syslog"
		],
		"dataConnectorsDependencies": [
			"SyslogAma"
		],
		"previewImagesFileNames": [
			"SymantecVIPWhite.png",
			"SymantecVIPBlack.png"
		],
		"version": "1.0.0",
		"title": "Symantec VIP",
		"templateRelativePath": "SymantecVIP.json",
		"subtitle": "",
		"provider": "Symantec"
	},
	{
		"workbookKey": "ProofPointTAPWorkbook",
		"logoFileName": "proofpointlogo.svg",
		"description": "Gain extensive insight into Proofpoint Targeted Attack Protection (TAP) by analyzing, collecting and correlating TAP log events.\nThis workbook provides visibility into message and click events that were permitted, delivered, or blocked",
		"dataTypesDependencies": [
			"ProofPointTAPMessagesBlocked_CL",
			"ProofPointTAPMessagesDelivered_CL",
			"ProofPointTAPClicksPermitted_CL",
			"ProofPointTAPClicksBlocked_CL"
		],
		"dataConnectorsDependencies": [
			"ProofpointTAP"
		],
		"previewImagesFileNames": [
			"ProofpointTAPWhite.png",
			"ProofpointTAPBlack.png"
		],
		"version": "1.0.0",
		"title": "Proofpoint TAP",
		"templateRelativePath": "ProofpointTAP.json",
		"subtitle": "",
		"provider": "Proofpoint"
	},
	{
		"workbookKey": "QualysVMWorkbook",
		"logoFileName": "qualys_logo.svg",
		"description": "Gain insight into Qualys Vulnerability Management by analyzing, collecting and correlating vulnerability data.\nThis workbook provides visibility into vulnerabilities detected from vulnerability scans",
		"dataTypesDependencies": [
			"QualysHostDetection_CL"
		],
		"dataConnectorsDependencies": [
			"QualysVulnerabilityManagement"
		],
		"previewImagesFileNames": [
			"QualysVMWhite.png",
			"QualysVMBlack.png"
		],
		"version": "1.0.0",
		"title": "Qualys Vulnerability Management",
		"templateRelativePath": "QualysVM.json",
		"subtitle": "",
		"provider": "Qualys"
	},
	{
		"workbookKey": "QualysVMV2Workbook",
		"logoFileName": "qualys_logo.svg",
		"description": "Gain insight into Qualys Vulnerability Management by analyzing, collecting and correlating vulnerability data.\nThis workbook provides visibility into vulnerabilities detected from vulnerability scans",
		"dataTypesDependencies": [
			"QualysHostDetectionV2_CL"
		],
		"dataConnectorsDependencies": [
			"QualysVulnerabilityManagement"
		],
		"previewImagesFileNames": [
			"QualysVMWhite.png",
			"QualysVMBlack.png"
		],
		"version": "1.0.0",
		"title": "Qualys Vulnerability Management",
		"templateRelativePath": "QualysVMv2.json",
		"subtitle": "",
		"provider": "Qualys"
	},
	{
		"workbookKey": "GitHubSecurity",
		"logoFileName": "GitHub.svg",
		"description": "Gain insights to GitHub activities that may be interesting for security.",
		"dataTypesDependencies": [
			"Github_CL",
			"GitHubRepoLogs_CL"
		],
		"dataConnectorsDependencies": [],
		"previewImagesFileNames": [
			"GitHubSecurityWhite.png",
			"GitHubSecurityBlack.png"
		],
		"version": "1.0.0",
		"title": "GitHub Security",
		"templateRelativePath": "GitHubSecurityWorkbook.json",
		"subtitle": "",
		"provider": "Microsoft Sentinel community"
	},
	{
		"workbookKey": "VisualizationDemo",
		"logoFileName": "Azure_Sentinel.svg",
		"description": "Learn and explore the many ways of displaying information within Microsoft Sentinel workbooks",
		"dataTypesDependencies": [
			"SecurityAlert"
		],
		"dataConnectorsDependencies": [],
		"previewImagesFileNames": [
			"VisualizationDemoBlack.png",
			"VisualizationDemoWhite.png"
		],
		"version": "1.0.0",
		"title": "Visualizations Demo",
		"templateRelativePath": "VisualizationDemo.json",
		"subtitle": "",
		"provider": "Microsoft Sentinel Community",
		"support": {
			"tier": "Community"
		},
		"author": {
			"name": "Matt Lowe"
		},
		"source": {
			"kind": "Community"
		},
		"categories": {
			"domains": [
				"Platform"
			]
		}
	},
	{
		"workbookKey": "SophosXGFirewallWorkbook",
		"logoFileName": "sophos_logo.svg",
		"description": "Gain insight into Sophos XG Firewall by analyzing, collecting and correlating firewall data.\nThis workbook provides visibility into network traffic",
		"dataTypesDependencies": [
			"Syslog"
		],
		"dataConnectorsDependencies": [
			"SyslogAma"
		],
		"previewImagesFileNames": [
			"SophosXGFirewallWhite.png",
			"SophosXGFirewallBlack.png"
		],
		"version": "1.0.0",
		"title": "Sophos XG Firewall",
		"templateRelativePath": "SophosXGFirewall.json",
		"subtitle": "",
		"provider": "Sophos"
	},
	{
		"workbookKey": "SysmonThreatHuntingWorkbook",
		"logoFileName": "sysmonthreathunting_logo.svg",
		"description": "Simplify your threat hunts using Sysmon data mapped to MITRE ATT&CK data. This workbook gives you the ability to drilldown into system activity based on known ATT&CK techniques as well as other threat hunting entry points such as user activity, network connections or virtual machine Sysmon events.\nPlease note that for this workbook to work you must have deployed Sysmon on your virtual machines in line with the instructions at https://github.com/BlueTeamLabs/sentinel-attack/wiki/Onboarding-sysmon-data-to-Azure-Sentinel",
		"dataTypesDependencies": [
			"Event"
		],
		"dataConnectorsDependencies": [],
		"previewImagesFileNames": [
			"SysmonThreatHuntingWhite1.png",
			"SysmonThreatHuntingBlack1.png"
		],
		"version": "1.4.0",
		"title": "Sysmon Threat Hunting",
		"templateRelativePath": "SysmonThreatHunting.json",
		"subtitle": "",
		"provider": "Microsoft Sentinel community",
		"support": {
			"tier": "Community"
		},
		"author": {
			"name": "Edoardo Gerosa"
		},
		"source": {
			"kind": "Community"
		},
		"categories": {
			"domains": [
				"Security - Threat Protection",
				"Application"
			]
		}
	},
	{
		"workbookKey": "WebApplicationFirewallWAFTypeEventsWorkbook",
		"logoFileName": "webapplicationfirewall(WAF)_logo.svg",
		"description": "Gain insights into your organization's Azure web application firewall (WAF) across various services such as Azure Front Door Service and Application Gateway. You can view event triggers, full messages, attacks over time, among other data. Several aspects of the workbook are interactable to allow users to further understand their data",
		"dataTypesDependencies": [
			"AzureDiagnostics"
		],
		"dataConnectorsDependencies": [
			"WAF"
		],
		"previewImagesFileNames": [
			"WAFFirewallWAFTypeEventsBlack1.PNG",
			"WAFFirewallWAFTypeEventsBlack2.PNG",
			"WAFFirewallWAFTypeEventsBlack3.PNG",
			"WAFFirewallWAFTypeEventsBlack4.PNG",
			"WAFFirewallWAFTypeEventsWhite1.png",
			"WAFFirewallWAFTypeEventsWhite2.PNG",
			"WAFFirewallWAFTypeEventsWhite3.PNG",
			"WAFFirewallWAFTypeEventsWhite4.PNG"
		],
		"version": "1.1.0",
		"title": "Microsoft Web Application Firewall (WAF) - Azure WAF",
		"templateRelativePath": "WebApplicationFirewallWAFTypeEvents.json",
		"subtitle": "",
		"provider": "Microsoft"
	},
	{
		"workbookKey": "OrcaAlertsOverviewWorkbook",
		"logoFileName": "Orca_logo.svg",
		"description": "A visualized overview of Orca security alerts.\nExplore, analize and learn about your security posture using Orca alerts Overview",
		"dataTypesDependencies": [
			"OrcaAlerts_CL"
		],
		"dataConnectorsDependencies": [
			"OrcaSecurityAlerts"
		],
		"previewImagesFileNames": [
			"OrcaAlertsWhite.png",
			"OrcaAlertsBlack.png"
		],
		"version": "1.1.0",
		"title": "Orca alerts overview",
		"templateRelativePath": "OrcaAlerts.json",
		"subtitle": "",
		"provider": "Orca Security"
	},
	{
		"workbookKey": "CyberArkWorkbook",
		"logoFileName": "CyberArk_Logo.svg",
		"description": "The CyberArk Syslog connector allows you to easily connect all your CyberArk security solution logs with your Microsoft Sentinel, to view dashboards, create custom alerts, and improve investigation. Integration between CyberArk and Microsoft Sentinel makes use of the CEF Data Connector to properly parse and display CyberArk Syslog messages.",
		"dataTypesDependencies": [
			"CommonSecurityLog"
		],
		"dataConnectorsDependencies": [
			"CefAma"
		],
		"previewImagesFileNames": [
			"CyberArkActivitiesWhite.PNG",
			"CyberArkActivitiesBlack.PNG"
		],
		"version": "1.1.0",
		"title": "CyberArk EPV Events",
		"templateRelativePath": "CyberArkEPV.json",
		"subtitle": "",
		"provider": "CyberArk"
	},
	{
		"workbookKey": "UserEntityBehaviorAnalyticsWorkbook",
		"logoFileName": "Azure_Sentinel.svg",
		"description": "Identify compromised users and insider threats using User and Entity Behavior Analytics. Gain insights into anomalous user behavior from baselines learned from behavior patterns",
		"dataTypesDependencies": [
			"Anomalies"
		],
		"dataConnectorsDependencies": [],
		"previewImagesFileNames": [
			"UserEntityBehaviorAnalyticsBlack2.png",
			"UserEntityBehaviorAnalyticsWhite2.png"
		],
		"version": "2.0",
		"title": "User And Entity Behavior Analytics",
		"templateRelativePath": "UserEntityBehaviorAnalytics.json",
		"subtitle": "",
		"provider": "Microsoft",
		"support": {
			"tier": "Microsoft"
		},
		"author": {
			"name": "Microsoft Corporation"
		},
		"source": {
			"kind": "Community"
		},
		"categories": {
			"domains": [
				"User Behavior (UEBA)"
			]
		}
	},
	{
		"workbookKey": "CitrixWAF",
		"logoFileName": "citrix_logo.svg",
		"description": "Gain insight into the Citrix WAF logs",
		"dataTypesDependencies": [
			"CommonSecurityLog"
		],
		"dataConnectorsDependencies": [
			"CefAma"
		],
		"previewImagesFileNames": [
			"CitrixWAFBlack.png",
			"CitrixWAFWhite.png"
		],
		"version": "1.0.0",
		"title": "Citrix WAF (Web App Firewall)",
		"templateRelativePath": "CitrixWAF.json",
		"subtitle": "",
		"provider": "Citrix Systems Inc."
	},
	{
		"workbookKey": "UnifiSGWorkbook",
		"logoFileName": "Azure_Sentinel.svg",
		"description": "Gain insights into Unifi Security Gateways analyzing traffic and activities.",
		"dataTypesDependencies": [
			"CommonSecurityLog"
		],
		"dataConnectorsDependencies": [],
		"previewImagesFileNames": [
			"UnifiSGBlack.png",
			"UnifiSGWhite.png"
		],
		"version": "1.0.0",
		"title": "Unifi Security Gateway",
		"templateRelativePath": "UnifiSG.json",
		"subtitle": "",
		"provider": "Microsoft Sentinel community",
		"support": {
			"tier": "Community"
		},
		"author": {
			"name": "SecurityJedi"
		},
		"source": {
			"kind": "Community"
		},
		"categories": {
			"domains": [
				"Security - Network"
			]
		}
	},
	{
		"workbookKey": "UnifiSGNetflowWorkbook",
		"logoFileName": "Azure_Sentinel.svg",
		"description": "Gain insights into Unifi Security Gateways analyzing traffic and activities using Netflow.",
		"dataTypesDependencies": [
			"netflow_CL"
		],
		"dataConnectorsDependencies": [],
		"previewImagesFileNames": [
			"UnifiSGNetflowBlack.png",
			"UnifiSGNetflowWhite.png"
		],
		"version": "1.0.0",
		"title": "Unifi Security Gateway - NetFlow",
		"templateRelativePath": "UnifiSGNetflow.json",
		"subtitle": "",
		"provider": "Microsoft Sentinel community",
		"support": {
			"tier": "Community"
		},
		"author": {
			"name": "SecurityJedi"
		},
		"source": {
			"kind": "Community"
		},
		"categories": {
			"domains": [
				"Security - Network"
			]
		}
	},
	{
		"workbookKey": "NormalizedNetworkEventsWorkbook",
		"logoFileName": "Azure_Sentinel.svg",
		"description": "See insights on multiple networking appliances and other network sessions, that have been parsed or mapped to the normalized networking sessions table. Note this requires enabling parsers for the different products - to learn more, visit https://aka.ms/sentinelnormalizationdocs",
		"dataTypesDependencies": [],
		"dataConnectorsDependencies": [],
		"previewImagesFileNames": [
			"NormalizedNetworkEventsWhite.png",
			"NormalizedNetworkEventsBlack.png"
		],
		"version": "1.0.0",
		"title": "Normalized network events",
		"templateRelativePath": "NormalizedNetworkEvents.json",
		"subtitle": "",
		"provider": "Microsoft",
		"support": {
			"tier": "Community"
		},
		"author": {
			"name": "yoav fransis"
		},
		"source": {
			"kind": "Community"
		},
		"categories": {
			"domains": [
				"Networking"
			]
		}
	},
	{
		"workbookKey": "WorkspaceAuditingWorkbook",
		"logoFileName": "Azure_Sentinel.svg",
		"description": "Workspace auditing report\r\nUse this report to understand query runs across your workspace.",
		"dataTypesDependencies": [
			"LAQueryLogs"
		],
		"dataConnectorsDependencies": [],
		"previewImagesFileNames": [
			"WorkspaceAuditingWhite.png",
			"WorkspaceAuditingBlack.png"
		],
		"version": "1.0.0",
		"title": "Workspace audit",
		"templateRelativePath": "WorkspaceAuditing.json",
		"subtitle": "",
		"provider": "Microsoft Sentinel community",
		"support": {
			"tier": "Community"
		},
		"author": {
			"name": "Sarah Young"
		},
		"source": {
			"kind": "Community"
		},
		"categories": {
			"domains": [
				"IT Operations"
			]
		}
	},
	{
		"workbookKey": "MITREATTACKWorkbook",
		"logoFileName": "Azure_Sentinel.svg",
		"description": "Workbook to showcase MITRE ATT&CK Coverage for Microsoft Sentinel",
		"dataTypesDependencies": [
			"SecurityAlert"
		],
		"dataConnectorsDependencies": [],
		"previewImagesFileNames": [
			"MITREATTACKWhite1.PNG",
			"MITREATTACKWhite2.PNG",
			"MITREATTACKBlack1.PNG",
			"MITREATTACKBlack2.PNG"
		],
		"version": "1.0.1",
		"title": "MITRE ATT&CK Workbook",
		"templateRelativePath": "MITREAttack.json",
		"subtitle": "",
		"provider": "Microsoft Sentinel community"
	},
	{
		"workbookKey": "BETTERMTDWorkbook",
		"logoFileName": "BETTER_MTD_logo.svg",
		"description": "Workbook using the BETTER Mobile Threat Defense (MTD) connector, to give insights into your mobile devices, installed application and overall device security posture.",
		"dataTypesDependencies": [
			"BetterMTDDeviceLog_CL",
			"BetterMTDAppLog_CL",
			"BetterMTDIncidentLog_CL",
			"BetterMTDNetflowLog_CL"
		],
		"dataConnectorsDependencies": [
			"BetterMTD"
		],
		"previewImagesFileNames": [
			"BetterMTDWorkbookPreviewWhite1.png",
			"BetterMTDWorkbookPreviewWhite2.png",
			"BetterMTDWorkbookPreviewWhite3.png",
			"BetterMTDWorkbookPreviewBlack1.png",
			"BetterMTDWorkbookPreviewBlack2.png",
			"BetterMTDWorkbookPreviewBlack3.png"
		],
		"version": "1.1.0",
		"title": "BETTER Mobile Threat Defense (MTD)",
		"templateRelativePath": "BETTER_MTD_Workbook.json",
		"subtitle": "",
		"provider": "BETTER Mobile"
	},
	{
		"workbookKey": "AlsidIoEWorkbook",
		"logoFileName": "Alsid.svg",
		"description": "Workbook showcasing the state and evolution of your Alsid for AD Indicators of Exposures alerts.",
		"dataTypesDependencies": [
			"AlsidForADLog_CL"
		],
		"dataConnectorsDependencies": [
			"AlsidForAD"
		],
		"previewImagesFileNames": [
			"AlsidIoEBlack1.png",
			"AlsidIoEBlack2.png",
			"AlsidIoEBlack3.png",
			"AlsidIoEWhite1.png",
			"AlsidIoEWhite2.png",
			"AlsidIoEWhite3.png"
		],
		"version": "1.0.0",
		"title": "Alsid for AD | Indicators of Exposure",
		"templateRelativePath": "AlsidIoE.json",
		"subtitle": "",
		"provider": "Alsid"
	},
	{
		"workbookKey": "AlsidIoAWorkbook",
		"logoFileName": "Alsid.svg",
		"description": "Workbook showcasing the state and evolution of your Alsid for AD Indicators of Attack alerts.",
		"dataTypesDependencies": [
			"AlsidForADLog_CL"
		],
		"dataConnectorsDependencies": [
			"AlsidForAD"
		],
		"previewImagesFileNames": [
			"AlsidIoABlack1.png",
			"AlsidIoABlack2.png",
			"AlsidIoABlack3.png",
			"AlsidIoAWhite1.png",
			"AlsidIoAWhite2.png",
			"AlsidIoAWhite3.png"
		],
		"version": "1.0.0",
		"title": "Alsid for AD | Indicators of Attack",
		"templateRelativePath": "AlsidIoA.json",
		"subtitle": "",
		"provider": "Alsid"
	},
	{
		"workbookKey": "InvestigationInsightsWorkbook",
		"logoFileName": "Microsoft_logo.svg",
		"description": "Help analysts gain insight into incident, bookmark and entity data through the Investigation Insights Workbook. This workbook provides common queries and detailed visualizations to help an analyst investigate suspicious activities quickly with an easy to use interface. Analysts can start their investigation from a Microsoft Sentinel incident, bookmark, or by simply entering the entity data into the workbook manually.",
		"dataTypesDependencies": [
			"AuditLogs",
			"AzureActivity",
			"CommonSecurityLog",
			"OfficeActivity",
			"SecurityEvent",
			"SigninLogs",
			"ThreatIntelligenceIndicator"
		],
		"dataConnectorsDependencies": [
			"AzureActivity",
			"SecurityEvents",
			"Office365",
			"AzureActiveDirectory",
			"ThreatIntelligence",
			"ThreatIntelligenceTaxii",
			"WindowsSecurityEvents"
		],
		"previewImagesFileNames": [
			"InvestigationInsightsWhite1.png",
			"InvestigationInsightsBlack1.png",
			"InvestigationInsightsWhite2.png",
			"InvestigationInsightsBlack2.png"
		],
		"version": "1.4.1",
		"title": "Investigation Insights",
		"templateRelativePath": "InvestigationInsights.json",
		"subtitle": "",
		"provider": "Microsoft Sentinel community"
	},
	{
		"workbookKey": "AksSecurityWorkbook",
		"logoFileName": "Kubernetes_services.svg",
		"description": "See insights about the security of your AKS clusters. The workbook helps to identify sensitive operations in the clusters and get insights based on Azure Defender alerts.",
		"dataTypesDependencies": [
			"SecurityAlert",
			"AzureDiagnostics"
		],
		"dataConnectorsDependencies": [
			"AzureSecurityCenter",
			"AzureKubernetes"
		],
		"previewImagesFileNames": [
			"AksSecurityWhite.png",
			"AksSecurityBlack.png"
		],
		"version": "1.5.0",
		"title": "Azure Kubernetes Service (AKS) Security",
		"templateRelativePath": "AksSecurity.json",
		"subtitle": "",
		"provider": "Microsoft"
	},
	{
		"workbookKey": "AzureKeyVaultWorkbook",
		"logoFileName": "KeyVault.svg",
		"description": "See insights about the security of your Azure key vaults. The workbook helps to identify sensitive operations in the key vaults and get insights based on Azure Defender alerts.",
		"dataTypesDependencies": [
			"SecurityAlert",
			"AzureDiagnostics"
		],
		"dataConnectorsDependencies": [
			"AzureSecurityCenter",
			"AzureKeyVault"
		],
		"previewImagesFileNames": [
			"AkvSecurityWhite.png",
			"AkvSecurityBlack.png"
		],
		"version": "1.1.0",
		"title": "Azure Key Vault Security",
		"templateRelativePath": "AzureKeyVaultWorkbook.json",
		"subtitle": "",
		"provider": "Microsoft"
	},
	{
		"workbookKey": "IncidentOverview",
		"logoFileName": "Azure_Sentinel.svg",
		"description": "The Incident Overview workbook is designed to assist in triaging and investigation by providing in-depth information about the incident, including:\r\n* General information\r\n* Entity data\r\n* Triage time (time between incident creation and first response)\r\n* Mitigation time (time between incident creation and closing)\r\n* Comments\r\n\r\nCustomize this workbook by saving and editing it. \r\nYou can reach this workbook template from the incidents panel as well. Once you have customized it, the link from the incident panel will open the customized workbook instead of the template.\r\n",
		"dataTypesDependencies": [
			"SecurityAlert",
			"SecurityIncident"
		],
		"dataConnectorsDependencies": [],
		"previewImagesFileNames": [
			"IncidentOverviewBlack1.png",
			"IncidentOverviewWhite1.png",
			"IncidentOverviewBlack2.png",
			"IncidentOverviewWhite2.png"
		],
		"version": "2.1.0",
		"title": "Incident overview",
		"templateRelativePath": "IncidentOverview.json",
		"subtitle": "",
		"provider": "Microsoft"
	},
	{
		"workbookKey": "SecurityOperationsEfficiency",
		"logoFileName": "Azure_Sentinel.svg",
		"description": "Security operations center managers can view overall efficiency metrics and measures regarding the performance of their team. They can find operations by multiple indicators over time including severity, MITRE tactics, mean time to triage, mean time to resolve and more. The SOC manager can develop a picture of the performance in both general and specific areas over time and use it to improve efficiency.",
		"dataTypesDependencies": [
			"SecurityAlert",
			"SecurityIncident"
		],
		"dataConnectorsDependencies": [],
		"previewImagesFileNames": [
			"SecurityEfficiencyWhite1.png",
			"SecurityEfficiencyWhite2.png",
			"SecurityEfficiencyBlack1.png",
			"SecurityEfficiencyBlack2.png"
		],
		"version": "1.5.1",
		"title": "Security Operations Efficiency",
		"templateRelativePath": "SecurityOperationsEfficiency.json",
		"subtitle": "",
		"provider": "Microsoft"
	},
	{
		"workbookKey": "DataCollectionHealthMonitoring",
		"logoFileName": "Azure_Sentinel.svg",
		"description": "Gain insights into your workspace's data ingestion status. In this workbook, you can view additional monitors and detect anomalies that will help you determine your workspace's data collection health.",
		"dataTypesDependencies": [],
		"dataConnectorsDependencies": [],
		"previewImagesFileNames": [
			"HealthMonitoringWhite1.png",
			"HealthMonitoringWhite2.png",
			"HealthMonitoringWhite3.png",
			"HealthMonitoringBlack1.png",
			"HealthMonitoringBlack2.png",
			"HealthMonitoringBlack3.png"
		],
		"version": "1.0.0",
		"title": "Data collection health monitoring",
		"templateRelativePath": "DataCollectionHealthMonitoring.json",
		"subtitle": "",
		"provider": "Microsoft",
		"support": {
			"tier": "Community"
		},
		"author": {
			"name": "morshabi"
		},
		"source": {
			"kind": "Community"
		},
		"categories": {
			"domains": [
				"IT Operations",
				"Platform"
			]
		}
	},
	{
		"workbookKey": "OnapsisAlarmsWorkbook",
		"logoFileName": "onapsis_logo.svg",
		"description": "Gain insights into what is going on in your SAP Systems with this overview of the alarms triggered in the Onapsis Platform. Incidents are enriched with context and next steps to help your Security team respond effectively.",
		"dataTypesDependencies": [
			"CommonSecurityLog"
		],
		"dataConnectorsDependencies": [
			"OnapsisPlatform",
			"CefAma"
		],
		"previewImagesFileNames": [
			"OnapsisWhite1.PNG",
			"OnapsisBlack1.PNG",
			"OnapsisWhite2.PNG",
			"OnapsisBlack2.PNG"
		],
		"version": "1.0.0",
		"title": "Onapsis Alarms Overview",
		"templateRelativePath": "OnapsisAlarmsOverview.json",
		"subtitle": "",
		"provider": "Onapsis"
	},
	{
		"workbookKey": "DelineaWorkbook",
		"logoFileName": "DelineaLogo.svg",
		"description": "The Delinea Secret Server Syslog connector",
		"dataTypesDependencies": [
			"CommonSecurityLog"
		],
		"dataConnectorsDependencies": [
			"DelineaSecretServer_CEF",
			"DelineaSecretServerAma",
			"CefAma"
		],
		"previewImagesFileNames": [
			"DelineaWorkbookWhite.PNG",
			"DelineaWorkbookBlack.PNG"
		],
		"version": "1.0.0",
		"title": "Delinea Secret Server Workbook",
		"templateRelativePath": "DelineaWorkbook.json",
		"subtitle": "",
		"provider": "Delinea"
	},
	{
		"workbookKey": "ForcepointCloudSecurityGatewayWorkbook",
		"logoFileName": "Forcepoint_new_logo.svg",
		"description": "Use this report to understand query runs across your workspace.",
		"dataTypesDependencies": [
			"CommonSecurityLog"
		],
		"dataConnectorsDependencies": [
			"CefAma"
		],
		"previewImagesFileNames": [
			"ForcepointCloudSecurityGatewayWhite.png",
			"ForcepointCloudSecurityGatewayBlack.png"
		],
		"version": "1.0.0",
		"title": "Forcepoint Cloud Security Gateway Workbook",
		"templateRelativePath": "ForcepointCloudSecuirtyGateway.json",
		"subtitle": "",
		"provider": "Forcepoint"
	},
	{
		"workbookKey": "IntsightsIOCWorkbook",
		"logoFileName": "IntSights_logo.svg",
		"description": "This Microsoft Sentinel workbook provides an overview of Indicators of Compromise (IOCs) and their correlations allowing users to analyze and visualize indicators based on severity, type, and other parameters.",
		"dataTypesDependencies": [
			"ThreatIntelligenceIndicator",
			"SecurityAlert"
		],
		"dataConnectorsDependencies": [
			"ThreatIntelligenceTaxii"
		],
		"previewImagesFileNames": [
			"IntsightsIOCWhite.png",
			"IntsightsMatchedWhite.png",
			"IntsightsMatchedBlack.png",
			"IntsightsIOCBlack.png"
		],
		"version": "2.0.0",
		"title": "IntSights IOC Workbook",
		"templateRelativePath": "IntsightsIOCWorkbook.json",
		"subtitle": "",
		"provider": "IntSights Cyber Intelligence"
	},
	{
		"workbookKey": "DarktraceSummaryWorkbook",
		"logoFileName": "Darktrace.svg",
		"description": "A workbook containing relevant KQL queries to help you visualise the data in model breaches from the Darktrace Connector",
		"dataTypesDependencies": [
			"CommonSecurityLog"
		],
		"dataConnectorsDependencies": [
			"Darktrace",
			"DarktraceAma",
			"CefAma"
		],
		"previewImagesFileNames": [
			"AIA-DarktraceSummaryWhite.png",
			"AIA-DarktraceSummaryBlack.png"
		],
		"version": "1.1.0",
		"title": "AI Analyst Darktrace Model Breach Summary",
		"templateRelativePath": "AIA-Darktrace.json",
		"subtitle": "",
		"provider": "Darktrace"
	},
	{
		"workbookKey": "TrendMicroXDR",
		"logoFileName": "trendmicro_logo.svg",
		"description": "Gain insights from Trend Vision One with this overview of the Alerts triggered.",
		"dataTypesDependencies": [
			"TrendMicro_XDR_WORKBENCH_CL"
		],
		"dataConnectorsDependencies": [
			"TrendMicroXDR"
		],
		"previewImagesFileNames": [
			"TrendMicroXDROverviewWhite.png",
			"TrendMicroXDROverviewBlack.png"
		],
		"version": "1.3.0",
		"title": "Trend Vision One Alert Overview",
		"templateRelativePath": "TrendMicroXDROverview.json",
		"subtitle": "",
		"provider": "Trend Micro"
	},
	{
		"workbookKey": "CyberpionOverviewWorkbook",
		"logoFileName": "cyberpion_logo.svg",
		"description": "Use Cyberpion's Security Logs and this workbook, to get an overview of your online assets, gain insights into their current state, and find ways to better secure your ecosystem.",
		"dataTypesDependencies": [
			"CyberpionActionItems_CL"
		],
		"dataConnectorsDependencies": [
			"CyberpionSecurityLogs"
		],
		"previewImagesFileNames": [
			"CyberpionActionItemsBlack.png",
			"CyberpionActionItemsWhite.png"
		],
		"version": "1.0.0",
		"title": "Cyberpion Overview",
		"templateRelativePath": "CyberpionOverviewWorkbook.json",
		"subtitle": "",
		"provider": "Cyberpion"
	},
	{
		"workbookKey": "SolarWindsPostCompromiseHuntingWorkbook",
		"logoFileName": "MSTIC-Logo.svg",
		"description": "This hunting workbook is intended to help identify activity related to the Solorigate compromise and subsequent attacks discovered in December 2020",
		"dataTypesDependencies": [
			"CommonSecurityLog",
			"SigninLogs",
			"AuditLogs",
			"AADServicePrincipalSignInLogs",
			"OfficeActivity",
			"BehaviorAnalytics",
			"SecurityEvent",
			"DeviceProcessEvents",
			"SecurityAlert",
			"DnsEvents"
		],
		"dataConnectorsDependencies": [
			"AzureActiveDirectory",
			"SecurityEvents",
			"Office365",
			"MicrosoftThreatProtection",
			"DNS",
			"WindowsSecurityEvents"
		],
		"previewImagesFileNames": [
			"SolarWindsPostCompromiseHuntingWhite.png",
			"SolarWindsPostCompromiseHuntingBlack.png"
		],
		"version": "1.5.1",
		"title": "SolarWinds Post Compromise Hunting",
		"templateRelativePath": "SolarWindsPostCompromiseHunting.json",
		"subtitle": "",
		"provider": "Microsoft",
		"support": {
			"tier": "Microsoft"
		},
		"author": {
			"name": "Shain"
		},
		"source": {
			"kind": "Community"
		},
		"categories": {
			"domains": [
				"Security - Others"
			]
		}
	},
	{
		"workbookKey": "ProofpointPODWorkbook",
		"logoFileName": "proofpointlogo.svg",
		"description": "Gain insights into your Proofpoint on Demand Email Security activities, including maillog and messages data. The Workbook provides users with an executive dashboard showing the reporting capabilities, message traceability and monitoring.",
		"dataTypesDependencies": [
			"ProofpointPOD_maillog_CL",
			"ProofpointPOD_message_CL"
		],
		"dataConnectorsDependencies": [
			"ProofpointPOD"
		],
		"previewImagesFileNames": [
			"ProofpointPODMainBlack1.png",
			"ProofpointPODMainBlack2.png",
			"ProofpointPODMainWhite1.png",
			"ProofpointPODMainWhite2.png",
			"ProofpointPODMessageSummaryBlack.png",
			"ProofpointPODMessageSummaryWhite.png",
			"ProofpointPODTLSBlack.png",
			"ProofpointPODTLSWhite.png"
		],
		"version": "1.0.0",
		"title": "Proofpoint On-Demand Email Security",
		"templateRelativePath": "ProofpointPOD.json",
		"subtitle": "",
		"provider": "Proofpoint"
	},
	{
		"workbookKey": "CiscoUmbrellaWorkbook",
		"logoFileName": "cisco_logo.svg",
		"description": "Gain insights into Cisco Umbrella activities, including the DNS, Proxy and Cloud Firewall data. Workbook shows general information along with threat landscape including categories, blocked destinations and URLs.",
		"dataTypesDependencies": [
			"Cisco_Umbrella_dns_CL",
			"Cisco_Umbrella_proxy_CL",
			"Cisco_Umbrella_ip_CL",
			"Cisco_Umbrella_cloudfirewall_CL"
		],
		"dataConnectorsDependencies": [
			"CiscoUmbrellaDataConnector"
		],
		"previewImagesFileNames": [
			"CiscoUmbrellaDNSBlack1.png",
			"CiscoUmbrellaDNSBlack2.png",
			"CiscoUmbrellaDNSWhite1.png",
			"CiscoUmbrellaDNSWhite2.png",
			"CiscoUmbrellaFirewallBlack.png",
			"CiscoUmbrellaFirewallWhite.png",
			"CiscoUmbrellaMainBlack1.png",
			"CiscoUmbrellaMainBlack2.png",
			"CiscoUmbrellaMainWhite1.png",
			"CiscoUmbrellaMainWhite2.png",
			"CiscoUmbrellaProxyBlack1.png",
			"CiscoUmbrellaProxyBlack2.png",
			"CiscoUmbrellaProxyWhite1.png",
			"CiscoUmbrellaProxyWhite2.png"
		],
		"version": "1.0.0",
		"title": "Cisco Umbrella",
		"templateRelativePath": "CiscoUmbrella.json",
		"subtitle": "",
		"provider": "Cisco"
	},
	{
		"workbookKey": "AnalyticsEfficiencyWorkbook",
		"logoFileName": "Azure_Sentinel.svg",
		"description": "Gain insights into the efficacy of your analytics rules. In this workbook you can analyze and monitor the analytics rules found in your workspace to achieve better performance by your SOC.",
		"dataTypesDependencies": [
			"SecurityAlert",
			"SecurityIncident"
		],
		"dataConnectorsDependencies": [],
		"previewImagesFileNames": [
			"AnalyticsEfficiencyBlack.png",
			"AnalyticsEfficiencyWhite.png"
		],
		"version": "1.2.0",
		"title": "Analytics Efficiency",
		"templateRelativePath": "AnalyticsEfficiency.json",
		"subtitle": "",
		"provider": "Microsoft"
	},
	{
		"workbookKey": "WorkspaceUsage",
		"logoFileName": "Azure_Sentinel.svg",
		"description": "Gain insights into your workspace's usage. In this workbook, you can view your workspace's data consumption, latency, recommended tasks and Cost and Usage statistics.",
		"dataTypesDependencies": [],
		"dataConnectorsDependencies": [],
		"previewImagesFileNames": [
			"WorkspaceUsageBlack.png",
			"WorkspaceUsageWhite.png"
		],
		"version": "1.6.0",
		"title": "Workspace Usage Report",
		"templateRelativePath": "WorkspaceUsage.json",
		"subtitle": "",
		"provider": "Microsoft Sentinel community",
		"support": {
			"tier": "Community"
		},
		"author": {
			"name": "Clive Watson"
		},
		"source": {
			"kind": "Community"
		},
		"categories": {
			"domains": [
				"IT Operations"
			]
		}
	},
	{
		"workbookKey": "SentinelCentral",
		"logoFileName": "Azure_Sentinel.svg",
		"description": "Use this report to view Incident (and Alert data) across many workspaces, this works with Azure Lighthouse and across any subscription you have access to.",
		"dataTypesDependencies": [
			"SecurityIncident"
		],
		"dataConnectorsDependencies": [],
		"previewImagesFileNames": [
			"SentinelCentralBlack.png",
			"SentinelCentralWhite.png"
		],
		"version": "2.1.1",
		"title": "Microsoft Sentinel Central",
		"templateRelativePath": "SentinelCentral.json",
		"subtitle": "",
		"provider": "Microsoft Sentinel community"
	},
	{
		"workbookKey": "CognniIncidentsWorkbook",
		"logoFileName": "cognni-logo.svg",
		"description": "Gain intelligent insights into the risks to your important financial, legal, HR, and governance information. This workbook lets you monitor your at-risk information to determine when and why incidents occurred, as well as who was involved. These incidents are broken into high, medium, and low risk incidents for each information category.",
		"dataTypesDependencies": [
			"CognniIncidents_CL"
		],
		"dataConnectorsDependencies": [
			"CognniSentinelDataConnector"
		],
		"previewImagesFileNames": [
			"CognniBlack.PNG",
			"CognniWhite.PNG"
		],
		"version": "1.0.0",
		"title": "Cognni Important Information Incidents",
		"templateRelativePath": "CognniIncidentsWorkbook.json",
		"subtitle": "",
		"provider": "Cognni"
	},
	{
		"workbookKey": "pfsense",
		"logoFileName": "pfsense_logo.svg",
		"description": "Gain insights into pfsense logs from both filterlog and nginx.",
		"dataTypesDependencies": [
			"CommonSecurityLog"
		],
		"dataConnectorsDependencies": [],
		"previewImagesFileNames": [
			"pfsenseBlack.png",
			"pfsenseWhite.png"
		],
		"version": "1.0.0",
		"title": "pfsense",
		"templateRelativePath": "pfsense.json",
		"subtitle": "",
		"provider": "Microsoft Sentinel community",
		"support": {
			"tier": "Community"
		},
		"author": {
			"name": "dicolanl"
		},
		"source": {
			"kind": "Community"
		},
		"categories": {
			"domains": [
				"Security - Network"
			]
		}
	},
	{
		"workbookKey": "ExchangeCompromiseHunting",
		"logoFileName": "MSTIC-Logo.svg",
		"description": "This workbook is intended to help defenders in responding to the Exchange Server vulnerabilities disclosed in March 2021, as well as hunting for potential compromise activity. More details on these vulnearbilities can be found at: https://aka.ms/exchangevulns",
		"dataTypesDependencies": [
			"SecurityEvent",
			"W3CIISLog"
		],
		"dataConnectorsDependencies": [
			"SecurityEvents",
			"AzureMonitor(IIS)",
			"WindowsSecurityEvents"
		],
		"previewImagesFileNames": [
			"ExchangeBlack.png",
			"ExchangeWhite.png"
		],
		"version": "1.0.0",
		"title": "Exchange Compromise Hunting",
		"templateRelativePath": "ExchangeCompromiseHunting.json",
		"subtitle": "",
		"provider": "Microsoft",
		"support": {
			"tier": "Community"
		},
		"author": {
			"name": "Pete Bryan"
		},
		"source": {
			"kind": "Community"
		},
		"categories": {
			"domains": [
				"Security - Threat Protection"
			]
		}
	},
	{
		"workbookKey": "SOCProcessFramework",
		"logoFileName": "Azure_Sentinel.svg",
		"description": "Built by Microsoft's Sentinel GBB's - This workbook contains years of SOC Best Practices and is intended to help SOCs mature and leverage industry standards in Operationalizing their SOC in using Microsoft Sentinel. It contains Processes and Procedures every SOC should consider and builds a high level of operational excellence.",
		"dataTypesDependencies": [],
		"dataConnectorsDependencies": [],
		"previewImagesFileNames": [
			"SOCProcessFrameworkCoverImage1White.png",
			"SOCProcessFrameworkCoverImage1Black.png",
			"SOCProcessFrameworkCoverImage2White.png",
			"SOCProcessFrameworkCoverImage2Black.png"
		],
		"version": "1.1.0",
		"title": "SOC Process Framework",
		"templateRelativePath": "SOCProcessFramework.json",
		"subtitle": "",
		"provider": "Microsoft Sentinel Community"
	},
	{
		"workbookKey": "Building_a_SOCLargeStaffWorkbook",
		"logoFileName": "Azure_Sentinel.svg",
		"description": "Built by Microsoft's Sentinel GBB's - This workbook contains years of SOC Best Practices and is intended to help SOCs mature and leverage industry standards in Operationalizing their SOC in using Microsoft Sentinel. It contains Processes and Procedures every SOC should consider and builds a high level of operational excellence.",
		"dataTypesDependencies": [],
		"dataConnectorsDependencies": [],
		"previewImagesFileNames": [
			"SOCProcessFrameworkCoverImage1White.png",
			"SOCProcessFrameworkCoverImage1Black.png",
			"SOCProcessFrameworkCoverImage2White.png",
			"SOCProcessFrameworkCoverImage2Black.png"
		],
		"version": "1.1.0",
		"title": "SOC Large Staff",
		"templateRelativePath": "Building_a_SOCLargeStaff.json",
		"subtitle": "",
		"provider": "Microsoft Sentinel Community"
	},
	{
		"workbookKey": "Building_a_SOCMediumStaffWorkbook",
		"logoFileName": "Azure_Sentinel.svg",
		"description": "Built by Microsoft's Sentinel GBB's - This workbook contains years of SOC Best Practices and is intended to help SOCs mature and leverage industry standards in Operationalizing their SOC in using Microsoft Sentinel. It contains Processes and Procedures every SOC should consider and builds a high level of operational excellence.",
		"dataTypesDependencies": [],
		"dataConnectorsDependencies": [],
		"previewImagesFileNames": [
			"SOCProcessFrameworkCoverImage1White.png",
			"SOCProcessFrameworkCoverImage1Black.png",
			"SOCProcessFrameworkCoverImage2White.png",
			"SOCProcessFrameworkCoverImage2Black.png"
		],
		"version": "1.1.0",
		"title": "SOC Medium Staff",
		"templateRelativePath": "Building_a_SOCMediumStaff.json",
		"subtitle": "",
		"provider": "Microsoft Sentinel Community"
	},
	{
		"workbookKey": "Building_a_SOCPartTimeStaffWorkbook",
		"logoFileName": "Azure_Sentinel.svg",
		"description": "Built by Microsoft's Sentinel GBB's - This workbook contains years of SOC Best Practices and is intended to help SOCs mature and leverage industry standards in Operationalizing their SOC in using Microsoft Sentinel. It contains Processes and Procedures every SOC should consider and builds a high level of operational excellence.",
		"dataTypesDependencies": [],
		"dataConnectorsDependencies": [],
		"previewImagesFileNames": [
			"SOCProcessFrameworkCoverImage1White.png",
			"SOCProcessFrameworkCoverImage1Black.png",
			"SOCProcessFrameworkCoverImage2White.png",
			"SOCProcessFrameworkCoverImage2Black.png"
		],
		"version": "1.1.0",
		"title": "SOC Part Time Staff",
		"templateRelativePath": "Building_a_SOCPartTimeStaff.json",
		"subtitle": "",
		"provider": "Microsoft Sentinel Community"
	},
	{
		"workbookKey": "Building_a_SOCSmallStaffWorkbook",
		"logoFileName": "Azure_Sentinel.svg",
		"description": "Built by Microsoft's Sentinel GBB's - This workbook contains years of SOC Best Practices and is intended to help SOCs mature and leverage industry standards in Operationalizing their SOC in using Microsoft Sentinel. It contains Processes and Procedures every SOC should consider and builds a high level of operational excellence.",
		"dataTypesDependencies": [],
		"dataConnectorsDependencies": [],
		"previewImagesFileNames": [
			"SOCProcessFrameworkCoverImage1White.png",
			"SOCProcessFrameworkCoverImage1Black.png",
			"SOCProcessFrameworkCoverImage2White.png",
			"SOCProcessFrameworkCoverImage2Black.png"
		],
		"version": "1.1.0",
		"title": "SOC Small Staff",
		"templateRelativePath": "Building_a_SOCSmallStaff.json",
		"subtitle": "",
		"provider": "Microsoft Sentinel Community"
	},
	{
		"workbookKey": "SOCIRPlanningWorkbook",
		"logoFileName": "Azure_Sentinel.svg",
		"description": "Built by Microsoft's Sentinel GBB's - This workbook contains years of SOC Best Practices and is intended to help SOCs mature and leverage industry standards in Operationalizing their SOC in using Microsoft Sentinel. It contains Processes and Procedures every SOC should consider and builds a high level of operational excellence.",
		"dataTypesDependencies": [],
		"dataConnectorsDependencies": [],
		"previewImagesFileNames": [
			"SOCProcessFrameworkCoverImage1White.png",
			"SOCProcessFrameworkCoverImage1Black.png",
			"SOCProcessFrameworkCoverImage2White.png",
			"SOCProcessFrameworkCoverImage2Black.png"
		],
		"version": "1.1.0",
		"title": "SOC IR Planning",
		"templateRelativePath": "SOCIRPlanning.json",
		"subtitle": "",
		"provider": "Microsoft Sentinel Community"
	},
	{
		"workbookKey": "UpdateSOCMaturityScoreWorkbook",
		"logoFileName": "Azure_Sentinel.svg",
		"description": "Built by Microsoft's Sentinel GBB's - This workbook contains years of SOC Best Practices and is intended to help SOCs mature and leverage industry standards in Operationalizing their SOC in using Microsoft Sentinel. It contains Processes and Procedures every SOC should consider and builds a high level of operational excellence.",
		"dataTypesDependencies": [],
		"dataConnectorsDependencies": [],
		"previewImagesFileNames": [
			"SOCProcessFrameworkCoverImage1White.png",
			"SOCProcessFrameworkCoverImage1Black.png",
			"SOCProcessFrameworkCoverImage2White.png",
			"SOCProcessFrameworkCoverImage2Black.png"
		],
		"version": "1.1.0",
		"title": "Update SOC Maturity Score",
		"templateRelativePath": "UpdateSOCMaturityScore.json",
		"subtitle": "",
		"provider": "Microsoft Sentinel Community"
	},
	{
		"workbookKey": "Microsoft365SecurityPosture",
		"logoFileName": "M365securityposturelogo.svg",
		"description": "This workbook presents security posture data collected from Azure Security Center, M365 Defender, Defender for Endpoint, and Microsoft Cloud App Security. This workbook relies on the M365 Security Posture Playbook in order to bring the data in.",
		"dataTypesDependencies": [
			"M365SecureScore_CL",
			"MDfESecureScore_CL",
			"MDfEExposureScore_CL",
			"MDfERecommendations_CL",
			"MDfEVulnerabilitiesList_CL",
			"McasShadowItReporting"
		],
		"dataConnectorsDependencies": [],
		"previewImagesFileNames": [
			"M365securitypostureblack.png",
			"M365securityposturewhite.png"
		],
		"version": "1.0.0",
		"title": "Microsoft 365 Security Posture",
		"templateRelativePath": "M365SecurityPosture.json",
		"subtitle": "",
		"provider": "Microsoft Sentinel Community",
		"support": {
			"tier": "Community"
		},
		"author": {
			"name": "Matt Lowe"
		},
		"source": {
			"kind": "Community"
		},
		"categories": {
			"domains": [
				"Security - Others"
			]
		}
	},
	{
		"workbookKey": "AzureSentinelCost",
		"logoFileName": "Azure_Sentinel.svg",
		"description": "This workbook provides an estimated cost across the main billed items in Microsoft Sentinel: ingestion, retention and automation. It also provides insight about the possible impact of the Microsoft 365 E5 offer.",
		"dataTypesDependencies": [
			"Usage"
		],
		"dataConnectorsDependencies": [],
		"previewImagesFileNames": [
			"AzureSentinelCostWhite.png",
			"AzureSentinelCostBlack.png"
		],
		"version": "1.5.1",
		"title": "Microsoft Sentinel Cost",
		"templateRelativePath": "AzureSentinelCost.json",
		"subtitle": "",
		"provider": "Microsoft Sentinel Community"
	},
	{
		"workbookKey": "ADXvsLA",
		"logoFileName": "Azure_Sentinel.svg",
		"description": "This workbook shows the tables from Microsoft Sentinel which are backed up in ADX. It also provides a comparison between the entries in the Microsoft Sentinel tables and the ADX tables. Lastly some general information about the queries and ingestion on ADX is shown.",
		"dataTypesDependencies": [],
		"dataConnectorsDependencies": [],
		"previewImagesFileNames": [
			"ADXvsLABlack.PNG",
			"ADXvsLAWhite.PNG"
		],
		"version": "1.0.0",
		"title": "ADXvsLA",
		"templateRelativePath": "ADXvsLA.json",
		"subtitle": "",
		"provider": "Microsoft Sentinel Community",
		"support": {
			"tier": "Community"
		},
		"author": {
			"name": "Naomi"
		},
		"source": {
			"kind": "Community"
		},
		"categories": {
			"domains": [
				"Platform"
			]
		}
	},
	{
		"workbookKey": "MicrosoftDefenderForOffice365",
		"logoFileName": "office365_logo.svg",
		"description": "Gain insights into your Microsoft Defender for Office 365 raw data logs.  This workbook lets you look at trends in email senders, attachments and embedded URL data to find anomalies. You can also search by, sender, recipient, subject, attachment or embedded URL to find where the related messages have been sent.",
		"dataTypesDependencies": [
			"EmailEvents",
			"EmailUrlInfo",
			"EmailAttachmentInfo"
		],
		"dataConnectorsDependencies": [],
		"previewImagesFileNames": [
			"MDOWhite1.png",
			"MDOBlack1.png",
			"MDOWhite2.png",
			"MDOBlack2.png"
		],
		"version": "1.0.0",
		"title": "Microsoft Defender For Office 365",
		"templateRelativePath": "MicrosoftDefenderForOffice365.json",
		"subtitle": "",
		"provider": "Microsoft Sentinel Community",
		"support": {
			"tier": "Microsoft"
		},
		"author": {
			"name": "Microsoft"
		},
		"source": {
			"kind": "Microsoft"
		},
		"categories": {
			"domains": [
				"Security - Others"
			]
		}
	},
	{
		"workbookKey": "ProofPointThreatDashboard",
		"logoFileName": "proofpointlogo.svg",
		"description": "Provides an overview of email threat activity based on log data provided by ProofPoint",
		"dataTypesDependencies": [
			"ProofpointPOD_message_CL",
			"ProofpointPOD_maillog_CL",
			"ProofPointTAPClicksBlocked_CL",
			"ProofPointTAPClicksPermitted_CL",
			"ProofPointTAPMessagesBlocked_CL",
			"ProofPointTAPMessagesDelivered_CL"
		],
		"dataConnectorsDependencies": [
			"ProofpointTAP",
			"ProofpointPOD"
		],
		"previewImagesFileNames": [
			"ProofPointThreatDashboardBlack1.png",
			"ProofPointThreatDashboardWhite1.png"
		],
		"version": "1.0.0",
		"title": "ProofPoint Threat Dashboard",
		"templateRelativePath": "ProofPointThreatDashboard.json",
		"subtitle": "",
		"provider": "Microsoft Sentinel Community",
		"support": {
			"tier": "Community"
		},
		"author": {
			"name": "reprise99"
		},
		"source": {
			"kind": "Community"
		},
		"categories": {
			"domains": [
				"Security - Others"
			]
		}
	},
	{
		"workbookKey": "AMAmigrationTracker",
		"logoFileName": "Azure_Sentinel.svg",
		"description": "See what Azure and Azure Arc servers have Log Analytics agent or Azure Monitor agent installed. Review what DCR (data collection rules) apply to your machines and whether you are collecting logs from those machines into your selected workspaces.",
		"dataTypesDependencies": [],
		"dataConnectorsDependencies": [],
		"previewImagesFileNames": [
			"AMAtrackingWhite1.png",
			"AMAtrackingWhite2.png",
			"AMAtrackingWhite3.png",
			"AMAtrackingWhite4.png",
			"AMAtrackingBlack1.png",
			"AMAtrackingBlack2.png",
			"AMAtrackingBlack3.png",
			"AMAtrackingBlack4.png"
		],
		"version": "1.1.0",
		"title": "AMA migration tracker",
		"templateRelativePath": "AMAmigrationTracker.json",
		"subtitle": "",
		"provider": "Microsoft Sentinel Community",
		"support": {
			"tier": "Community"
		},
		"author": {
			"name": "mariavaladas"
		},
		"source": {
			"kind": "Community"
		},
		"categories": {
			"domains": [
				"Platform",
				"Migration"
			]
		}
	},
	{
		"workbookKey": "AdvancedKQL",
		"logoFileName": "Azure_Sentinel.svg",
		"description": "This interactive Workbook is designed to improve your KQL proficiency by using a use-case driven approach.",
		"dataTypesDependencies": [],
		"dataConnectorsDependencies": [],
		"previewImagesFileNames": [
			"AdvancedKQLWhite.png",
			"AdvancedKQLBlack.png"
		],
		"version": "1.3.0",
		"title": "Advanced KQL for Microsoft Sentinel",
		"templateRelativePath": "AdvancedKQL.json",
		"subtitle": "",
		"provider": "Microsoft Sentinel Community"
	},
	{
		"workbookKey": "DSTIMWorkbook",
		"logoFileName": "DSTIM.svg",
		"description": "Identify sensitive data blast radius (i.e., who accessed sensitive data, what kinds of sensitive data, from where and when) in a given data security incident investigation or as part of Threat Hunting. Prioritize your investigation based on insights provided with integrations with Watchlists(VIPUsers, TerminatedEmployees and HighValueAssets), Threat Intelligence feed, UEBA baselines and much more.",
		"dataTypesDependencies": [
			"DSMAzureBlobStorageLogs",
			"DSMDataClassificationLogs",
			"DSMDataLabelingLogs",
			"Anomalies",
			"ThreatIntelligenceIndicator",
			"AADManagedIdentitySignInLogs",
			"SecurityAlert",
			"SigninLogs"
		],
		"dataConnectorsDependencies": [],
		"previewImagesFileNames": [
			"DSTIMWorkbookBlack.png",
			"DSTIMWorkbookWhite.png"
		],
		"version": "1.9.0",
		"title": "Data Security - Sensitive Data Impact Assessment",
		"templateRelativePath": "DSTIMWorkbook.json",
		"subtitle": "",
		"provider": "Microsoft",
		"featureFlag": "DSTIMWorkbook",
		"support": {
			"tier": "Community"
		},
		"author": {
			"name": "avital-m"
		},
		"source": {
			"kind": "Community"
		},
		"categories": {
			"domains": [
				"Security - Others"
			]
		}
	},
	{
		"workbookKey": "IntrotoKQLWorkbook",
		"logoFileName": "Azure_Sentinel.svg",
		"description": "Learn and practice the Kusto Query Language. This workbook introduces and provides 100 to 200 level content for new and existing users looking to learn KQL. This workbook will be updated with content over time.",
		"dataTypesDependencies": [],
		"dataConnectorsDependencies": [],
		"previewImagesFileNames": [
			"IntrotoKQL-black.png",
			"IntrotoKQL-white.png"
		],
		"version": "1.0.0",
		"title": "Intro to KQL",
		"templateRelativePath": "IntrotoKQL.json",
		"subtitle": "",
		"provider": "Microsoft Sentinel Community"
	},
	{
		"workbookKey": "Log4jPostCompromiseHuntingWorkbook",
		"logoFileName": "Log4j.svg",
		"description": "This hunting workbook is intended to help identify activity related to the Log4j compromise discovered in December 2021.",
		"dataTypesDependencies": [
			"SecurityNestedRecommendation",
			"AzureDiagnostics",
			"OfficeActivity",
			"W3CIISLog",
			"AWSCloudTrail",
			"SigninLogs",
			"AADNonInteractiveUserSignInLogs",
			"imWebSessions",
			"imNetworkSession"
		],
		"dataConnectorsDependencies": [],
		"previewImagesFileNames": [
			"Log4jPostCompromiseHuntingBlack.png",
			"Log4jPostCompromiseHuntingWhite.png"
		],
		"version": "1.0.0",
		"title": "Log4j Post Compromise Hunting",
		"templateRelativePath": "Log4jPostCompromiseHunting.json",
		"subtitle": "",
		"provider": "Microsoft Sentinel Community"
	},
	{
		"workbookKey": "Log4jImpactAssessmentWorkbook",
		"logoFileName": "Log4j.svg",
		"description": "This hunting workbook is intended to help identify activity related to the Log4j compromise discovered in December 2021.",
		"dataTypesDependencies": [
			"SecurityIncident",
			"SecurityAlert",
			"AzureSecurityCenter",
			"MDfESecureScore_CL",
			"MDfEExposureScore_CL",
			"MDfERecommendations_CL",
			"MDfEVulnerabilitiesList_CL"
		],
		"dataConnectorsDependencies": [],
		"previewImagesFileNames": [
			"Log4jPostCompromiseHuntingBlack.png",
			"Log4jPostCompromiseHuntingWhite.png"
		],
		"version": "1.0.0",
		"title": "Log4j Impact Assessment",
		"templateRelativePath": "Log4jImpactAssessment.json",
		"subtitle": "",
		"provider": "Microsoft Sentinel Community"
	},
	{
		"workbookKey": "UserMap",
		"logoFileName": "Azure_Sentinel.svg",
		"description": "This Workbook shows MaliciousIP, User SigninLog Data (this shows user Signin Locations and distance between as well as order visited) and WAF information.",
		"dataTypesDependencies": [
			"SigninLogs",
			"AzureDiagnostics",
			"WireData",
			"VMconnection",
			"CommonSecurityLog",
			"WindowsFirewall",
			"W3CIISLog",
			"DnsEvents"
		],
		"dataConnectorsDependencies": [
			"AzureActiveDirectory"
		],
		"previewImagesFileNames": [
			"UserMapBlack.png",
			"UserMapWhite.png"
		],
		"version": "1.0.1",
		"title": "User Map information",
		"templateRelativePath": "UserMap.json",
		"subtitle": "",
		"provider": "Microsoft Sentinel Community",
		"support": {
			"tier": "Community"
		},
		"author": {
			"name": "Clive Watson"
		},
		"source": {
			"kind": "Community"
		},
		"categories": {
			"domains": [
				"Security - Threat Protection"
			]
		}
	},
	{
		"workbookKey": "AWSS3",
		"logoFileName": "amazon_web_services_Logo.svg",
		"description": "This workbook shows quick summary of AWS S3 data (AWSCloudTrail, AWSGuardDuty, AWSVPCFlow). To visulaize the data, make sure you configure AWS S3 connector and data geting ingested into Sentinel",
		"dataTypesDependencies": [
			"AWSCloudTrail",
			"AWSGuardDuty",
			"AWSVPCFlow"
		],
		"dataConnectorsDependencies": [
			"AWSS3"
		],
		"previewImagesFileNames": [
			"AWSS3Black.png",
			"AWSS3White.png",
			"AWSS3White1.png"
		],
		"version": "1.0.0",
		"title": "AWS S3 Workbook",
		"templateRelativePath": "AWSS3.json",
		"subtitle": "",
		"provider": "Microsoft Sentinel Community",
		"support": {
			"tier": "Community"
		},
		"author": {
			"name": "Clive Watson"
		},
		"source": {
			"kind": "Community"
		},
		"categories": {
			"domains": [
				"Security - Cloud Security"
			]
		}
	},
	{
		"workbookKey": "LogSourcesAndAnalyticRulesCoverageWorkbook",
		"logoFileName": "Azure_Sentinel.svg",
		"description": "This workbook is intended to show how the different tables in a Log Analytics workspace are being used by the different Microsoft Sentinel features, like analytics, hunting queries, playbooks and queries in general.",
		"dataTypesDependencies": [],
		"dataConnectorsDependencies": [],
		"previewImagesFileNames": [
			"LogSourcesAndAnalyticRulesCoverageBlack.png",
			"LogSourcesAndAnalyticRulesCoverageWhite.png"
		],
		"version": "1.1.0",
		"title": "Log Sources & Analytic Rules Coverage",
		"templateRelativePath": "LogSourcesAndAnalyticRulesCoverage.json",
		"subtitle": "",
		"provider": "Microsoft Sentinel Community",
		"support": {
			"tier": "Community"
		},
		"author": {
			"name": "Eli Forbes"
		},
		"source": {
			"kind": "Community"
		},
		"categories": {
			"domains": [
				"Security - Others"
			]
		}
	},
	{
		"workbookKey": "CiscoFirepower",
		"logoFileName": "cisco-logo-72px.svg",
		"description": "Gain insights into your Cisco Firepower firewalls. This workbook analyzes Cisco Firepower device logs.",
		"dataTypesDependencies": [
			"CommonSecurityLog"
		],
		"dataConnectorsDependencies": [],
		"previewImagesFileNames": [
			"CiscoFirepowerBlack.png",
			"CiscoFirepowerWhite.png"
		],
		"version": "1.0.0",
		"title": "Cisco Firepower",
		"templateRelativePath": "CiscoFirepower.json",
		"subtitle": "",
		"provider": "Microsoft Sentinel Community",
		"support": {
			"tier": "Community"
		},
		"author": {
			"name": "Samik Roy"
		},
		"source": {
			"kind": "Community"
		},
		"categories": {
			"domains": [
				"Security - Network"
			]
		}
	},
	{
		"workbookKey": "MicrorosftTeams",
		"logoFileName": "microsoftteams.svg",
		"description": "This workbook is intended to identify the activities on Microrsoft Teams.",
		"dataTypesDependencies": [
			"OfficeActivity"
		],
		"dataConnectorsDependencies": [],
		"previewImagesFileNames": [
			"MicrosoftTeamsBlack.png",
			"MicrosoftTeamsWhite.png"
		],
		"version": "1.0.0",
		"title": "Microsoft Teams",
		"templateRelativePath": "MicrosoftTeams.json",
		"subtitle": "",
		"provider": "Microsoft Sentinel Community"
	},
	{
		"workbookKey": "ArchivingBasicLogsRetention",
		"logoFileName": "ArchivingBasicLogsRetention.svg",
		"description": "This workbooks shows workspace and table retention periods, basic logs, and search & restore tables. It also allows you to update table retention periods, plans, and delete search or restore tables.",
		"dataTypesDependencies": [],
		"dataConnectorsDependencies": [],
		"previewImagesFileNames": [
			"ArchivingBasicLogsRetentionBlack1.png",
			"ArchivingBasicLogsRetentionWhite1.png"
		],
		"version": "1.1.0",
		"title": "Archiving, Basic Logs, and Retention",
		"templateRelativePath": "ArchivingBasicLogsRetention.json",
		"subtitle": "",
		"provider": "Microsoft Sentinel Community",
		"support": {
			"tier": "Community"
		},
		"author": {
			"name": "seanstark-ms"
		},
		"source": {
			"kind": "Community"
		},
		"categories": {
			"domains": [
				"Platform",
				"IT Operations"
			]
		}
	},
	{
		"workbookKey": "OktaSingleSignOnWorkbook",
		"logoFileName": "okta_logo.svg",
		"description": "Gain extensive insight into Okta Single Sign-On (SSO) by analyzing, collecting and correlating Audit and Event events.\nThis workbook provides visibility into message and click events that were permitted, delivered, or blocked.",
		"dataTypesDependencies": [
			"Okta_CL",
			"OktaSSO"
		],
		"dataConnectorsDependencies": [
			"OktaSSO",
			"OktaSSOv2"
		],
		"previewImagesFileNames": [
			"OktaSingleSignOnWhite.png",
			"OktaSingleSignOnBlack.png"
		],
		"version": "1.2",
		"title": "Okta Single Sign-On",
		"templateRelativePath": "OktaSingleSignOn.json",
		"subtitle": "",
		"provider": "Okta"
	},
	{
		"workbookKey": "CiscoMerakiWorkbook",
		"logoFileName": "cisco-logo-72px.svg",
		"description": "Gain insights into the Events from Cisco Meraki Solution and analyzing all the different types of Security Events. This workbook also helps in identifying the Events from affected devices, IPs and the nodes where malware was successfully detected.\nIP data received in Events is correlated with Threat Intelligence to identify if the reported IP address is known bad based on threat intelligence data.",
		"dataTypesDependencies": [
			"meraki_CL",
			"CiscoMerakiNativePoller",
			"ThreatIntelligenceIndicator"
		],
		"dataConnectorsDependencies": [
			"CustomLogsAma",
			"CiscoMerakiNativePolling",
			"ThreatIntelligence"
		],
		"previewImagesFileNames": [
			"CiscoMerakiWorkbookWhite.png",
			"CiscoMerakiWorkbookBlack.png"
		],
		"version": "1.0.0",
		"title": "CiscoMerakiWorkbook",
		"templateRelativePath": "CiscoMerakiWorkbook.json",
		"subtitle": "",
		"provider": "Microsoft"
	},
	{
		"workbookKey": "SentinelOneWorkbook",
		"logoFileName": "Azure_Sentinel.svg",
		"description": "Sets the time name for analysis.",
		"dataTypesDependencies": [
			"SentinelOne_CL"
		],
		"dataConnectorsDependencies": [
			"SentinelOne"
		],
		"previewImagesFileNames": [
			"SentinelOneBlack.png",
			"SentinelOneWhite.png"
		],
		"version": "1.0.0",
		"title": "SentinelOneWorkbook",
		"templateRelativePath": "SentinelOne.json",
		"subtitle": "",
		"provider": "Microsoft"
	},
	{
		"workbookKey": "TrendMicroApexOneWorkbook",
		"logoFileName": "trendmicro_logo.svg",
		"description": "Sets the time name for analysis.",
		"dataTypesDependencies": [
			"CommonSecurityLog"
		],
		"dataConnectorsDependencies": [
			"CefAma"
		],
		"previewImagesFileNames": [
			"TrendMicroApexOneBlack.png",
			"TrendMicroApexOneWhite.png"
		],
		"version": "1.0.0",
		"title": "Trend Micro Apex One",
		"templateRelativePath": "TrendMicroApexOne.json",
		"subtitle": "",
		"provider": "TrendMicro"
	},
	{
		"workbookKey": "ContrastProtect",
		"logoFileName": "contrastsecurity_logo.svg",
		"description": "Select the time range for this Overview.",
		"dataTypesDependencies": [
			"CommonSecurityLog"
		],
		"dataConnectorsDependencies": [
			"ContrastProtect",
			"ContrastProtectAma",
			"CefAma"
		],
		"previewImagesFileNames": [
			"ContrastProtectAllBlack.png",
			"ContrastProtectAllWhite.png",
			"ContrastProtectEffectiveBlack.png",
			"ContrastProtectEffectiveWhite.png",
			"ContrastProtectSummaryBlack.png",
			"ContrastProtectSummaryWhite.png"
		],
		"version": "1.0.0",
		"title": "Contrast Protect",
		"templateRelativePath": "ContrastProtect.json",
		"subtitle": "",
		"provider": "contrast security"
	},
	{
		"workbookKey": "ArmorbloxOverview",
		"logoFileName": "armorblox.svg",
		"description": "INCIDENTS FROM SELECTED TIME RANGE",
		"dataTypesDependencies": [
			"Armorblox_CL"
		],
		"dataConnectorsDependencies": [
			"Armorblox"
		],
		"previewImagesFileNames": [
			"ArmorbloxOverviewBlack01.png",
			"ArmorbloxOverviewBlack02.png",
			"ArmorbloxOverviewWhite01.png",
			"ArmorbloxOverviewWhite02.png"
		],
		"version": "1.0.0",
		"title": "Armorblox",
		"templateRelativePath": "ArmorbloxOverview.json",
		"subtitle": "",
		"provider": "Armorblox"
	},
	{
		"workbookKey": "CiscoETDWorkbook",
		"logoFileName": "cisco-logo-72px.svg",
		"description": "Analyze email threat data seamlessly with the workbook, correlating information from the Secure Email Threat Defense API to identify and mitigate suspicious activities, providing insights into trends and allowing for precise filtering and analysis",
		"dataTypesDependencies": [
			"CiscoETD_CL"
		],
		"dataConnectorsDependencies": [
			"CiscoETD"
		],
		"previewImagesFileNames": [
			"CiscoETDBlack01.PNG",
			"CiscoETDBlack02.PNG",
			"CiscoETDWhite01.PNG",
			"CiscoETDWhite02.PNG"
		],
		"version": "1.0",
		"title": "Cisco Email Threat Defense",
		"templateRelativePath": "CiscoETD.json",
		"subtitle": "",
		"provider": "Cisco"
	},
	{
		"workbookKey": "PaloAltoCDL",
		"logoFileName": "paloalto_logo.svg",
		"description": "Sets the time name for analysis",
		"dataTypesDependencies": [
			"CommonSecurityLog"
		],
		"dataConnectorsDependencies": [
			"CefAma"
		],
		"previewImagesFileNames": [
			"PaloAltoBlack.png",
			"PaloAltoWhite.png"
		],
		"version": "1.0.0",
		"title": "Palo Alto Networks Cortex Data Lake",
		"templateRelativePath": "PaloAltoCDL.json",
		"subtitle": "",
		"provider": "Palo Alto Networks"
	},
	{
		"workbookKey": "VMwareCarbonBlack",
		"logoFileName": "Azure_Sentinel.svg",
		"description": "Sets the time name for analysis",
		"dataTypesDependencies": [
			"CarbonBlackEvents_CL",
			"CarbonBlackAuditLogs_CL",
			"CarbonBlackNotifications_CL"
		],
		"dataConnectorsDependencies": [
			"VMwareCarbonBlack"
		],
		"previewImagesFileNames": [
			"VMwareCarbonBlack.png",
			"VMwareCarbonWhite.png"
		],
		"version": "1.0.0",
		"title": "VMware Carbon Black Cloud",
		"templateRelativePath": "VMwareCarbonBlack.json",
		"subtitle": "",
		"provider": "Microsoft"
	},
	{
		"workbookKey": "VMwareSDWAN",
		"logoFileName": "vmware_sase_logo.svg",
		"description": "This workbook is intended to provide an overview on security events on VMware SD-WAN and Cloud Web Security.",
		"dataTypesDependencies": [
			"VMware_CWS_Weblogs_CL",
			"VMware_VECO_EventLogs_CL"
		],
		"dataConnectorsDependencies": [
			"VMwareSDWAN"
		],
		"previewImagesFileNames": [
			"vmwaresdwan_sentinel_audit_overview_Black.png",
			"vmwaresdwan_sentinel_audit_overview_White.png",
			"vmwaresdwan_sentinel_connectivity_overview_Black.png",
			"vmwaresdwan_sentinel_connectivity_overview_White.png",
			"vmwaresdwan_sentinel_cws_agents_events_Black.png",
			"vmwaresdwan_sentinel_cws_agents_events_White.png",
			"vmwaresdwan_sentinel_cws_casb_Black.png",
			"vmwaresdwan_sentinel_cws_casb_White.png",
			"vmwaresdwan_sentinel_cws_cf_users_policy_Black.png",
			"vmwaresdwan_sentinel_cws_cf_users_policy_White.png",
			"vmwaresdwan_sentinel_cws_overview_Black.png",
			"vmwaresdwan_sentinel_cws_overview_White.png",
			"vmwaresdwan_sentinel_cws_sasepop_urlf_Black.png",
			"vmwaresdwan_sentinel_cws_sasepop_urlf_White.png",
			"vmwaresdwan_sentinel_cws_urlf_Black.png",
			"vmwaresdwan_sentinel_cws_urlf_White.png",
			"vmwaresdwan_sentinel_efs_idps_categories_Black.png",
			"vmwaresdwan_sentinel_efs_idps_categories_White.png",
			"vmwaresdwan_sentinel_idps_activity_Black.png",
			"vmwaresdwan_sentinel_idps_activity_White.png",
			"vmwaresdwan_sentinel_nsd_overview_Black.png",
			"vmwaresdwan_sentinel_nsd_overview_White.png",
			"vmwaresdwan_sentinel_nsd_via_vcg_Black.png",
			"vmwaresdwan_sentinel_nsd_via_vcg_White.png",
			"vmwaresdwan_sentinel_sdwan_efs_statefulfw_Black.png",
			"vmwaresdwan_sentinel_sdwan_efs_statefulfw_White.png"
		],
		"version": "1.0.0",
		"title": "VMware SD-WAN and SASE",
		"templateRelativePath": "VMwareSASESOCDashboard.json",
		"subtitle": "",
		"provider": "velocloud"
	},
	{
		"workbookKey": "arista-networks",
		"logoFileName": "AristaAwakeSecurity.svg",
		"description": "Sets the time name for analysis",
		"dataTypesDependencies": [
			"CommonSecurityLog"
		],
		"dataConnectorsDependencies": [
			"CefAma"
		],
		"previewImagesFileNames": [
			"AristaAwakeSecurityDevicesBlack.png",
			"AristaAwakeSecurityDevicesWhite.png",
			"AristaAwakeSecurityModelsBlack.png",
			"AristaAwakeSecurityModelsWhite.png",
			"AristaAwakeSecurityOverviewBlack.png",
			"AristaAwakeSecurityOverviewWhite.png"
		],
		"version": "1.0.0",
		"title": "Arista Awake",
		"templateRelativePath": "AristaAwakeSecurityWorkbook.json",
		"subtitle": "",
		"provider": "Arista Networks"
	},
	{
		"workbookKey": "TomcatWorkbook",
		"logoFileName": "Azure_Sentinel.svg",
		"description": "Sets the time name for analysis",
		"dataTypesDependencies": [
			"Tomcat_CL"
		],
		"dataConnectorsDependencies": [
			"CustomLogsAma"
		],
		"previewImagesFileNames": [
			"TomcatBlack.png",
			"TomcatWhite.png"
		],
		"version": "1.0.0",
		"title": "ApacheTomcat",
		"templateRelativePath": "Tomcat.json",
		"subtitle": "",
		"provider": "Apache"
	},
	{
		"workbookKey": "ClarotyWorkbook",
		"logoFileName": "Azure_Sentinel.svg",
		"description": "Sets the time name for analysis",
		"dataTypesDependencies": [
			"CommonSecurityLog"
		],
		"dataConnectorsDependencies": [
			"CefAma"
		],
		"previewImagesFileNames": [
			"ClarotyBlack.png",
			"ClarotyWhite.png"
		],
		"version": "1.0.0",
		"title": "Claroty",
		"templateRelativePath": "ClarotyOverview.json",
		"subtitle": "",
		"provider": "Claroty"
	},
	{
		"workbookKey": "ApacheHTTPServerWorkbook",
		"logoFileName": "apache.svg",
		"description": "Sets the time name for analysis",
		"dataTypesDependencies": [
			"ApacheHTTPServer_CL"
		],
		"dataConnectorsDependencies": [
			"CustomLogsAma"
		],
		"previewImagesFileNames": [
			"ApacheHTTPServerOverviewBlack01.png",
			"ApacheHTTPServerOverviewBlack02.png",
			"ApacheHTTPServerOverviewWhite01.png",
			"ApacheHTTPServerOverviewWhite02.png"
		],
		"version": "1.0.0",
		"title": "Apache HTTP Server",
		"templateRelativePath": "ApacheHTTPServer.json",
		"subtitle": "",
		"provider": "Apache Software Foundation"
	},
	{
		"workbookKey": "OCIWorkbook",
		"logoFileName": "Azure_Sentinel.svg",
		"description": "Sets the time name for analysis",
		"dataTypesDependencies": [
			"OCI_Logs_CL"
		],
		"dataConnectorsDependencies": [
			"OracleCloudInfrastructureLogsConnector"
		],
		"previewImagesFileNames": [
			"OCIBlack.png",
			"OCIWhite.png"
		],
		"version": "1.0.0",
		"title": "Oracle Cloud Infrastructure",
		"templateRelativePath": "OracleCloudInfrastructureOCI.json",
		"subtitle": "",
		"provider": "Microsoft"
	},
	{
		"workbookKey": "OracleWeblogicServerWorkbook",
		"logoFileName": "Azure_Sentinel.svg",
		"description": "Sets the time name for analysis",
		"dataTypesDependencies": [
			"OracleWebLogicServer_CL"
		],
		"dataConnectorsDependencies": [
			"CustomLogsAma"
		],
		"previewImagesFileNames": [
			"OracleWeblogicServerBlack.png",
			"OracleWeblogicServerWhite.png"
		],
		"version": "1.0.0",
		"title": "Oracle WebLogic Server",
		"templateRelativePath": "OracleWorkbook.json",
		"subtitle": "",
		"provider": "Oracle"
	},
	{
		"workbookKey": "BitglassWorkbook",
		"logoFileName": "Azure_Sentinel.svg",
		"description": "Sets the time name for analysis",
		"dataTypesDependencies": [
			"BitglassLogs_CL"
		],
		"dataConnectorsDependencies": [
			"Bitglass"
		],
		"previewImagesFileNames": [
			"BitglassBlack.png",
			"BitglassWhite.png"
		],
		"version": "1.0.0",
		"title": "Bitglass",
		"templateRelativePath": "Bitglass.json",
		"subtitle": "",
		"provider": "Bitglass"
	},
	{
		"workbookKey": "NGINXWorkbook",
		"logoFileName": "Azure_Sentinel.svg",
		"description": "Sets the time name for analysis",
		"dataTypesDependencies": [
			"NGINX_CL"
		],
		"dataConnectorsDependencies": [
			"CustomLogsAma"
		],
		"previewImagesFileNames": [
			"NGINXOverviewBlack01.png",
			"NGINXOverviewBlack02.png",
			"NGINXOverviewWhite01.png",
			"NGINXOverviewWhite02.png"
		],
		"version": "1.0.0",
		"title": "NGINX HTTP Server",
		"templateRelativePath": "NGINX.json",
		"subtitle": "",
		"provider": "Microsoft"
	},
	{
		"workbookKey": "vArmourAppContollerWorkbook",
		"logoFileName": "varmour-logo.svg",
		"description": "Sets the time name for analysis",
		"dataTypesDependencies": [
			"CommonSecurityLog"
		],
		"dataConnectorsDependencies": [
			"vArmourAC",
			"vArmourACAma",
			"CefAma"
		],
		"previewImagesFileNames": [
			"vArmourAppControllerAppBlack.png",
			"vArmourAppControllerAppBlack-1.png",
			"vArmourAppControllerAppBlack-2.png",
			"vArmourAppControllerAppBlack-3.png",
			"vArmourAppControllerAppBlack-4.png",
			"vArmourAppControllerAppBlack-5.png",
			"vArmourAppControllerAppBlack-6.png",
			"vArmourAppControllerAppBlack-7.png",
			"vArmourAppControllerAppWhite.png",
			"vArmourAppControllerAppWhite-1.png",
			"vArmourAppControllerAppWhite-2.png",
			"vArmourAppControllerAppWhite-3.png",
			"vArmourAppControllerAppWhite-4.png",
			"vArmourAppControllerAppWhite-5.png",
			"vArmourAppControllerAppWhite-6.png",
			"vArmourAppControllerAppWhite-7.png"
		],
		"version": "1.0.0",
		"title": "vArmour Application Controller",
		"templateRelativePath": "vArmour_AppContoller_Workbook.json",
		"subtitle": "",
		"provider": "vArmour"
	},
	{
		"workbookKey": "CorelightWorkbook",
		"logoFileName": "corelight.svg",
		"description": "Sets the time name for analysis",
		"dataTypesDependencies": [
			"Corelight_CL"
		],
		"dataConnectorsDependencies": [
			"Corelight"
		],
		"previewImagesFileNames": [
			"CorelightConnectionsBlack1.png",
			"CorelightConnectionsBlack2.png",
			"CorelightConnectionsWhite1.png",
			"CorelightConnectionsWhite2.png",
			"CorelightDNSBlack1.png",
			"CorelightDNSWhite1.png",
			"CorelightFileBlack1.png",
			"CorelightFileBlack2.png",
			"CorelightFileWhite1.png",
			"CorelightFileWhite2.png",
			"CorelightMainBlack1.png",
			"CorelightMainWhite1.png",
			"CorelightSoftwareBlack1.png",
			"CorelightSoftwareWhite1.png",
			"CorelightWhite1.png",
			"CorelightWhite2.png",
			"CorelightWhite3.png",
			"CorelightWhite4.png",
			"CorelightWhite5.png",
			"CorelightWhite6.png",
			"CorelightWhite7.png",
			"CorelightWhite8.png",
			"CorelightBlack1.png",
			"CorelightBlack2.png",
			"CorelightBlack3.png",
			"CorelightBlack4.png",
			"CorelightBlack5.png",
			"CorelightBlack6.png",
			"CorelightBlack7.png",
			"CorelightBlack8.png"
		],
		"version": "1.0.0",
		"title": "Corelight",
		"templateRelativePath": "Corelight.json",
		"subtitle": "",
		"provider": "Corelight"
	},
	{
		"workbookKey": "CorelightAlertAggregationsWorkbook",
		"logoFileName": "corelight.svg",
		"description": "A workbook providing insights into Corelight Alert Aggregations.",
		"dataTypesDependencies": [
			"Corelight_v2_suricata_corelight_CL",
            "Corelight_v2_conn_CL",
            "Corelight_v2_conn_red_CL",
            "Corelight_v2_conn_long_CL",
            "Corelight_v2_files_CL",
            "Corelight_v2_files_red_CL",
            "Corelight_v2_http_CL",
            "Corelight_v2_http_red_CL",
            "Corelight_v2_http2_CL",
            "Corelight_v2_ssl_CL",
            "Corelight_v2_ssl_red_CL",
            "Corelight_v2_dns_CL",
            "Corelight_v2_dns_red_CL",
            "Corelight_v2_smb_files_CL",
            "Corelight_v2_smb_mapping_CL"
		],
		"dataConnectorsDependencies": [
			"Corelight"
		],
		"previewImagesFileNames": [
            "CorelightAlertAggregationsBlack.png",
            "CorelightAlertAggregationsWhite.png"
        ],
		"version": "1.0.0",
		"title": "CorelightAlertAggregations",
		"templateRelativePath": "Corelight_Alert_Aggregations.json",
		"provider": "Corelight"
	},
    {
		"workbookKey": "CorelightDataExplorerWorkbook",
		"logoFileName": "corelight.svg",
		"description": "A workbook providing insights into Corelight Data Explorer.",
		"dataTypesDependencies": [
            "Corelight_v2_conn_CL",
            "Corelight_v2_conn_red_CL",
            "Corelight_v2_conn_long_CL",
            "Corelight_v2_files_CL",
            "Corelight_v2_files_red_CL",
            "Corelight_v2_http_CL",
            "Corelight_v2_http_red_CL",
            "Corelight_v2_http2_CL",
            "Corelight_v2_ssl_CL",
            "Corelight_v2_ssl_red_CL",
            "Corelight_v2_dns_CL",
            "Corelight_v2_dns_red_CL",
            "Corelight_v2_software_CL",
            "Corelight_v2_x509_CL",
            "Corelight_v2_x509_red_CL"
		],
		"dataConnectorsDependencies": [
			"Corelight"
		],
		"previewImagesFileNames": [
            "CorelightDataExplorerBlack1.png",
            "CorelightDataExplorerBlack2.png",
            "CorelightDataExplorerBlack3.png",
            "CorelightDataExplorerBlack4.png",
            "CorelightDataExplorerBlack5.png",
            "CorelightDataExplorerBlack6.png",
            "CorelightDataExplorerBlack7.png",
            "CorelightDataExplorerBlack8.png",
            "CorelightDataExplorerBlack9.png",
            "CorelightDataExplorerBlack10.png",
            "CorelightDataExplorerBlack11.png",
            "CorelightDataExplorerBlack12.png",
            "CorelightDataExplorerWhite1.png",
            "CorelightDataExplorerWhite2.png",
            "CorelightDataExplorerWhite3.png",
            "CorelightDataExplorerWhite4.png",
            "CorelightDataExplorerWhite5.png",
            "CorelightDataExplorerWhite6.png",
            "CorelightDataExplorerWhite7.png",
            "CorelightDataExplorerWhite8.png",
            "CorelightDataExplorerWhite9.png",
            "CorelightDataExplorerWhite10.png",
            "CorelightDataExplorerWhite11.png",
            "CorelightDataExplorerWhite12.png"
        ],
		"version": "1.0.0",
		"title": "CorelightDataExplorer",
		"templateRelativePath": "Corelight_Data_Explorer.json",
		"provider": "Corelight"
	},
    {
		"workbookKey": "CorelightSecurityWorkflowWorkbook",
		"logoFileName": "corelight.svg",
		"description": "A workbook providing insights into Corelight Security Workflow.",
		"dataTypesDependencies": [
            "Corelight_v2_suricata_corelight_CL",
            "Corelight_v2_conn_CL",
            "Corelight_v2_conn_red_CL",
            "Corelight_v2_conn_long_CL",
            "Corelight_v2_files_CL",
            "Corelight_v2_files_red_CL",
            "Corelight_v2_http_CL",
            "Corelight_v2_http_red_CL",
            "Corelight_v2_http2_CL",
            "Corelight_v2_ssl_CL",
            "Corelight_v2_ssl_red_CL",
            "Corelight_v2_dns_CL",
            "Corelight_v2_dns_red_CL",
            "Corelight_v2_smb_files_CL",
            "Corelight_v2_smb_mapping_CL",
            "Corelight_v2_notice_CL",
            "Corelight_v2_intel_CL",
            "Corelight_v2_etc_viz_CL",
            "Corelight_v2_ftp_CL",
            "Corelight_v2_vpn_CL",
            "Corelight_v2_rdp_CL",
            "Corelight_v2_smtp_CL"
		],
		"dataConnectorsDependencies": [
			"Corelight"
		],
		"previewImagesFileNames": [
            "CorelightSecurityWorkflowBlack1.png",
            "CorelightSecurityWorkflowBlack2.png",
            "CorelightSecurityWorkflowBlack3.png",
            "CorelightSecurityWorkflowBlack4.png",
            "CorelightSecurityWorkflowBlack5.png",
            "CorelightSecurityWorkflowBlack6.png",
            "CorelightSecurityWorkflowBlack7.png",
            "CorelightSecurityWorkflowBlack8.png",
            "CorelightSecurityWorkflowBlack9.png",
            "CorelightSecurityWorkflowBlack10.png",
            "CorelightSecurityWorkflowBlack11.png",
            "CorelightSecurityWorkflowBlack12.png",
            "CorelightSecurityWorkflowWhite1.png",
            "CorelightSecurityWorkflowWhite2.png",
            "CorelightSecurityWorkflowWhite3.png",
            "CorelightSecurityWorkflowWhite4.png",
            "CorelightSecurityWorkflowWhite5.png",
            "CorelightSecurityWorkflowWhite6.png",
            "CorelightSecurityWorkflowWhite7.png",
            "CorelightSecurityWorkflowWhite8.png",
            "CorelightSecurityWorkflowWhite9.png",
            "CorelightSecurityWorkflowWhite10.png",
            "CorelightSecurityWorkflowWhite11.png",
            "CorelightSecurityWorkflowWhite12.png"
        ],
		"version": "1.0.0",
		"title": "CorelightSecurityWorkflow",
		"templateRelativePath": "Corelight_Security_Workflow.json",
		"provider": "Corelight"
	},
    {
		"workbookKey": "CorelightSensorOverviewWorkbook",
		"logoFileName": "corelight.svg",
		"description": "A workbook providing insights into Corelight Sensor Overview.",
		"dataTypesDependencies": [
            "Corelight_v2_corelight_metrics_iface_CL",
            "Corelight_v2_corelight_metrics_memory_CL",
            "Corelight_v2_corelight_metrics_system_CL",
            "Corelight_v2_corelight_metrics_zeek_doctor_CL",
            "Corelight_v2_corelight_metrics_disk_CL"
		],
		"dataConnectorsDependencies": [
			"Corelight"
		],
		"previewImagesFileNames": [
            "CorelightSensorOverviewBlack1.png",
            "CorelightSensorOverviewBlack2.png",
            "CorelightSensorOverviewBlack3.png",
            "CorelightSensorOverviewWhite1.png",
            "CorelightSensorOverviewWhite2.png",
            "CorelightSensorOverviewWhite3.png"
        ],
		"version": "1.0.0",
		"title": "CorelightSensorOverview",
		"templateRelativePath": "Corelight_Sensor_Overview.json",
		"provider": "Corelight"
	},
	{
		"workbookKey": "LookoutEvents",
		"logoFileName": "lookout.svg",
		"description": "Sets the time name for analysis",
		"dataTypesDependencies": [
			"Lookout_CL"
		],
		"dataConnectorsDependencies": [
			"LookoutAPI"
		],
		"previewImagesFileNames": [
			"SampleLookoutWorkBookBlack.png",
			"SampleLookoutWorkBookWhite.png"
		],
		"version": "1.0.0",
		"title": "Lookout",
		"templateRelativePath": "LookoutEvents.json",
		"subtitle": "",
		"provider": "Lookout"
	},
	{
		"workbookKey": "sentinel-MicrosoftPurview",
		"logoFileName": "MicrosoftPurview.svg",
		"description": "Sets the time name for analysis",
		"dataTypesDependencies": [
			"AzureDiagnostics"
		],
		"dataConnectorsDependencies": [
			"MicrosoftAzurePurview"
		],
		"previewImagesFileNames": [
			""
		],
		"version": "1.0.0",
		"title": "Microsoft Purview",
		"templateRelativePath": "MicrosoftPurview.json",
		"subtitle": "",
		"provider": "Microsoft"
	},
	{
		"workbookKey": "InfobloxCDCB1TDWorkbook",
		"logoFileName": "infoblox_logo.svg",
		"description": "Get a closer look at your BloxOne DNS Query/Response logs, DHCP logs and Threat Defense security event data. This workbook is intended to help visualize BloxOne query data as part of the Infoblox Cloud solution. Drilldown your data and visualize events, trends, and anomalous changes over time.",
		"dataTypesDependencies": [
			"CommonSecurityLog"
		],
		"dataConnectorsDependencies": [
			"CefAma"
		],
		"previewImagesFileNames": [
			"InfobloxCDCB1TDBlack.png",
			"InfobloxCDCB1TDWhite.png"
		],
		"version": "2.0.0",
		"title": "Infoblox CDC BloxOne DDI & Threat Defense DNS Workbook",
		"templateRelativePath": "InfobloxCDCB1TDWorkbook.json",
		"subtitle": "",
		"provider": "Infoblox"
	},
	{
		"workbookKey": "InfobloxSOCInsightsWorkbook",
		"logoFileName": "infoblox_logo.svg",
		"description": "Get a closer look at your Infoblox SOC Insights. This workbook is intended to help visualize your BloxOne SOC Insights data as part of the Infoblox SOC Insights Solution. Drilldown your data and visualize events, trends, and anomalous changes over time.",
		"dataTypesDependencies": [
			"InfobloxInsight",
			"InfobloxInsightAssets",
			"InfobloxInsightComments",
			"InfobloxInsightIndicators",
			"InfobloxInsightEvents"
		],
		"dataConnectorsDependencies": [
			"InfobloxSOCInsightsDataConnector_AMA",
			"InfobloxSOCInsightsDataConnector_API",
			"InfobloxSOCInsightsDataConnector_Legacy",
			"CefAma"
		],
		"previewImagesFileNames": [
			"InfobloxSOCInsightsBlack.png",
			"InfobloxSOCInsightsWhite.png"
		],
		"version": "1.0.0",
		"title": "Infoblox SOC Insights Workbook",
		"templateRelativePath": "InfobloxSOCInsightsWorkbook.json",
		"subtitle": "",
		"provider": "Infoblox"
	},
	{
		"workbookKey": "UbiquitiUniFiWorkbook",
		"logoFileName": "ubiquiti.svg",
		"description": "Sets the time name for analysis",
		"dataTypesDependencies": [
			"Ubiquiti_CL"
		],
		"dataConnectorsDependencies": [
			"CustomLogsAma"
		],
		"previewImagesFileNames": [
			"UbiquitiOverviewBlack01.png",
			"UbiquitiOverviewBlack02.png",
			"UbiquitiOverviewWhite01.png",
			"UbiquitiOverviewWhite02.png"
		],
		"version": "1.0.0",
		"title": "Ubiquiti UniFi",
		"templateRelativePath": "Ubiquiti.json",
		"subtitle": "",
		"provider": "Microsoft"
	},
	{
		"workbookKey": "VMwareESXiWorkbook",
		"logoFileName": "Azure_Sentinel.svg",
		"description": "Sets the time name for analysis",
		"dataTypesDependencies": [
			"Syslog"
		],
		"dataConnectorsDependencies": [
			"SyslogAma"
		],
		"previewImagesFileNames": [
			"VMWareESXiBlack.png",
			"VMWareESXiWhite.png"
		],
		"version": "1.0.0",
		"title": "VMware ESXi",
		"templateRelativePath": "VMWareESXi.json",
		"subtitle": "",
		"provider": "Microsoft"
	},
	{
		"workbookKey": "SnowflakeWorkbook",
		"logoFileName": "Azure_Sentinel.svg",
		"description": "Sets the time name for analysis",
		"dataTypesDependencies": [
			"Snowflake_CL"
		],
		"dataConnectorsDependencies": [
			"SnowflakeDataConnector"
		],
		"previewImagesFileNames": [
			"SnowflakeBlack.png",
			"SnowflakeWhite.png"
		],
		"version": "1.0.0",
		"title": "Snowflake",
		"templateRelativePath": "Snowflake.json",
		"subtitle": "",
		"provider": "Snowflake"
	},
	{
		"workbookKey": "LastPassWorkbook",
		"logoFileName": "LastPass.svg",
		"description": "Sets the time name for analysis",
		"dataTypesDependencies": [
			"LastPassNativePoller_CL"
		],
		"dataConnectorsDependencies": [
			"LastPassAPIConnector"
		],
		"previewImagesFileNames": [
			"LastPassBlack.png",
			"LastPassWhite.png"
		],
		"version": "1.0.0",
		"title": "Lastpass Enterprise Activity Monitoring",
		"templateRelativePath": "LastPassWorkbook.json",
		"subtitle": "",
		"provider": "LastPass"
	},
	{
		"workbookKey": "SecurityBridgeWorkbook",
		"logoFileName": "SecurityBridgeLogo-Vector-TM_75x75.svg",
		"description": "Sets the time name for analysis",
		"dataTypesDependencies": [
			"SecurityBridgeLogs"
		],
		"dataConnectorsDependencies": [
			"CustomLogsAma"
		],
		"previewImagesFileNames": [
			""
		],
		"version": "1.0.0",
		"title": "SecurityBridge App",
		"templateRelativePath": "SecurityBridgeThreatDetectionforSAP.json",
		"subtitle": "",
		"provider": "SecurityBridge"
	},
	{
		"workbookKey": "PaloAltoPrismaCloudWorkbook",
		"logoFileName": "paloalto_logo.svg",
		"description": "Sets the time name for analysis.",
		"dataTypesDependencies": [
			"PaloAltoPrismaCloudAlert_CL",
			"PaloAltoPrismaCloudAudit_CL"
		],
		"dataConnectorsDependencies": [
			"PaloAltoPrismaCloud"
		],
		"previewImagesFileNames": [
			"PaloAltoPrismaCloudBlack01.png",
			"PaloAltoPrismaCloudBlack02.png",
			"PaloAltoPrismaCloudWhite01.png",
			"PaloAltoPrismaCloudWhite02.png"
		],
		"version": "1.0.0",
		"title": "Palo Alto Prisma",
		"templateRelativePath": "PaloAltoPrismaCloudOverview.json",
		"subtitle": "",
		"provider": "Microsoft"
	},
	{
		"workbookKey": "PingFederateWorkbook",
		"logoFileName": "PingIdentity.svg",
		"description": "Sets the time name for analysis",
		"dataTypesDependencies": [
			"PingFederateEvent"
		],
		"dataConnectorsDependencies": [
			"CefAma"
		],
		"previewImagesFileNames": [
			"PingFederateBlack1.png",
			"PingFederateWhite1.png"
		],
		"version": "1.0.0",
		"title": "PingFederate",
		"templateRelativePath": "PingFederate.json",
		"subtitle": "",
		"provider": "Microsoft"
	},
	{
		"workbookKey": "McAfeeePOWorkbook",
		"logoFileName": "mcafee_logo.svg",
		"description": "Sets the time name for analysis",
		"dataTypesDependencies": [
			"McAfeeEPOEvent"
		],
		"dataConnectorsDependencies": [
			"SyslogAma"
		],
		"previewImagesFileNames": [
			"McAfeeePOBlack1.png",
			"McAfeeePOBlack2.png",
			"McAfeeePOWhite1.png",
			"McAfeeePOWhite2.png"
		],
		"version": "1.0.0",
		"title": "McAfee ePolicy Orchestrator",
		"templateRelativePath": "McAfeeePOOverview.json",
		"subtitle": "",
		"provider": "Microsoft"
	},
	{
		"workbookKey": "OracleDatabaseAudit",
		"logoFileName": "oracle_logo.svg",
		"description": "Sets the time name for analysis",
		"dataTypesDependencies": [
			"Syslog"
		],
		"dataConnectorsDependencies": [
			"SyslogAma"
		],
		"previewImagesFileNames": [
			"OracleDatabaseAuditBlack1.png",
			"OracleDatabaseAuditBlack2.png",
			"OracleDatabaseAuditWhite1.png",
			"OracleDatabaseAuditWhite2.png"
		],
		"version": "1.0.0",
		"title": "Oracle Database Audit",
		"templateRelativePath": "OracleDatabaseAudit.json",
		"subtitle": "",
		"provider": "Oracle"
	},
	{
		"workbookKey": "SenservaProAnalyticsWorkbook",
		"logoFileName": "SenservaPro_logo.svg",
		"description": "Sets the time name for analysis",
		"dataTypesDependencies": [
			"SenservaPro_CL"
		],
		"dataConnectorsDependencies": [
			"SenservaPro"
		],
		"previewImagesFileNames": [
			"SenservaProAnalyticsBlack.png",
			"SenservaProAnalyticsWhite.png"
		],
		"version": "1.0.0",
		"title": "SenservaProAnalytics",
		"templateRelativePath": "SenservaProAnalyticsWorkbook.json",
		"subtitle": "",
		"provider": "Senserva Pro"
	},
	{
		"workbookKey": "SenservaProMultipleWorkspaceWorkbook",
		"logoFileName": "SenservaPro_logo.svg",
		"description": "Sets the time name for analysis",
		"dataTypesDependencies": [
			"SenservaPro_CL"
		],
		"dataConnectorsDependencies": [
			"SenservaPro"
		],
		"previewImagesFileNames": [
			"SenservaProMultipleWorkspaceWorkbookBlack.png",
			"SenservaProMultipleWorkspaceWorkbookWhite.png"
		],
		"version": "1.0.0",
		"title": "SenservaProMultipleWorkspace",
		"templateRelativePath": "SenservaProMultipleWorkspaceWorkbook.json",
		"subtitle": "",
		"provider": "Senserva Pro"
	},
	{
		"workbookKey": "SenservaProSecureScoreMultiTenantWorkbook",
		"logoFileName": "SenservaPro_logo.svg",
		"description": "Sets the time name for analysis",
		"dataTypesDependencies": [
			"SenservaPro_CL"
		],
		"dataConnectorsDependencies": [
			"SenservaPro"
		],
		"previewImagesFileNames": [
			"SenservaProSecureScoreMultiTenantBlack.png",
			"SenservaProSecureScoreMultiTenantWhite.png"
		],
		"version": "1.0.0",
		"title": "SenservaProSecureScoreMultiTenant",
		"templateRelativePath": "SenservaProSecureScoreMultiTenantWorkbook.json",
		"subtitle": "",
		"provider": "Senserva Pro"
	},
	{
		"workbookKey": "CiscoSecureEndpointOverviewWorkbook",
		"logoFileName": "cisco-logo-72px.svg",
		"description": "Sets the time name for analysis",
		"dataTypesDependencies": [
			"CiscoSecureEndpoint"
		],
		"dataConnectorsDependencies": [
			"CiscoSecureEndpoint"
		],
		"previewImagesFileNames": [
			"CiscoSecureEndpointBlack.png",
			"CiscoSecureEndpointWhite.png"
		],
		"version": "1.0.0",
		"title": "Cisco Secure Endpoint",
		"templateRelativePath": "Cisco Secure Endpoint Overview.json",
		"subtitle": "",
		"provider": "Cisco"
	},
	{
		"workbookKey": "InfoSecGlobalWorkbook",
		"logoFileName": "infosecglobal.svg",
		"description": "Sets the time name for analysis.",
		"dataTypesDependencies": [
			"InfoSecAnalytics_CL"
		],
		"dataConnectorsDependencies": [
			"InfoSecDataConnector"
		],
		"previewImagesFileNames": [
			"InfoSecGlobalWorkbookBlack.png",
			"InfoSecGlobalWorkbookWhite.png"
		],
		"version": "1.0.0",
		"title": "AgileSec Analytics Connector",
		"templateRelativePath": "InfoSecGlobal.json",
		"subtitle": "",
		"provider": "InfoSecGlobal"
	},
	{
		"workbookKey": "CrowdStrikeFalconEndpointProtectionWorkbook",
		"logoFileName": "crowdstrike.svg",
		"description": "Sets the time name for analysis",
		"dataTypesDependencies": [
			"CrowdStrikeFalconEventStream"
		],
		"dataConnectorsDependencies": [
			"CrowdstrikeReplicator"
		],
		"previewImagesFileNames": [
			"CrowdStrikeFalconEndpointProtectionBlack.png",
			"CrowdStrikeFalconEndpointProtectionWhite.png"
		],
		"version": "1.0.0",
		"title": "CrowdStrike Falcon Endpoint Protection",
		"templateRelativePath": "CrowdStrikeFalconEndpointProtection.json",
		"subtitle": "",
		"provider": "Microsoft"
	},
	{
		"workbookKey": "IronDefenseAlertDashboard",
		"logoFileName": "IronNet.svg",
		"description": "Sets the time name for analysis",
		"dataTypesDependencies": [
			"CommonSecurityLog"
		],
		"dataConnectorsDependencies": [
			"IronNetIronDefense"
		],
		"previewImagesFileNames": [
			"IronDefenseDashboardBlack.png",
			"IronDefenseDashboardWhite.png"
		],
		"version": "1.0.0",
		"title": "IronDefenseAlertDashboard",
		"templateRelativePath": "IronDefenseAlertDashboard.json",
		"subtitle": "",
		"provider": "Microsoft"
	},
	{
		"workbookKey": "IronDefenseAlertDetails",
		"logoFileName": "IronNet.svg",
		"description": "Sets the time name for analysis",
		"dataTypesDependencies": [
			"CommonSecurityLog"
		],
		"dataConnectorsDependencies": [
			"IronNetIronDefense"
		],
		"previewImagesFileNames": [
			"IronDefenseAlertsBlack.png",
			"IronDefenseAlertsWhite.png"
		],
		"version": "1.0.0",
		"title": "IronDefenseAlertDetails",
		"templateRelativePath": "IronDefenseAlertDetails.json",
		"subtitle": "",
		"provider": "Microsoft"
	},
	{
		"workbookKey": "CiscoSEGWorkbook",
		"logoFileName": "cisco-logo-72px.svg",
		"description": "Sets the time name for analysis",
		"dataTypesDependencies": [
			"CommonSecurityLog"
		],
		"dataConnectorsDependencies": [
			"CefAma"
		],
		"previewImagesFileNames": [
			"CiscoSEGBlack.png",
			"CiscoSEGWhite.png"
		],
		"version": "1.0.0",
		"title": "Cisco Secure Email Gateway",
		"templateRelativePath": "CiscoSEG.json",
		"subtitle": "",
		"provider": "Cisco"
	},
	{
		"workbookKey": "EatonForeseerHealthAndAccess",
		"logoFileName": "Azure_Sentinel.svg",
		"description": "This workbook gives an insight into the health of all the Windows VMs in this subscription running Eaton Foreseer and       the unauthorized access into the Eaton Foreseer application running on these VMs.",
		"dataTypesDependencies": [
			"SecurityEvent"
		],
		"dataConnectorsDependencies": [],
		"previewImagesFileNames": [
			"EatonForeseerHealthAndAccessBlack.png",
			"EatonForeseerHealthAndAccessWhite.png"
		],
		"version": "1.0.0",
		"title": "EatonForeseerHealthAndAccess",
		"templateRelativePath": "EatonForeseerHealthAndAccess.json",
		"subtitle": "",
		"provider": "Eaton"
	},
	{
		"workbookKey": "PCIDSSComplianceWorkbook",
		"logoFileName": "Azure_Sentinel.svg",
		"description": "Choose your subscription and workspace in which PCI assets are deployed",
		"dataTypesDependencies": [
			"AzureDiagnostics",
			"SecurityEvent",
			"SecurityAlert",
			"OracleDatabaseAuditEvent",
			"Syslog",
			"Anomalies"
		],
		"dataConnectorsDependencies": [],
		"previewImagesFileNames": [
			"PCIDSSComplianceBlack01.PNG",
			"PCIDSSComplianceBlack02.PNG",
			"PCIDSSComplianceWhite01.PNG",
			"PCIDSSComplianceWhite02.PNG"
		],
		"version": "1.0.0",
		"title": "PCI DSS Compliance",
		"templateRelativePath": "PCIDSSCompliance.json",
		"subtitle": "",
		"provider": "Microsoft"
	},
	{
		"workbookKey": "SonraiSecurityWorkbook",
		"logoFileName": "Sonrai.svg",
		"description": "Sets the time name for analysis",
		"dataTypesDependencies": [
			"Sonrai_Tickets_CL"
		],
		"dataConnectorsDependencies": [
			"SonraiDataConnector"
		],
		"previewImagesFileNames": [
			"SonraiWorkbookBlack.png",
			"SonraiWorkbookWhite.png"
		],
		"version": "1.0.0",
		"title": "Sonrai",
		"templateRelativePath": "Sonrai.json",
		"subtitle": "",
		"provider": "Sonrai"
	},
	{
		"workbookKey": "SemperisDSPWorkbook",
		"logoFileName": "Semperis.svg",
		"description": "Specify the time range on which to query the data",
		"dataTypesDependencies": [
			"dsp_parser"
		],
		"dataConnectorsDependencies": [
			"SemperisDSP"
		],
		"previewImagesFileNames": [
			"SemperisDSPOverview1Black.png",
			"SemperisDSPOverview1White.png",
			"SemperisDSPOverview2Black.png",
			"SemperisDSPOverview2White.png",
			"SemperisDSPOverview3Black.png",
			"SemperisDSPOverview3White.png"
		],
		"version": "1.0.0",
		"title": "Semperis Directory Services Protector",
		"templateRelativePath": "SemperisDSPWorkbook.json",
		"subtitle": "",
		"provider": "Semperis"
	},
	{
		"workbookKey": "BoxWorkbook",
		"logoFileName": "box.svg",
		"description": "Sets the time name for analysis",
		"dataTypesDependencies": [
			"BoxEvents_CL"
		],
		"dataConnectorsDependencies": [
			"BoxDataConnector"
		],
		"previewImagesFileNames": [
			"BoxBlack1.png",
			"BoxWhite1.png",
			"BoxBlack2.png",
			"BoxWhite2.png"
		],
		"version": "1.0.0",
		"title": "Box",
		"templateRelativePath": "Box.json",
		"subtitle": "",
		"provider": "Box"
	},
	{
		"workbookKey": "SymantecEndpointProtection",
		"logoFileName": "symantec_logo.svg",
		"description": "Sets the time name for analysis",
		"dataTypesDependencies": [
			"SymantecEndpointProtection"
		],
		"dataConnectorsDependencies": [
			"SyslogAma"
		],
		"previewImagesFileNames": [
			"SymantecEndpointProtectionBlack.png",
			"SymantecEndpointProtectionWhite.png"
		],
		"version": "1.0.0",
		"title": "Symantec Endpoint Protection",
		"templateRelativePath": "SymantecEndpointProtection.json",
		"subtitle": "",
		"provider": "Symantec"
	},
	{
		"workbookKey": "DynamicThreatModeling&Response",
		"logoFileName": "Azure_Sentinel.svg",
		"description": "Sets the time name for analysis",
		"dataTypesDependencies": [
			"SecurityAlert"
		],
		"dataConnectorsDependencies": [],
		"previewImagesFileNames": [
			"DynamicThreatModeling&ResponseWhite.png",
			"DynamicThreatModeling&ResponseBlack.png"
		],
		"version": "1.0.0",
		"title": "Dynamic Threat Modeling Response",
		"templateRelativePath": "DynamicThreatModeling&Response.json",
		"subtitle": "",
		"provider": "Microsoft"
	},
	{
		"workbookKey": "ThreatAnalysis&Response",
		"logoFileName": "Azure_Sentinel.svg",
		"description": "The Defenders for IoT workbook provide guided investigations for OT entities based on open incidents, alert notifications, and activities for OT assets. They also provide a hunting experience across the MITRE ATT&CK® framework for ICS, and are designed to enable analysts, security engineers, and MSSPs to gain situational awareness of OT security posture.",
		"dataTypesDependencies": [
			"SecurityAlert"
		],
		"dataConnectorsDependencies": [],
		"previewImagesFileNames": [
			"ThreatAnalysis&ResponseWhite1.png",
			"ThreatAnalysis&ResponseWhite2.png",
			"ThreatAnalysis&ResponseWhite3.png",
			"ThreatAnalysis&ResponseWhite4.png",
			"ThreatAnalysis&ResponseBlack1.png",
			"ThreatAnalysis&ResponseBlack2.png",
			"ThreatAnalysis&ResponseBlack3.png",
			"ThreatAnalysis&ResponseBlack4.png"
		],
		"version": "1.0.1",
		"title": "Threat Analysis Response",
		"templateRelativePath": "ThreatAnalysis&Response.json",
		"subtitle": "",
		"provider": "Microsoft"
	},
	{
		"workbookKey": "TrendMicroCAS",
		"logoFileName": "Trend_Micro_Logo.svg",
		"description": "Sets the time name for analysis",
		"dataTypesDependencies": [
			"TrendMicroCAS_CL"
		],
		"dataConnectorsDependencies": [
			"TrendMicroCAS"
		],
		"previewImagesFileNames": [
			"TrendMicroCASBlack.png",
			"TrendMicroCASWhite.png"
		],
		"version": "1.0.0",
		"title": "TrendMicroCAS",
		"templateRelativePath": "TrendMicroCAS.json",
		"subtitle": "",
		"provider": "TrendMicro"
	},
	{
		"workbookKey": "GitHubSecurityWorkbook",
		"logoFileName": "GitHub.svg",
		"description": "Gain insights to GitHub activities that may be interesting for security.",
		"dataTypesDependencies": [
			"GitHubAuditLogPolling_CL"
		],
		"dataConnectorsDependencies": [
			"GitHubEcAuditLogPolling"
		],
		"previewImagesFileNames": [
			"GitHubSecurityBlack.png",
			"GitHubSecurityWhite.png"
		],
		"version": "1.0.0",
		"title": "GithubWorkbook",
		"templateRelativePath": "GitHub.json",
		"subtitle": "",
		"provider": "Microsoft"
	},
	{
		"workbookKey": "GCPDNSWorkbook",
		"logoFileName": "google_logo.svg",
		"description": "Sets the time name for analysis",
		"dataTypesDependencies": [
			"GCPCloudDNS"
		],
		"dataConnectorsDependencies": [
			"GCPDNSDataConnector"
		],
		"previewImagesFileNames": [
			"GCPDNSBlack.png",
			"GCPDNSWhite.png"
		],
		"version": "1.0.0",
		"title": "Google Cloud Platform DNS",
		"templateRelativePath": "GCPDNS.json",
		"subtitle": "",
		"provider": "Microsoft"
	},
	{
		"workbookKey": "AtlassianJiraAuditWorkbook",
		"logoFileName": "atlassian.svg",
		"description": "Sets the time name for analysis",
		"dataTypesDependencies": [
			"AtlassianJiraNativePoller_CL"
		],
		"dataConnectorsDependencies": [
			"AtlassianJira"
		],
		"previewImagesFileNames": [
			"AtlassianJiraAuditWhite.png",
			"AtlassianJiraAuditBlack.png"
		],
		"version": "1.0.0",
		"title": "AtlassianJiraAudit",
		"templateRelativePath": "AtlassianJiraAudit.json",
		"subtitle": "",
		"provider": "Atlassian"
	},
	{
		"workbookKey": "DigitalGuardianWorkbook",
		"logoFileName": "Azure_Sentinel.svg",
		"description": "Sets the time name for analysis",
		"dataTypesDependencies": [
			"DigitalGuardianDLPEvent"
		],
		"dataConnectorsDependencies": [
			"SyslogAma"
		],
		"previewImagesFileNames": [
			"DigitalGuardianBlack.png",
			"DigitalGuardianWhite.png"
		],
		"version": "1.0.0",
		"title": "DigitalGuardianDLP",
		"templateRelativePath": "DigitalGuardian.json",
		"subtitle": "",
		"provider": "Digital Guardian"
	},
	{
		"workbookKey": "CiscoDuoWorkbook",
		"logoFileName": "cisco-logo-72px.svg",
		"description": "Sets the time name for analysis",
		"dataTypesDependencies": [
			"CiscoDuo_CL"
		],
		"dataConnectorsDependencies": [
			"CiscoDuoSecurity"
		],
		"previewImagesFileNames": [
			"CiscoDuoWhite.png",
			"CiscoDuoBlack.png"
		],
		"version": "1.0.0",
		"title": "CiscoDuoSecurity",
		"templateRelativePath": "CiscoDuo.json",
		"subtitle": "",
		"provider": "Cisco"
	},
	{
		"workbookKey": "SlackAudit",
		"logoFileName": "slacklogo.svg",
		"description": "Sets the time name for analysis",
		"dataTypesDependencies": [
			"SlackAudit_CL"
		],
		"dataConnectorsDependencies": [
			"SlackAuditAPI"
		],
		"previewImagesFileNames": [
			"SlackAuditApplicationActivityBlack1.png",
			"SlackAuditApplicationActivityWhite1.png"
		],
		"version": "1.0.0",
		"title": "SlackAudit",
		"templateRelativePath": "SlackAudit.json",
		"subtitle": "",
		"provider": "Slack"
	},
	{
		"workbookKey": "CiscoWSAWorkbook",
		"logoFileName": "cisco-logo-72px.svg",
		"description": "Sets the time name for analysis",
		"dataTypesDependencies": [
			"Syslog"
		],
		"dataConnectorsDependencies": [
			"SyslogAma"
		],
		"previewImagesFileNames": [
			"CiscoWSAWhite.png",
			"CiscoWSABlack.png"
		],
		"version": "1.0.0",
		"title": "CiscoWSA",
		"templateRelativePath": "CiscoWSA.json",
		"subtitle": "",
		"provider": "Cisco"
	},
	{
		"workbookKey": "GCP-IAM-Workbook",
		"logoFileName": "google_logo.svg",
		"description": "Sets the time name for analysis",
		"dataTypesDependencies": [
			"GCP_IAM_CL"
		],
		"dataConnectorsDependencies": [
			"GCPIAMDataConnector"
		],
		"previewImagesFileNames": [
			"GCPIAMBlack01.png",
			"GCPIAMBlack02.png",
			"GCPIAMWhite01.png",
			"GCPIAMWhite02.png"
		],
		"version": "1.0.0",
		"title": "Google Cloud Platform IAM",
		"templateRelativePath": "GCP_IAM.json",
		"subtitle": "",
		"provider": "Google"
	},
	{
		"workbookKey": "ImpervaWAFCloudWorkbook",
		"logoFileName": "Imperva_DarkGrey_final_75x75.svg",
		"description": "Sets the time name for analysis.",
		"dataTypesDependencies": [
			"ImpervaWAFCloud_CL"
		],
		"dataConnectorsDependencies": [
			"ImpervaWAFCloudAPI"
		],
		"previewImagesFileNames": [
			"ImpervaWAFCloudBlack01.png",
			"ImpervaWAFCloudBlack02.png",
			"ImpervaWAFCloudWhite01.png",
			"ImpervaWAFCloudWhite02.png"
		],
		"version": "1.0.0",
		"title": "Imperva WAF Cloud Overview",
		"templateRelativePath": "Imperva WAF Cloud Overview.json",
		"subtitle": "",
		"provider": "Microsoft"
	},
	{
		"workbookKey": "ZscalerZPAWorkbook",
		"logoFileName": "ZscalerLogo.svg",
		"description": "Select the time range for this Overview.",
		"dataTypesDependencies": [
			"ZPA_CL"
		],
		"dataConnectorsDependencies": [
			"CustomLogsAma"
		],
		"previewImagesFileNames": [
			"ZscalerZPABlack.png",
			"ZscalerZPAWhite.png"
		],
		"version": "1.0.0",
		"title": "Zscaler Private Access (ZPA)",
		"templateRelativePath": "ZscalerZPA.json",
		"subtitle": "",
		"provider": "Zscaler"
	},
	{
		"workbookKey": "GoogleWorkspaceWorkbook",
		"logoFileName": "google_logo.svg",
		"description": "Sets the time name for analysis",
		"dataTypesDependencies": [
			"GWorkspace_ReportsAPI_admin_CL",
			"GWorkspace_ReportsAPI_calendar_CL",
			"GWorkspace_ReportsAPI_drive_CL",
			"GWorkspace_ReportsAPI_login_CL",
			"GWorkspace_ReportsAPI_login_CL",
			"GWorkspace_ReportsAPI_mobile_CL"
		],
		"dataConnectorsDependencies": [
			"GoogleWorkspaceReportsAPI"
		],
		"previewImagesFileNames": [
			"GoogleWorkspaceBlack.png",
			"GoogleWorkspaceWhite.png"
		],
		"version": "1.0.0",
		"title": "GoogleWorkspaceReports",
		"templateRelativePath": "GoogleWorkspace.json",
		"subtitle": "",
		"provider": "Microsoft"
	},
	{
		"workbookKey": "NCProtectWorkbook",
		"logoFileName": "NCProtectIcon.svg",
		"description": "Sets the time name for analysis",
		"dataTypesDependencies": [
			"NCProtectUAL_CL"
		],
		"dataConnectorsDependencies": [
			"NucleusCyberNCProtect"
		],
		"previewImagesFileNames": [
			""
		],
		"version": "1.0.0",
		"title": "NucleusCyberProtect",
		"templateRelativePath": "NucleusCyber_NCProtect_Workbook.json",
		"subtitle": "",
		"provider": "archTIS"
	},
	{
		"workbookKey": "CiscoISEWorkbook",
		"logoFileName": "cisco-logo-72px.svg",
		"description": "Sets the time name for analysis",
		"dataTypesDependencies": [
			"Syslog"
		],
		"dataConnectorsDependencies": [
			"SyslogAma"
		],
		"previewImagesFileNames": [
			"CiscoISEBlack1.png",
			"CiscoISEBlack2.png",
			"CiscoISEWhite1.png",
			"CiscoISEWhite2.png"
		],
		"version": "1.0.0",
		"title": "Cisco ISE",
		"templateRelativePath": "CiscoISE.json",
		"subtitle": "",
		"provider": "Cisco"
	},
	{
		"workbookKey": "IoTOTThreatMonitoringwithDefenderforIoTWorkbook",
		"logoFileName": "Azure_Sentinel.svg",
		"description": "The OT Threat Monitoring with Defender for IoT Workbook features OT filtering for Security Alerts, Incidents, Vulnerabilities and Asset Inventory. The workbook features a dynamic assessment of the MITRE ATT&CK for ICS matrix across your environment to analyze and respond to OT-based threats. This workbook is designed to enable SecOps Analysts, Security Engineers, and MSSPs to gain situational awareness for IT/OT security posture.",
		"dataTypesDependencies": [
			"SecurityAlert",
			"SecurityIncident"
		],
		"dataConnectorsDependencies": [],
		"previewImagesFileNames": [
			"IoTOTThreatMonitoringwithDefenderforIoTBlack.png",
			"IoTOTThreatMonitoringwithDefenderforIoTWhite.png"
		],
		"version": "1.0.0",
		"title": "Microsoft Defender for IoT",
		"templateRelativePath": "IoTOTThreatMonitoringwithDefenderforIoT.json",
		"subtitle": "",
		"provider": "Microsoft"
	},
	{
		"workbookKey": "ZeroTrust(TIC3.0)Workbook",
		"logoFileName": "Azure_Sentinel.svg",
		"description": "Sets the time name for analysis",
		"dataTypesDependencies": [
			"SecurityRecommendation"
		],
		"dataConnectorsDependencies": [],
		"previewImagesFileNames": [
			"ZeroTrust(TIC3.0)Black1.PNG",
			"ZeroTrust(TIC3.0)White1.PNG"
		],
		"version": "1.0.0",
		"title": "ZeroTrust(TIC3.0)",
		"templateRelativePath": "ZeroTrustTIC3.json",
		"subtitle": "",
		"provider": "Microsoft"
	},
	{
		"workbookKey": "CybersecurityMaturityModelCertification(CMMC)2.0Workbook",
		"logoFileName": "Azure_Sentinel.svg",
		"description": "Sets the time name for analysis.",
		"dataTypesDependencies": [
			"InformationProtectionLogs_CL",
			"AuditLogs",
			"SecurityIncident",
			"SigninLogs",
			"AzureActivity"
		],
		"dataConnectorsDependencies": [],
		"previewImagesFileNames": [
			"CybersecurityMaturityModelCertificationBlack.png",
			"CybersecurityMaturityModelCertificationWhite.png"
		],
		"version": "1.0.0",
		"title": "CybersecurityMaturityModelCertification(CMMC)2.0",
		"templateRelativePath": "CybersecurityMaturityModelCertification_CMMCV2.json",
		"subtitle": "",
		"provider": "Microsoft"
	},
	{
		"workbookKey": "NISTSP80053Workbook",
		"logoFileName": "Azure_Sentinel.svg",
		"description": "Sets the time name for analysis.",
		"dataTypesDependencies": [
			"SigninLogs",
			"AuditLogs",
			"AzureActivity",
			"OfficeActivity",
			"SecurityEvents",
			"CommonSecurityLog",
			"SecurityIncident",
			"SecurityRecommendation"
		],
		"dataConnectorsDependencies": [
			"SecurityEvents"
		],
		"previewImagesFileNames": [
			"NISTSP80053Black.png",
			"NISTSP80053White.png"
		],
		"version": "1.0.0",
		"title": "NISTSP80053workbook",
		"templateRelativePath": "NISTSP80053.json",
		"subtitle": "",
		"provider": "Microsoft"
	},
	{
		"workbookKey": "DarktraceWorkbook",
		"logoFileName": "Darktrace.svg",
		"description": "The Darktrace Workbook visualises Model Breach and AI Analyst data received by the Darktrace Data Connector and visualises events across the network, SaaS, IaaS and Email.",
		"dataTypesDependencies": [
			"darktrace_model_alerts_CL"
		],
		"dataConnectorsDependencies": [
			"DarktraceRESTConnector"
		],
		"previewImagesFileNames": [
			"DarktraceWorkbookBlack01.png",
			"DarktraceWorkbookBlack02.png",
			"DarktraceWorkbookWhite01.png",
			"DarktraceWorkbookWhite02.png"
		],
		"version": "1.0.1",
		"title": "Darktrace",
		"templateRelativePath": "DarktraceWorkbook.json",
		"subtitle": "",
		"provider": "Darktrace"
	},
	{
		"workbookKey": "RecordedFutureAlertOverviewWorkbook",
		"logoFileName": "RecordedFuture.svg",
		"description": "Recorded Future Alerts Overview Workbook. This workbook will visualize playbook alerts imported via the RecordedFuture-Alert-Importer.",
		"dataTypesDependencies": [
			"RecordedFuturePortalAlerts_CL"
		],
		"dataConnectorsDependencies": [],
		"previewImagesFileNames": [
			"RecordedFutureAlertOverviewWhite.png",
			"RecordedFutureAlertOverviewBlack.png"
		],
		"version": "1.0.1",
		"title": "Recorded Future - Alerts Overview",
		"templateRelativePath": "RecordedFutureAlertOverview.json",
		"subtitle": "",
		"provider": "Recorded Future"
	},
	{
		"workbookKey": "RecordedFuturePlaybookAlertOverviewWorkbook",
		"logoFileName": "RecordedFuture.svg",
		"description": "Recorded Future Playbook Alerts Overview Workbook. This workbook will visualize playbook alerts imported via the RecordedFuture-Playbook-Alert-Importer.",
		"dataTypesDependencies": [
			"RecordedFuturePlaybookAlerts_CL"
		],
		"dataConnectorsDependencies": [],
		"previewImagesFileNames": [
			"RecordedFuturePlaybookAlertOverviewWhite1.png",
			"RecordedFuturePlaybookAlertOverviewBlack1.png"
		],
		"version": "1.0.1",
		"title": "Recorded Future - Playbook Alerts Overview",
		"templateRelativePath": "RecordedFuturePlaybookAlertOverview.json",
		"subtitle": "",
		"provider": "Recorded Future"
	},
	{
		"workbookKey": "RecordedFutureDomainCorrelationWorkbook",
		"logoFileName": "RecordedFuture.svg",
		"description": "Recorded Future Domain Correlation Workbook. This workbook will visualize Recorded Future threat intelligence data together with infrastructure logs ingested in to Sentinel.",
		"dataTypesDependencies": [
			"ThreatIntelligenceIndicator"
		],
		"dataConnectorsDependencies": [],
		"previewImagesFileNames": [
			"RecordedFutureDomainCorrelationWhite.png",
			"RecordedFutureDomainCorrelationBlack.png"
		],
		"version": "1.0.1",
		"title": "Recorded Future - Domain Correlation",
		"templateRelativePath": "RecordedFutureDomainCorrelation.json",
		"subtitle": "",
		"provider": "Recorded Future"
	},
	{
		"workbookKey": "RecordedFutureHashCorrelationWorkbook",
		"logoFileName": "RecordedFuture.svg",
		"description": "Recorded Future Hash Correlation Workbook. This workbook will visualize Recorded Future threat intelligence data together with infrastructure logs ingested in to Sentinel.",
		"dataTypesDependencies": [
			"ThreatIntelligenceIndicator"
		],
		"dataConnectorsDependencies": [],
		"previewImagesFileNames": [
			"RecordedFutureHashCorrelationWhite.png",
			"RecordedFutureHashCorrelationBlack.png"
		],
		"version": "1.0.1",
		"title": "Recorded Future - Hash Correlation",
		"templateRelativePath": "RecordedFutureHashCorrelation.json",
		"subtitle": "",
		"provider": "Recorded Future"
	},
	{
		"workbookKey": "RecordedFutureIPCorrelationWorkbook",
		"logoFileName": "RecordedFuture.svg",
		"description": "Recorded Future IP Correlation Workbook. This workbook will visualize Recorded Future threat intelligence data together with infrastructure logs ingested in to Sentinel.",
		"dataTypesDependencies": [
			"ThreatIntelligenceIndicator"
		],
		"dataConnectorsDependencies": [],
		"previewImagesFileNames": [
			"RecordedFutureIPCorrelationWhite.png",
			"RecordedFutureIPCorrelationBlack.png"
		],
		"version": "1.0.1",
		"title": "Recorded Future - IP Correlation",
		"templateRelativePath": "RecordedFutureIPCorrelation.json",
		"subtitle": "",
		"provider": "Recorded Future"
	},
	{
		"workbookKey": "RecordedFutureURLCorrelationWorkbook",
		"logoFileName": "RecordedFuture.svg",
		"description": "Recorded Future URL Correlation Workbook. This workbook will visualize Recorded Future threat intelligence data together with infrastructure logs ingested in to Sentinel.",
		"dataTypesDependencies": [
			"ThreatIntelligenceIndicator"
		],
		"dataConnectorsDependencies": [],
		"previewImagesFileNames": [
			"RecordedFutureUrlCorrelationWhite.png",
			"RecordedFutureUrlCorrelationBlack.png"
		],
		"version": "1.0.1",
		"title": "Recorded Future - URL Correlation",
		"templateRelativePath": "RecordedFutureURLCorrelation.json",
		"subtitle": "",
		"provider": "Recorded Future"
	},
	{
		"workbookKey": "RecordedFutureThreatActorHuntingWorkbook",
		"logoFileName": "RecordedFuture.svg",
		"description": "Recorded Future Threat Actor Hunting Workbook. This workbook will visualize Recorded Future threat map and hunting indicators ingested in to Microsoft Sentinel.",
		"dataTypesDependencies": [
			"ThreatIntelligenceIndicator"
		],
		"dataConnectorsDependencies": [],
		"previewImagesFileNames": [
			"RecordedFutureThreatActorHuntingWhite.png",
			"RecordedFutureThreatActorHuntingBlack.png"
		],
		"version": "1.0.1",
		"title": "Recorded Future - Threat Actor Hunting",
		"templateRelativePath": "RecordedFutureThreatActorHunting.json",
		"subtitle": "",
		"provider": "Recorded Future"
	},
	{
		"workbookKey": "RecordedFutureMalwareThreatHuntingWorkbook",
		"logoFileName": "RecordedFuture.svg",
		"description": "Recorded Future Malware Threat Hunting Workbook. This workbook will visualize Recorded Future malware threat map and hunting indicators ingested in to Microsoft Sentinel.",
		"dataTypesDependencies": [
			"ThreatIntelligenceIndicator"
		],
		"dataConnectorsDependencies": [],
		"previewImagesFileNames": [
			"RecordedFutureMalwareThreatHuntingWhite.png",
			"RecordedFutureMalwareThreatHuntingBlack.png"
		],
		"version": "1.0.0",
		"title": "Recorded Future - Malware Threat Hunting",
		"templateRelativePath": "RecordedFutureMalwareThreatHunting.json",
		"subtitle": "",
		"provider": "Recorded Future"
	},
	{
		"workbookKey": "MaturityModelForEventLogManagement_M2131",
		"logoFileName": "contrastsecurity_logo.svg",
		"description": "Select the time range for this Overview.",
		"dataTypesDependencies": [],
		"dataConnectorsDependencies": [],
		"previewImagesFileNames": [
			"MaturityModelForEventLogManagement_M2131Black.png",
			"MaturityModelForEventLogManagement_M2131White.png"
		],
		"version": "1.0.0",
		"title": "MaturityModelForEventLogManagementM2131",
		"templateRelativePath": "MaturityModelForEventLogManagement_M2131.json",
		"subtitle": "",
		"provider": "Microsoft"
	},
	{
		"workbookKey": "AzureSQLSecurityWorkbook",
		"logoFileName": "AzureSQL.svg",
		"description": "Sets the time window in days to search around the alert",
		"dataTypesDependencies": [
			"AzureDiagnostics",
			"SecurityAlert",
			"SecurityIncident"
		],
		"dataConnectorsDependencies": [
			"AzureSql"
		],
		"previewImagesFileNames": [
			""
		],
		"version": "1.0.0",
		"title": "Azure SQL Database Workbook",
		"templateRelativePath": "Workbook-AzureSQLSecurity.json",
		"subtitle": "",
		"provider": "Microsoft"
	},
	{
		"workbookKey": "ContinuousDiagnostics&Mitigation",
		"logoFileName": "Azure_Sentinel.svg",
		"description": "Select the time range for this Overview.",
		"dataTypesDependencies": [],
		"dataConnectorsDependencies": [],
		"previewImagesFileNames": [
			"ContinuousDiagnostics&MitigationBlack.png",
			"ContinuousDiagnostics&MitigationWhite.png"
		],
		"version": "1.0.0",
		"title": "ContinuousDiagnostics&Mitigation",
		"templateRelativePath": "ContinuousDiagnostics&Mitigation.json",
		"subtitle": "",
		"provider": "Microsoft"
	},
	{
		"workbookKey": "AtlasianJiraAuditWorkbook",
		"logoFileName": "atlassian.svg",
		"description": "Select the time range for this Overview.",
		"dataTypesDependencies": [
			"AtlassianJiraNativePoller_CL"
		],
		"dataConnectorsDependencies": [
			"AtlassianJira"
		],
		"previewImagesFileNames": [
			"AtlassianJiraAuditBlack.png",
			"AtlassianJiraAuditWhite.png"
		],
		"version": "1.0.0",
		"title": "AtlasianJiraAuditWorkbook",
		"templateRelativePath": "AtlasianJiraAuditWorkbook.json",
		"subtitle": "",
		"provider": "Microsoft"
	},
	{
		"workbookKey": "AzureSecurityBenchmark",
		"logoFileName": "Azure_Sentinel.svg",
		"description": "Azure Security Benchmark v3 Workbook provides a mechanism for viewing log queries, azure resource graph, and policies aligned to ASB controls across Microsoft security offerings, Azure, Microsoft 365, 3rd Party, On-Premises, and Multi-cloud workloads. This workbook enables Security Architects, Engineers, SecOps Analysts, Managers, and IT Pros to gain situational awareness visibility for the security posture of cloud workloads. There are also recommendations for selecting, designing, deploying, and configuring Microsoft offerings for alignment with respective ASB requirements and practices.",
		"dataTypesDependencies": [
			"SecurityRegulatoryCompliance",
			"AzureDiagnostics",
			"SecurityIncident",
			"SigninLogs",
			"SecurityAlert"
		],
		"dataConnectorsDependencies": [],
		"previewImagesFileNames": [
			"AzureSecurityBenchmarkBlack.png",
			"AzureSecurityBenchmarkWhite.png"
		],
		"version": "1.0.0",
		"title": "Azure Security Benchmark",
		"templateRelativePath": "AzureSecurityBenchmark.json",
		"subtitle": "",
		"provider": "Microsoft"
	},
	{
		"workbookKey": "ZNAccessOrchestratorAudit",
		"logoFileName": "ZeroNetworks.svg",
		"description": "This workbook provides a summary of ZeroNetworks data.",
		"dataTypesDependencies": [
			"ZNAccessOrchestratorAudit_CL",
			"ZNAccessOrchestratorAuditNativePoller_CL"
		],
		"dataConnectorsDependencies": [
			"ZeroNetworksAccessOrchestratorAuditFunction",
			"ZeroNetworksAccessOrchestratorAuditNativePoller"
		],
		"previewImagesFileNames": [
			""
		],
		"version": "1.0.0",
		"title": "Zero NetWork",
		"templateRelativePath": "ZNSegmentAudit.json",
		"subtitle": "",
		"provider": "Zero Networks"
	},
	{
		"workbookKey": "FireworkWorkbook",
		"logoFileName": "Flare.svg",
		"description": "Select the time range for this Overview.",
		"dataTypesDependencies": [
			"Firework_CL"
		],
		"dataConnectorsDependencies": [
			"FlareSystemsFirework"
		],
		"previewImagesFileNames": [
			"FireworkOverviewBlack01.png",
			"FireworkOverviewBlack02.png",
			"FireworkOverviewWhite01.png",
			"FireworkOverviewWhite02.png"
		],
		"version": "1.0.0",
		"title": "FlareSystemsFirework",
		"templateRelativePath": "FlareSystemsFireworkOverview.json",
		"subtitle": "",
		"provider": "Flare Systems"
	},
	{
		"workbookKey": "TaniumWorkbook",
		"logoFileName": "Tanium.svg",
		"description": "Visualize Tanium endpoint and module data",
		"dataTypesDependencies": [
			"TaniumComplyCompliance_CL",
			"TaniumComplyVulnerabilities_CL",
			"TaniumDefenderHealth_CL",
			"TaniumDiscoverUnmanagedAssets_CL",
			"TaniumHighUptime_CL",
			"TaniumMainAsset_CL",
			"TaniumPatchListApplicability_CL",
			"TaniumPatchListCompliance_CL",
			"TaniumSCCMClientHealth_CL",
			"TaniumThreatResponse_CL"
		],
		"dataConnectorsDependencies": [],
		"previewImagesFileNames": [
			"TaniumComplyBlack.png",
			"TaniumComplyWhite.png",
			"TaniumDiscoverBlack.png",
			"TaniumDiscoverWhite.png",
			"TaniumMSToolingHealthBlack.png",
			"TaniumMSToolingHealthWhite.png",
			"TaniumPatchBlack.png",
			"TaniumPatchWhite.png",
			"TaniumThreatResponseAlertsBlack.png",
			"TaniumThreatResponseAlertsWhite.png",
			"TaniumThreatResponseBlack.png",
			"TaniumThreatResponseWhite.png"
		],
		"version": "1.0",
		"title": "Tanium Workbook",
		"templateRelativePath": "TaniumWorkbook.json",
		"subtitle": "",
		"provider": "Tanium"
	},
	{
		"workbookKey": "ActionableAlertsDashboard",
		"logoFileName": "Cybersixgill.svg",
		"description": "None.",
		"dataTypesDependencies": [
			"CyberSixgill_Alerts_CL"
		],
		"dataConnectorsDependencies": [
			"CybersixgillActionableAlerts"
		],
		"previewImagesFileNames": [
			"ActionableAlertsDashboardWhite.PNG",
			"ActionableAlertsDashboardBlack.PNG"
		],
		"version": "1.0.0",
		"title": "Cybersixgill Actionable Alerts Dashboard",
		"templateRelativePath": "ActionableAlertsDashboard.json",
		"subtitle": "",
		"provider": "Cybersixgill"
	},
	{
		"workbookKey": "ActionableAlertsList",
		"logoFileName": "Cybersixgill.svg",
		"description": "None.",
		"dataTypesDependencies": [
			"CyberSixgill_Alerts_CL"
		],
		"dataConnectorsDependencies": [
			"CybersixgillActionableAlerts"
		],
		"previewImagesFileNames": [
			"ActionableAlertsListBlack.PNG",
			"ActionableAlertsListWhite.PNG"
		],
		"version": "1.0.0",
		"title": "Cybersixgill Actionable Alerts List",
		"templateRelativePath": "ActionableAlertsList.json",
		"subtitle": "",
		"provider": "Cybersixgill"
	},
	{
		"workbookKey": "ArgosCloudSecurityWorkbook",
		"logoFileName": "argos-logo.svg",
		"description": "The ARGOS Cloud Security integration for Microsoft Sentinel allows you to have all your important cloud security events in one place.",
		"dataTypesDependencies": [
			"ARGOS_CL"
		],
		"dataConnectorsDependencies": [
			"ARGOSCloudSecurity"
		],
		"previewImagesFileNames": [
			"ARGOSCloudSecurityWorkbookBlack.png",
			"ARGOSCloudSecurityWorkbookWhite.png"
		],
		"version": "1.0.0",
		"title": "ARGOS Cloud Security",
		"templateRelativePath": "ARGOSCloudSecurityWorkbook.json",
		"subtitle": "",
		"provider": "ARGOS Cloud Security"
	},
	{
		"workbookKey": "JamfProtectWorkbook",
		"logoFileName": "jamf_logo.svg",
		"description": "This Jamf Protect Workbook for Microsoft Sentinel enables you to ingest Jamf Protect events forwarded into Microsoft Sentinel.\n Providing reports into all alerts, device controls and Unfied Logs.",
		"dataTypesDependencies": [
			"jamfprotect_CL"
		],
		"dataConnectorsDependencies": [],
		"previewImagesFileNames": [
			"JamfProtectDashboardBlack.png",
			"JamfProtectDashboardWhite.png"
		],
		"version": "2.0.0",
		"title": "Jamf Protect Workbook",
		"templateRelativePath": "JamfProtectDashboard.json",
		"subtitle": "",
		"provider": "Jamf Software, LLC"
	},
	{
		"workbookKey": "AIVectraStream",
		"logoFileName": "AIVectraDetect.svg",
		"description": "",
		"dataTypesDependencies": [
			"VectraStream_CL"
		],
		"dataConnectorsDependencies": [
			"AIVectraStream"
		],
		"previewImagesFileNames": [
			"AIVectraDetectBlack1.png",
			"AIVectraDetectWhite1.png"
		],
		"version": "1.0.0",
		"title": "AIVectraStreamWorkbook",
		"templateRelativePath": "AIVectraStreamWorkbook.json",
		"subtitle": "",
		"provider": "Vectra AI"
	},
	{
		"workbookKey": "SecurityScorecardWorkbook",
		"logoFileName": "SecurityScorecard-Cybersecurity-Ratings.svg",
		"description": "This Workbook provides immediate insight into the data coming from SecurityScorecard's three Sentinel data connectors: SecurityScorecard Cybersecurity Ratings, SecurityScorecard Cybersecurity Ratings - Factors, and SecurityScorecard Cybersecurity Ratings - Issues.",
		"dataTypesDependencies": [
			"SecurityScorecardFactor_CL",
			"SecurityScorecardIssues_CL",
			"SecurityScorecardRatings_CL"
		],
		"dataConnectorsDependencies": [
			"SecurityScorecardFactorAzureFunctions",
			"SecurityScorecardIssueAzureFunctions",
			"SecurityScorecardRatingsAzureFunctions"
		],
		"previewImagesFileNames": [
			"SecurityScorecardBlack1.png",
			"SecurityScorecardBlack2.png",
			"SecurityScorecardBlack3.png",
			"SecurityScorecardBlack4.png",
			"SecurityScorecardBlack5.png",
			"SecurityScorecardBlack6.png",
			"SecurityScorecardWhite1.png",
			"SecurityScorecardWhite2.png",
			"SecurityScorecardWhite3.png",
			"SecurityScorecardWhite4.png",
			"SecurityScorecardWhite5.png",
			"SecurityScorecardWhite6.png"
		],
		"version": "1.0.0",
		"title": "SecurityScorecard",
		"templateRelativePath": "SecurityScorecardWorkbook.json",
		"subtitle": "",
		"provider": "SecurityScorecard"
	},
	{
		"workbookKey": "DigitalShadowsWorkbook",
		"logoFileName": "DigitalShadowsLogo.svg",
		"description": "For gaining insights into Digital Shadows logs.",
		"dataTypesDependencies": [
			"DigitalShadows_CL"
		],
		"dataConnectorsDependencies": [
			"DigitalShadowsSearchlightAzureFunctions"
		],
		"previewImagesFileNames": [
			"DigitalShadowsBlack1.png",
			"DigitalShadowsBlack2.png",
			"DigitalShadowsBlack3.png",
			"DigitalShadowsWhite1.png",
			"DigitalShadowsWhite2.png",
			"DigitalShadowsWhite3.png"
		],
		"version": "1.0.0",
		"title": "Digital Shadows",
		"templateRelativePath": "DigitalShadows.json",
		"subtitle": "",
		"provider": "Digital Shadows"
	},
	{
		"workbookKey": "SalesforceServiceCloudWorkbook",
		"logoFileName": "salesforce_logo.svg",
		"description": "Sets the time name for analysis.",
		"dataTypesDependencies": [
			"SalesforceServiceCloud"
		],
		"dataConnectorsDependencies": [
			"SalesforceServiceCloud_CL"
		],
		"previewImagesFileNames": [
			""
		],
		"version": "1.0.0",
		"title": "Salesforce Service Cloud",
		"templateRelativePath": "SalesforceServiceCloud.json",
		"subtitle": "",
		"provider": "Salesforce"
	},
	{
		"workbookKey": "NetworkSessionSolution",
		"logoFileName": "Azure_Sentinel.svg",
		"description": "This workbook is included as part of Network Session Essentials solution and gives a summary of analyzed traffic, helps with threat analysis and investigating suspicious IP's and traffic analysis. Network Session Essentials Solution also includes playbooks to periodically summarize the logs thus enhancing user experience and improving data search. For the effective usage of workbook, we highly recommend to enable the summarization playbooks that are provided with this solution.",
		"dataTypesDependencies": [
			"AWSVPCFlow",
			"DeviceNetworkEvents",
			"SecurityEvent",
			"WindowsEvent",
			"CommonSecurityLog",
			"Syslog",
			"CommonSecurityLog",
			"VMConnection",
			"AzureDiagnostics",
			"AzureDiagnostics",
			"CommonSecurityLog",
			"Corelight_CL",
			"VectraStream",
			"CommonSecurityLog",
			"CommonSecurityLog",
			"Syslog",
			"CiscoMerakiNativePoller"
		],
		"dataConnectorsDependencies": [
			"AWSS3",
			"MicrosoftThreatProtection",
			"SecurityEvents",
			"WindowsForwardedEvents",
			"Zscaler",
			"MicrosoftSysmonForLinux",
			"AzureMonitor(VMInsights)",
			"AzureFirewall",
			"AzureNSG",
			"CiscoASA",
			"Corelight",
			"AIVectraStream",
			"CheckPoint",
			"CustomLogsAma",
			"CefAma"
		],
		"previewImagesFileNames": [
			""
		],
		"version": "1.0.0",
		"title": "Network Session Essentials",
		"templateRelativePath": "NetworkSessionEssentials.json",
		"subtitle": "",
		"provider": "Microsoft"
	},
	{
		"workbookKey": "SAPSODAnalysis",
		"logoFileName": "SAPVMIcon.svg",
		"description": "SAP SOD Analysis",
		"dataTypesDependencies": [
			"SAPAuditLog"
		],
		"dataConnectorsDependencies": [
			"SAP"
		],
		"previewImagesFileNames": [
			""
		],
		"version": "2.0.0",
		"title": "SAP SOD Analysis",
		"templateRelativePath": "SAP - Segregation of Duties v2.0 (by Aliter Consulting).json",
		"subtitle": "",
		"provider": "Aliter Consulting"
	},
	{
		"workbookKey": "TheomWorkbook",
		"logoFileName": "theom-logo.svg",
		"description": "Theom Alert Statistics",
		"dataTypesDependencies": [
			"TheomAlerts_CL"
		],
		"dataConnectorsDependencies": [
			"Theom"
		],
		"previewImagesFileNames": [
			"TheomWorkbook-black.png",
			"TheomWorkbook-white.png"
		],
		"version": "1.0.0",
		"title": "Theom",
		"templateRelativePath": "Theom.json",
		"subtitle": "",
		"provider": "Theom"
	},
	{
		"workbookKey": "DynatraceWorkbooks",
		"logoFileName": "dynatrace.svg",
		"description": "This workbook brings together queries and visualizations to assist you in identifying potential threats surfaced by Dynatrace.",
		"dataTypesDependencies": [
			"DynatraceAttacks",
			"DynatraceAuditLogs",
			"DynatraceProblems",
			"DynatraceRuntimeVulnerabilities"
		],
		"dataConnectorsDependencies": [
			"DynatraceAttacks",
			"DynatraceAuditLogs",
			"DynatraceProblems",
			"DynatraceRuntimeVulnerabilities"
		],
		"previewImagesFileNames": [
			"DynatraceWorkbookBlack.png",
			"DynatraceWorkbookWhite.png"
		],
		"version": "3.0.1",
		"title": "Dynatrace",
		"templateRelativePath": "Dynatrace.json",
		"subtitle": "",
		"provider": "Dynatrace"
	},
	{
		"workbookKey": "MDOWorkbook",
		"logoFileName": "Azure_Sentinel.svg",
		"description": "Gain extensive insight into your organization's Microsoft Defender for Office Activity by analyzing, and correlating events.\nYou can track malware and phishing detection over time.",
		"dataTypesDependencies": [
			"SecurityAlert"
		],
		"dataConnectorsDependencies": [
			"MicrosoftThreatProtection"
		],
		"previewImagesFileNames": [
			"MDOBlack1.png",
			"MDOBlack2.png",
			"MDOWhite1.png",
			"MDOWhite2.png"
		],
		"version": "1.0.0",
		"title": "Microsoft Defender XDR MDOWorkbook",
		"templateRelativePath": "MDO Insights.json",
		"subtitle": "",
		"provider": "Microsoft"
	},
	{
		"workbookKey": "AnomaliesVisualizationWorkbook",
		"logoFileName": "Azure_Sentinel.svg",
		"description": "A workbook that provides contextual information to a user for better insight on Anomalies and their impact. The workbook will help with investigation of anomalies as well as identify patterns that can lead to a threat.",
		"dataTypesDependencies": [
			"Anomalies"
		],
		"dataConnectorsDependencies": [],
		"previewImagesFileNames": [
			"AnomaliesVisualizationWorkbookWhite.png",
			"AnomaliesVisualizationWorkbookBlack.png"
		],
		"version": "1.0.0",
		"title": "AnomaliesVisulization",
		"templateRelativePath": "AnomaliesVisualization.json",
		"subtitle": "",
		"provider": "Microsoft Sentinel Community"
	},
	{
		"workbookKey": "AnomalyDataWorkbook",
		"logoFileName": "Azure_Sentinel.svg",
		"description": "A workbook providing details, related Incident, and related Hunting Workbook for a specific Anomaly.",
		"dataTypesDependencies": [
			"Anomalies"
		],
		"dataConnectorsDependencies": [],
		"previewImagesFileNames": [
			"AnomalyDataWorkbookWhite.png",
			"AnomalyDataWorkbookBlack.png"
		],
		"version": "1.0.0",
		"title": "AnomalyData",
		"templateRelativePath": "AnomalyData.json",
		"subtitle": "",
		"provider": "Microsoft Sentinel Community"
	},
	{
    "workbookKey": "MicrosoftExchangeLeastPrivilegewithRBAC-Online",
    "logoFileName": "Azure_Sentinel.svg",
    "description": "This Workbook, dedicated to Exchange Online environments is built to have a simple view of non-standard RBAC delegations on an Exchange Online tenant. This Workbook allow you to go deep dive on custom delegation and roles and also members of each delegation, including the nested level and the group imbrication on your environment.",
    "dataTypesDependencies": [
        "ESIExchangeOnlineConfig_CL"
    ],
    "dataConnectorsDependencies": [
        "ESI-ExchangeOnlineCollector"
    ],
    "previewImagesFileNames": [
        "MicrosoftExchangeLeastPrivilegewithRBAC-OnlineBlack.png",
        "MicrosoftExchangeLeastPrivilegewithRBAC-OnlineWhite.png"
    ],
    "version": "1.1.0",
    "title": "Microsoft Exchange Least Privilege with RBAC - Online",
    "templateRelativePath": "Microsoft Exchange Least Privilege with RBAC - Online.json",
    "subtitle": "",
    "provider": "Microsoft"
  },
  {
    "workbookKey": "MicrosoftExchangeLeastPrivilegewithRBAC",
    "logoFileName": "Azure_Sentinel.svg",
    "description": "This Workbook, dedicated to On-Premises environments is built to have a simple view of non-standard RBAC delegations on an On-Premises Exchange environment. This Workbook allow you to go deep dive on custom delegation and roles and also members of each delegation, including the nested level and the group imbrication on your environment. Required Data Connector: Exchange Security Insights On-Premises Collector.",
    "dataTypesDependencies": [
        "ESIExchangeConfig_CL"
    ],
    "dataConnectorsDependencies": [
        "ESI-ExchangeOnPremisesCollector",
        "ESI-ExchangeAdminAuditLogEvents"
    ],
    "previewImagesFileNames": [
        "MicrosoftExchangeLeastPrivilegewithRBACBlack.png",
        "MicrosoftExchangeLeastPrivilegewithRBACWhite.png"
    ],
    "version": "1.0.3",
    "title": "Microsoft Exchange Least Privilege with RBAC",
    "templateRelativePath": "Microsoft Exchange Least Privilege with RBAC.json",
    "subtitle": "",
    "provider": "Microsoft"
  },
  {
    "workbookKey": "MicrosoftExchangeSearchAdminAuditLog",
    "logoFileName": "Azure_Sentinel.svg",
    "description": "This workbook is dedicated to On-Premises Exchange organizations. It uses the MSExchange Management event logs to give you a simple way to view administrators’ activities in your Exchange environment with Cmdlets usage statistics and multiple pivots to understand who and/or what is affected to modifications on your environment. Required Data Connector: Exchange Audit Event logs via Legacy Agent.",
    "dataTypesDependencies": [
        "ESIExchangeConfig_CL"
    ],
    "dataConnectorsDependencies": [
        "ESI-ExchangeOnPremisesCollector",
        "ESI-ExchangeAdminAuditLogEvents"
    ],
    "previewImagesFileNames": [
        "MicrosoftExchangeSearchAdminAuditLogBlack.png",
        "MicrosoftExchangeSearchAdminAuditLogWhite.png"
    ],
    "version": "1.0.3",
    "title": "Microsoft Exchange Search AdminAuditLog",
    "templateRelativePath": "Microsoft Exchange Search AdminAuditLog.json",
    "subtitle": "",
    "provider": "Microsoft"
  },
  {
    "workbookKey": "MicrosoftExchangeSearchAdminAuditLog-Online",
    "logoFileName": "Azure_Sentinel.svg",
    "description": "This workbook is dedicated to Online Exchange organizations. It uses the Office Activity logs to give you a simple way to view administrators’ activities in your Exchange environment with Cmdlets usage statistics and multiple pivots to understand who and/or what is affected to modifications on your environment. Required Data Connector: Microsoft 365 (Exchange).",
    "dataTypesDependencies": [
        "OfficeActivity"
    ],
    "dataConnectorsDependencies": [
        "Office365"
    ],
    "previewImagesFileNames": [
        "MicrosoftExchangeOnlineSearchAdminAuditLogBlack.png",
        "MicrosoftExchangeOnlineSearchAdminAuditLogWhite.png"
    ],
    "version": "1.0.0",
    "title": "Microsoft Exchange Search AdminAuditLog - Online",
    "templateRelativePath": "Microsoft Exchange Search AdminAuditLog - Online.json",
    "subtitle": "",
    "provider": "Microsoft"
  },
  {
    "workbookKey": "MicrosoftExchangeSecurityMonitoring",
    "logoFileName": "Azure_Sentinel.svg",
    "description": "This Workbook is dedicated to On-Premises Exchange organizations. It uses the MSExchange Management event logs and Microsoft Exchange Security configuration collected by data connectors. It helps to track admin actions, especially on VIP Users and/or on Sensitive Cmdlets. This workbook allows also to list Exchange Services changes, local account activities and local logon on Exchange Servers. Required Data Connector: Exchange Audit Event logs via Legacy Agent.",
    "dataTypesDependencies": [
        "ESIExchangeConfig_CL"
    ],
    "dataConnectorsDependencies": [
        "ESI-ExchangeOnPremisesCollector",
        "ESI-ExchangeAdminAuditLogEvents"
    ],
    "previewImagesFileNames": [
        "MicrosoftExchangeSecurityMonitoringBlack.png",
        "MicrosoftExchangeSecurityMonitoringWhite.png"
    ],
    "version": "1.0.3",
    "title": "Microsoft Exchange Admin Activity",
    "templateRelativePath": "Microsoft Exchange Admin Activity.json",
    "subtitle": "",
    "provider": "Microsoft"
  },
  {
    "workbookKey": "MicrosoftExchangeAdminActivity-Online",
    "logoFileName": "Azure_Sentinel.svg",
    "description": "This Workbook is dedicated to Online Exchange organizations. It uses Office Activity logs. It helps to track admin actions, especially on VIP Users and/or on Sensitive Cmdlets. Required Data Connector: Microsoft 365 (Exchange).",
    "dataTypesDependencies": [
        "OfficeActivity"
    ],
    "dataConnectorsDependencies": [
        "Office365"
    ],
    "previewImagesFileNames": [
        "MicrosoftExchangeAdminActivity-OnlineBlack.png",
        "MicrosoftExchangeAdminActivity-OnlineWhite.png"
    ],
    "version": "1.0.1",
    "title": "Microsoft Exchange Admin Activity - Online",
    "templateRelativePath": "Microsoft Exchange Admin Activity - Online.json",
    "subtitle": "",
    "provider": "Microsoft"
  },
  {
    "workbookKey": "MicrosoftExchangeSecurityReview-Online",
    "logoFileName": "Azure_Sentinel.svg",
    "description": "This Workbook is dedicated to Exchange Online tenants. It displays and highlights current Security configuration on various Exchange components specific to Online including delegations, the transport configuration and the linked security risks, and risky protocols.",
    "dataTypesDependencies": [
        "ESIExchangeOnlineConfig_CL"
    ],
    "dataConnectorsDependencies": [
        "ESI-ExchangeOnlineCollector"
    ],
    "previewImagesFileNames": [
      "MicrosoftExchangeSecurityReview-OnlineBlack.png",
      "MicrosoftExchangeSecurityReview-OnlineWhite.png"
    ],
    "version": "1.1.0",
    "title": "Microsoft Exchange Security Review - Online",
    "templateRelativePath": "Microsoft Exchange Security Review - Online.json",
    "subtitle": "",
    "provider": "Microsoft"
  },
  {
    "workbookKey": "MicrosoftExchangeSecurityReview",
    "logoFileName": "Azure_Sentinel.svg",
    "description": "This Workbook is dedicated to On-Premises Exchange organizations. It displays and highlights current Security configuration on various Exchange components including delegations, rights on databases, Exchange and most important AD Groups with members including nested groups, local administrators of servers. This workbook helps also to understand the transport configuration and the linked security risks. Required Data Connector: Exchange Security Insights On-Premises Collector.",
    "dataTypesDependencies": [
        "ESIExchangeConfig_CL"
    ],
    "dataConnectorsDependencies": [
        "ESI-ExchangeOnPremisesCollector",
        "ESI-ExchangeAdminAuditLogEvents"
    ],
    "previewImagesFileNames": [
        "MicrosoftExchangeSecurityReviewBlack.png",
        "MicrosoftExchangeSecurityReviewWhite.png"
      ],
    "version": "2.0.0",
    "title": "Microsoft Exchange Security Review",
    "templateRelativePath": "Microsoft Exchange Security Review.json",
    "subtitle": "",
    "provider": "Microsoft"
  },
	{
		"workbookKey": "ibossMalwareAndC2Workbook",
		"logoFileName": "iboss_logo.svg",
		"description": "A workbook providing insights into malware and C2 activity detected by iboss.",
		"dataTypesDependencies": [],
		"dataConnectorsDependencies": [
			"CefAma"
		],
		"previewImagesFileNames": [
			""
		],
		"version": "1.0.0",
		"title": "iboss Malware and C2",
		"templateRelativePath": "ibossMalwareAndC2.json",
		"subtitle": "",
		"provider": "iboss"
	},
	{
		"workbookKey": "ibossWebUsageWorkbook",
		"logoFileName": "iboss_logo.svg",
		"description": "A workbook providing insights into web usage activity detected by iboss.",
		"dataTypesDependencies": [],
		"dataConnectorsDependencies": [
			"CefAma"
		],
		"previewImagesFileNames": [
			""
		],
		"version": "1.0.0",
		"title": "iboss Web Usage",
		"templateRelativePath": "ibossWebUsage.json",
		"subtitle": "",
		"provider": "iboss"
	},
	{
		"workbookKey": "CynerioOverviewWorkbook",
		"logoFileName": "Cynerio.svg",
		"description": "An overview of Cynerio Security events",
		"dataTypesDependencies": [
			"CynerioEvent_CL"
		],
		"dataConnectorsDependencies": [
			"CynerioSecurityEvents"
		],
		"previewImagesFileNames": [
			"CynerioOverviewBlack.png",
			"CynerioOverviewWhite.png"
		],
		"version": "1.0.0",
		"title": "Cynerio Overview Workbook",
		"templateRelativePath": "CynerioOverviewWorkbook.json",
		"subtitle": "",
		"provider": "Cynerio"
	},
	{
		"workbookKey": "ReversingLabs-CapabilitiesOverview",
		"logoFileName": "reversinglabs.svg",
		"description": "The ReversingLabs-CapabilitiesOverview workbook provides a high level look at your threat intelligence capabilities and how they relate to your operations.",
		"dataTypesDependencies": [],
		"dataConnectorsDependencies": [],
		"previewImagesFileNames": [
			"ReversingLabsTiSummary-White.png",
			"ReversingLabsTiSummary-Black.png",
			"ReversingLabsOpsSummary-White.png",
			"ReversingLabsOpsSummary-Black.png"
		],
		"version": "1.1.1",
		"title": "ReversingLabs-CapabilitiesOverview",
		"templateRelativePath": "ReversingLabs-CapabilitiesOverview.json",
		"subtitle": "",
		"provider": "ReversingLabs"
	},
	{
		"workbookKey": "vCenter",
		"logoFileName": "Azure_Sentinel.svg",
		"description": "This data connector depends on a parser based on Kusto Function **vCenter** to work as expected. [Follow steps to get this Kusto Function](https://aka.ms/sentinel-vCenter-parser)",
		"dataTypesDependencies": [
			"vCenter_CL"
		],
		"dataConnectorsDependencies": [
			"CustomLogsAma"
		],
		"previewImagesFileNames": [
			""
		],
		"version": "1.0.0",
		"title": "vCenter",
		"templateRelativePath": "vCenter.json",
		"subtitle": "",
		"provider": "VMware"
	},
	{
		"workbookKey": "SAP-Monitors-AlertsandPerformance",
		"logoFileName": "SAPVMIcon.svg",
		"description": "SAP -Monitors- Alerts and Performance",
		"dataTypesDependencies": [
			"SAPAuditLog"
		],
		"dataConnectorsDependencies": [
			"SAP"
		],
		"previewImagesFileNames": [
			""
		],
		"version": "2.0.1",
		"title": "SAP -Monitors- Alerts and Performance",
		"templateRelativePath": "SAP -Monitors- Alerts and Performance.json",
		"subtitle": "",
		"provider": "Microsoft"
	},
	{
		"workbookKey": "SAP-SecurityAuditlogandInitialAccess",
		"logoFileName": "SAPVMIcon.svg",
		"description": "SAP -Security Audit log and Initial Access",
		"dataTypesDependencies": [
			"SAPAuditLog"
		],
		"dataConnectorsDependencies": [
			"SAP"
		],
		"previewImagesFileNames": [
			""
		],
		"version": "2.0.1",
		"title": "SAP -Security Audit log and Initial Access",
		"templateRelativePath": "SAP -Security Audit log and Initial Access.json",
		"subtitle": "",
		"provider": "Microsoft"
	},
	{
		"workbookKey": "DNSSolutionWorkbook",
		"logoFileName": "Azure_Sentinel.svg",
		"description": "This workbook is included as part of the DNS Essentials solution and gives a summary of analyzed DNS traffic. It also helps with threat analysis and investigating suspicious Domains, IPs and DNS traffic. DNS Essentials Solution also includes a playbook to periodically summarize the logs, thus enhancing the user experience and improving data search. For effective usage of workbook, we highly recommend enabling the summarization playbook that is provided with this solution.",
		"dataTypesDependencies": [],
		"dataConnectorsDependencies": [],
		"previewImagesFileNames": [
			"DNSDomainWorkbookWhite.png",
			"DNSDomainWorkbookBlack.png"
		],
		"version": "1.0.0",
		"title": "DNS Solution Workbook",
		"templateRelativePath": "DNSSolutionWorkbook.json",
		"subtitle": "",
		"provider": "Microsoft"
	},
	{
		"workbookKey": "MicrosoftPowerBIActivityWorkbook",
		"logoFileName": "PowerBILogo.svg",
		"description": "This workbook provides details on Microsoft PowerBI Activity",
		"dataTypesDependencies": [
			"PowerBIActivity"
		],
		"dataConnectorsDependencies": [
			"Microsoft PowerBI (Preview)"
		],
		"previewImagesFileNames": [
			"MicrosoftPowerBIActivityWorkbookBlack.png",
			"MicrosoftPowerBIActivityWorkbookWhite.png"
		],
		"version": "1.0.0",
		"title": "Microsoft PowerBI Activity Workbook",
		"templateRelativePath": "MicrosoftPowerBIActivityWorkbook.json",
		"subtitle": "",
		"provider": "Microsoft"
	},
	{
		"workbookKey": "MicrosoftThreatIntelligenceWorkbook",
		"logoFileName": "Azure_Sentinel.svg",
		"description": "Gain insights into threat indicators ingestion and search for indicators at scale across Microsoft 1st Party, 3rd Party, On-Premises, Hybrid, and Multi-Cloud Workloads. Indicators Search facilitates a simple interface for finding IP, File, Hash, Sender and more across your data. Seamless pivots to correlate indicators with Microsoft Sentinel: Incidents to make your threat intelligence actionable.",
		"dataTypesDependencies": [
			"ThreatIntelligenceIndicator",
			"SecurityIncident"
		],
		"dataConnectorsDependencies": [
			"ThreatIntelligence",
			"ThreatIntelligenceTaxii"
		],
		"previewImagesFileNames": [
			"ThreatIntelligenceWhite.png",
			"ThreatIntelligenceBlack.png"
		],
		"version": "1.0.0",
		"title": "Threat Intelligence",
		"templateRelativePath": "MicrosoftThreatIntelligence.json",
		"subtitle": "",
		"provider": "Microsoft"
	},
	{
		"workbookKey": "MicrosoftDefenderForEndPoint",
		"logoFileName": "Azure_Sentinel.svg",
		"description": "A wokbook to provide details about Microsoft Defender for Endpoint Advance Hunting to Overview & Analyse data brought through M365 Defender Connector.",
		"dataTypesDependencies": [],
		"dataConnectorsDependencies": [],
		"previewImagesFileNames": [
			"microsoftdefenderforendpointwhite.png",
			"microsoftdefenderforendpointblack.png"
		],
		"version": "1.0.0",
		"title": "Microsoft Defender For EndPoint",
		"templateRelativePath": "MicrosoftDefenderForEndPoint.json",
		"subtitle": "",
		"provider": "Microsoft Sentinel Community"
	},
	{
		"workbookKey": "MicrosoftSentinelDeploymentandMigrationTracker",
		"logoFileName": "Azure_Sentinel.svg",
		"description": "Use this workbook as a tool to define, track, and complete key deployment/migraiton tasks for Microsoft Sentinel. This workbook serves as a central hub for monitoring and configuring key areas of the product without having to leave the workbook and start over.",
		"dataTypesDependencies": [],
		"dataConnectorsDependencies": [],
		"previewImagesFileNames": [
			"microsoftsentineldeploymentandmigration-black.png",
			"microsoftsentineldeploymentandmigration-white.png"
		],
		"version": "1.1.2",
		"title": "Microsoft Sentinel Deployment and Migration Tracker",
		"templateRelativePath": "MicrosoftSentinelDeploymentandMigrationTracker.json",
		"subtitle": "",
		"provider": "Microsoft Sentinel Community",
		"support": {
			"tier": "Community"
		},
		"author": {
			"name": "Matt Lowe"
		},
		"source": {
			"kind": "Community"
		},
		"categories": {
			"domains": [
				"Platform"
			]
		}
	},
	{
		"workbookKey": "MicrosoftDefenderForIdentity",
		"logoFileName": "Azure_Sentinel.svg",
		"description": "Use this workbook to analyse the advance hunting data ingested for Defender For Identity.",
		"dataTypesDependencies": [
			"IdentityLogonEvents",
			"IdentityQueryEvents",
			"IdentityDirectoryEvents",
			"SecurityAlert"
		],
		"dataConnectorsDependencies": [],
		"previewImagesFileNames": [
			"microsoftdefenderforidentity-black.png",
			"microsoftdefenderforidentity-white.png"
		],
		"version": "1.0.0",
		"title": "Microsoft Defender For Identity",
		"templateRelativePath": "MicrosoftDefenderForIdentity.json",
		"subtitle": "",
		"provider": "Microsoft Sentinel Community"
	},
	{
		"workbookKey": "EsetProtect",
		"logoFileName": "eset-logo.svg",
		"description": "Visualize events and threats from Eset protect.",
		"dataTypesDependencies": [
			"ESETPROTECT"
		],
		"dataConnectorsDependencies": [
			"ESETPROTECT"
		],
		"previewImagesFileNames": [
			"ESETPROTECTBlack.png",
			"ESETPROTECTWhite.png"
		],
		"version": "1.0.0",
		"title": "EsetProtect",
		"templateRelativePath": "ESETPROTECT.json",
		"subtitle": "",
		"provider": "Community"
	},
	{
		"workbookKey": "CyberArkEPMWorkbook",
		"logoFileName": "CyberArk_Logo.svg",
		"description": "Sets the time name for analysis",
		"dataTypesDependencies": [
			"CyberArkEPM_CL"
		],
		"dataConnectorsDependencies": [
			"CyberArkEPM"
		],
		"previewImagesFileNames": [
			"CyberArkEPMBlack.png",
			"CyberArkEPMWhite.png"
		],
		"version": "1.0.0",
		"title": "CyberArk EPM",
		"templateRelativePath": "CyberArkEPM.json",
		"subtitle": "",
		"provider": "CyberArk"
	},
	{
		"workbookKey": "IncidentTasksWorkbook",
		"logoFileName": "Azure_Sentinel.svg",
		"description": "Use this workbook to review and modify existing incidents with tasks. This workbook provides views that higlight incident tasks that are open, closed, or deleted, as well as incidents with tasks that are either owned or unassigned. The workbook also provides SOC metrics around incident task performance, such as percentage of incidents without tasks, average time to close tasks, and more.",
		"dataTypesDependencies": [],
		"dataConnectorsDependencies": [],
		"previewImagesFileNames": [
			"Tasks-Black.png",
			"Tasks-White.png"
		],
		"version": "1.1.0",
		"title": "Incident Tasks Workbook",
		"templateRelativePath": "IncidentTasksWorkbook.json",
		"subtitle": "",
		"provider": "Microsoft"
	},
	{
		"workbookKey": "SentinelWorkspaceReconTools",
		"logoFileName": "Azure_Sentinel.svg",
		"description": "A workbook providing investigation tools for key tables. Good for incident response, tuning, and cost optimizaiton. An attempt to bring the Windows EventViewer experience to the cloud.",
		"dataTypesDependencies": [
			"AzureActivity",
			"AuditLogs",
			"SigninLogs",
			"SecurityIncident",
			"SecurityAlert",
			"CommonSecurityLog",
			"Events",
			"SecurityEvents",
			"Syslog",
			"WindowsSecurityEvents"
		],
		"dataConnectorsDependencies": [
			"AzureActivity",
			"AzureActiveDirectory",
			"SecurityEvents",
			"WindowsSecurityEvents"
		],
		"previewImagesFileNames": [
			"SentinelWorkspaceReconToolsWhite.png",
			"SentinelWorkspaceReconToolsBlack.png"
		],
		"version": "1.0.1",
		"title": "Sentinel Workspace Recon Tools",
		"templateRelativePath": "SentinelWorkspaceReconTools.json",
		"subtitle": "",
		"provider": "Microsoft Sentinel Community",
		"support": {
			"tier": "Community"
		},
		"author": {
			"name": "Andrew Blumhardt"
		},
		"source": {
			"kind": "Community"
		},
		"categories": {
			"domains": [
				"Security - Others"
			]
		}
	},
	{
		"workbookKey": "SyslogOverview",
		"logoFileName": "Azure_Sentinel.svg",
		"description": "A workbook designed to show an overview about the data ingested through Syslog.",
		"dataTypesDependencies": [
			"Syslog"
		],
		"dataConnectorsDependencies": [],
		"previewImagesFileNames": [
			"syslogoverview-white.png",
			"syslogoverview-black.png"
		],
		"version": "1.0.0",
		"title": "Syslog Overview",
		"templateRelativePath": "syslogoverview.json",
		"subtitle": "",
		"provider": "Microsoft Sentinel Community",
		"support": {
			"tier": "Community"
		},
		"author": {
			"name": "Samik Roy"
		},
		"source": {
			"kind": "Community"
		},
		"categories": {
			"domains": [
				"Application"
			]
		}
	},
	{
		"workbookKey": "SentinelHealth",
		"logoFileName": "Azure_Sentinel.svg",
		"description": "A workbook to show data fo Sentinel Health.",
		"dataTypesDependencies": [
			"SentinelHealth"
		],
		"dataConnectorsDependencies": [],
		"previewImagesFileNames": [
			"SentinelHealthWhite.png",
			"SentinelHealthBlack.png"
		],
		"version": "1.0.0",
		"title": "Sentinel Health",
		"templateRelativePath": "SentinelHealth.json",
		"subtitle": "",
		"provider": "Microsoft Sentinel Community",
		"support": {
			"tier": "Microsoft"
		},
		"author": {
			"name": "Samik Roy"
		},
		"source": {
			"kind": "Community"
		},
		"categories": {
			"domains": [
				"Platform"
			]
		}
	},
	{
		"workbookKey": "MicrosoftSentinelCostGBP",
		"logoFileName": "Azure_Sentinel.svg",
		"description": "This workbook provides an estimated cost in GBP (£) across the main billed items in Microsoft Sentinel: ingestion, retention and automation. It also provides insight about the possible impact of the Microsoft 365 E5 offer.",
		"dataTypesDependencies": [],
		"dataConnectorsDependencies": [],
		"previewImagesFileNames": [
			"MicrosoftSentinelCostGBPWhite.png",
			"MicrosoftSentinelCostGBPBlack.png"
		],
		"version": "1.6.1",
		"title": "Microsoft Sentinel Cost (GBP)",
		"templateRelativePath": "MicrosoftSentinelCostGBP.json",
		"subtitle": "",
		"provider": "Microsoft Sentinel Community",
		"support": {
			"tier": "Microsoft"
		},
		"author": {
			"name": "noodlemctwoodle"
		},
		"source": {
			"kind": "Community"
		},
		"categories": {
			"domains": [
				"Platform"
			]
		}
	},
	{
		"workbookKey": "SentinelCosts",
		"logoFileName": "Azure_Sentinel.svg",
		"description": "A workbook to demonstrate insights into the costs of Sentinel environment.",
		"dataTypesDependencies": [],
		"dataConnectorsDependencies": [],
		"previewImagesFileNames": [
			"SentinelCostsWhite.png",
			"SentinelCostsBlack.png"
		],
		"version": "1.5.1",
		"title": "Sentinel Costs",
		"templateRelativePath": "SentinelCosts.json",
		"subtitle": "",
		"provider": "Microsoft Sentinel Community",
		"support": {
			"tier": "Microsoft"
		},
		"author": {
			"name": "Yahya Abulhaj"
		},
		"source": {
			"kind": "Community"
		},
		"categories": {
			"domains": [
				"Platform"
			]
		}
	},
	{
		"workbookKey": "AnalyticsHealthAudit",
		"logoFileName": "Azure_Sentinel.svg",
		"description": "This workbook provides visibility on the health and audit of your analytics rules. You will be able to find out whether an analytics rule is running as expected and get a list of changes made to an analytic rule.",
		"dataTypesDependencies": [
			"SentinelHealth",
			"SentinelAudit"
		],
		"dataConnectorsDependencies": [],
		"previewImagesFileNames": [
			"AnalyticsHealthAuditWhite.png",
			"AnalyticsHealthAuditBlack.png"
		],
		"version": "1.0.0",
		"title": "Analytics Health & Audit",
		"templateRelativePath": "AnalyticsHealthAudit.json",
		"subtitle": "",
		"provider": "Microsoft Sentinel Community",
		"support": {
			"tier": "Microsoft"
		},
		"author": {
			"name": "Microsoft Corporation"
		},
		"source": {
			"kind": "Community"
		},
		"categories": {
			"domains": [
				"IT Operations",
				"Platform"
			]
		}
	},
	{
		"workbookKey": "AzureLogCoverage",
		"logoFileName": "Azure_Sentinel.svg",
		"description": "This Workbook pulls the current Azure inventory via Azure Resource Graph explorer and compares it with data written to one or more selected Log Analytics workspaces to determine which resources are sending data and which ones are not. This can be used to expose gaps in your logging coverage and/or identify inactive resources.",
		"dataTypesDependencies": [],
		"dataConnectorsDependencies": [],
		"previewImagesFileNames": [
			"AzureLogCoverageWhite1.png",
			"AzureLogCoverageWhite2.png",
			"AzureLogCoverageBlack1.png",
			"AzureLogCoverageBlack2.png"
		],
		"version": "1.1.0",
		"title": "Azure Log Coverage",
		"templateRelativePath": "AzureLogCoverage.json",
		"subtitle": "",
		"provider": "Microsoft Sentinel Community",
		"support": {
			"tier": "Community"
		},
		"author": {
			"name": "Alex Anders"
		},
		"source": {
			"kind": "Community"
		}
	},
	{
		"workbookKey": "AzureSensitiveOperationsReview",
		"logoFileName": "Azure_Sentinel.svg",
		"description": "Monitor Sesnitive Operations in Azure Activity using Azure Threat Research Matrix ",
		"dataTypesDependencies": [
			"AzureActivity"
		],
		"dataConnectorsDependencies": [
			"AzureActivity"
		],
		"previewImagesFileNames": [
			"SensitiveoperationSecurityBlack.png",
			"SensitiveoperationSecurityWhite.png"
		],
		"version": "1.0.0",
		"title": "Azure SensitiveOperations Review Workbook",
		"templateRelativePath": "SensitiveOperationsinAzureActivityLogReview.json",
		"subtitle": "",
		"provider": "Microsoft Sentinel community",
		"support": {
            "tier": "Microsoft"
        },
		"author": {
            "name": "Microsoft Corporation"
        },
		"source": {
            "kind": "Community"
        },
		"categories": {
            "domains": [
                "IT Operations",
                "Platform"
            ]
        }
    },
	{
		"workbookKey": "MicrosoftSentinelCostEUR",
		"logoFileName": "Azure_Sentinel.svg",
		"description": "This workbook provides an estimated cost in EUR (€) across the main billed items in Microsoft Sentinel: ingestion, retention and automation. It also provides insight about the possible impact of the Microsoft 365 E5 offer.",
		"dataTypesDependencies": [],
		"dataConnectorsDependencies": [],
		"previewImagesFileNames": [
			"MicrosoftSentinelCostEURWhite.png",
			"MicrosoftSentinelCostEURBlack.png"
		],
		"version": "1.3.0",
		"title": "Microsoft Sentinel Cost (EUR)",
		"templateRelativePath": "MicrosoftSentinelCostEUR.json",
		"subtitle": "",
		"provider": "Microsoft Sentinel Community",
		"support": {
			"tier": "Microsoft"
		},
		"author": {
			"name": "Marco Passanisi"
		},
		"source": {
			"kind": "Community"
		},
		"categories": {
			"domains": [
				"Platform"
			]
		}
	},
	{
		"workbookKey": "LogAnalyticsQueryAnalysis",
		"logoFileName": "Azure_Sentinel.svg",
		"description": "This workbook provides an analysis on Log Analytics Query Logs.",
		"dataTypesDependencies": [],
		"dataConnectorsDependencies": [],
		"previewImagesFileNames": [
			"LogAnalyticsQueryAnalysisBlack.PNG",
			"LogAnalyticsQueryAnalysisWhite.PNG"
		],
		"version": "1.0.0",
		"title": "Log Analytics Query Analysis",
		"templateRelativePath": "LogAnalyticsQueryAnalysis.json",
		"subtitle": "",
		"provider": "Microsoft Sentinel Community",
		"support": {
			"tier": "Microsoft"
		},
		"author": {
			"name": "Samik Roy"
		},
		"source": {
			"kind": "Community"
		},
		"categories": {
			"domains": [
				"Platform"
			]
		}
	},
	{
		"workbookKey": "AcscEssential8",
		"logoFileName": "ACSClogo.svg",
		"description": "This workbook provides insights on the health state of Azure resources against requirements by the ACSC Essential 8.",
		"dataTypesDependencies": [
			"DeviceTvmSecureConfigurationAssessment"
		],
		"dataConnectorsDependencies": [],
		"previewImagesFileNames": [
			"AcscEssential8Black1.png",
			"AcscEssential8White1.png",
			"AcscEssential8Black2.png",
			"AcscEssential8White2.png"
		],
		"version": "2.0.0",
		"title": "ACSC Essential 8",
		"templateRelativePath": "AcscEssential8.json",
		"subtitle": "",
		"provider": "Microsoft",
		"support": {
			"tier": "Microsoft"
		},
		"author": {
			"name": "Microsoft Corporation"
		},
		"source": {
			"kind": "Community"
		},
		"categories": {
			"domains": [
				"Compliance",
				"IT Operations"
			]
		}
	},
	{
		"workbookKey": "TalonInsights",
		"logoFileName": "Talon.svg",
		"description": "This workbook provides Talon Security Insights on Log Analytics Query Logs",
		"dataTypesDependencies": [],
		"dataConnectorsDependencies": [],
		"previewImagesFileNames": [
			"TalonInsightsBlack.png",
			"TalonInsightsWhite.png"
		],
		"version": "2.0.0",
		"title": "Talon Insights",
		"templateRelativePath": "TalonInsights.json",
		"subtitle": "",
		"provider": "Talon Cyber Security"
	},
	{
		"workbookKey": "manualincident",
		"logoFileName": "Azure_Sentinel.svg",
		"description": "This workbook gives the ability for efficient incident management by enabling manual creation of Microsoft Sentinel incidents directly from within the workbook.",
		"dataTypesDependencies": [
			""
		],
		"dataConnectorsDependencies": [
			""
		],
		"previewImagesFileNames": [
			"ManualincidentWhite.png",
			"ManualincidentBlack.png"
		],
		"version": "1.0.0",
		"title": "Incident Management with Microsoft Sentinel Manual Creation of Incidents Workbook",
		"templateRelativePath": "ManualSentinelIncident.json",
		"subtitle": "",
		"provider": "Microsoft Sentinel community",
		"support": {
			"tier": "Community"
		},
		"author": {
			"name": "Microsoft Sentinel Community"
		},
		"source": {
			"kind": "Community"
		},
		"categories": {
			"domains": [
				"Security - Others"
			]
		}
	},
	{
		"workbookKey": "CofenseTriageThreatIndicators",
		"logoFileName": "CofenseTriage.svg",
		"description": "This workbook provides visualization of Cofense Triage threat indicators which are ingested in the Microsoft Sentinel Threat intelligence.",
		"dataTypesDependencies": [
			"ThreatIntelligenceIndicator",
			"Report_links_data_CL"
		],
		"dataConnectorsDependencies": [
			"CofenseTriageDataConnector"
		],
		"previewImagesFileNames": [
			"CofenseTriageThreatIndicatorsWhite1.png",
			"CofenseTriageThreatIndicatorsBlack1.png"
		],
		"version": "1.0",
		"title": "CofenseTriageThreatIndicators",
		"templateRelativePath": "CofenseTriageThreatIndicators.json",
		"subtitle": "",
		"provider": "Cofense"
	},
	{
		"workbookKey": "OptimizationWorkbook",
		"logoFileName": "optimization.svg",
		"description": "This workbook aims to help you gain insights into your current Microsoft Sentinel environment, while also providing recommendations for optimizing costs, improving operational effectiveness, and offering a management overview.",
		"dataTypesDependencies": [
			"SentinelHealth",
			"SentinelAudit"
		],
		"dataConnectorsDependencies": [],
		"previewImagesFileNames": [
			"OptimizationWorkbookBlack.png",
			"OptimizationWorkbookWhite.png"
		],
		"version": "1.4.0",
		"title": "Microsoft Sentinel Optimization Workbook",
		"templateRelativePath": "OptimizationWorkbook.json",
		"subtitle": "",
		"provider": "Microsoft",
		"support": {
			"tier": "Microsoft"
		},
		"author": {
			"name": "Jeremy Tan, Matthew Lowe, Margaret Mwaura"
		},
		"source": {
			"kind": "Community"
		},
		"categories": {
			"domains": [
				"IT Operations"
			]
		}
	},
	{
		"workbookKey": "DataCollectionRuleToolkit",
		"logoFileName": "Azure_Sentinel.svg",
		"description": "Use this workbook solution to create, review, and modify data collection rules for Microsoft Sentinel. This workbook provides a click-through experience that centralizes key components from Microsoft Sentinel, Azure Log Analytics, and Azure Monitor to enable users to create new DCRs, modify existing DCRs, and review all DCRs in the environment.",
		"dataTypesDependencies": [],
		"dataConnectorsDependencies": [],
		"previewImagesFileNames": [
			"Dcr-toolkit-Black.png",
			"Dcr-toolkit-White.png"
		],
		"version": "1.2.0",
		"title": "Data Collection Rule Toolkit",
		"templateRelativePath": "DCR-Toolkit.json",
		"subtitle": "",
		"provider": "Microsoft Sentinel Community",
		"support": {
			"tier": "Community"
		},
		"author": {
			"name": "Microsoft Sentinel Community"
		},
		"source": {
			"kind": "Community"
		},
		"categories": {
			"domains": [
				"Data Collection"
			]
		}
	},
	{
		"workbookKey": "NetskopeWorkbook",
		"logoFileName": "Netskope_logo.svg",
		"description": "Gain insights and comprehensive monitoring into Netskope events data by analyzing traffic and user activities.\nThis workbook provides insights into various Netskope events types such as Cloud Firewall, Network Private Access, Applications, Security Alerts as well as Web Transactions.\nYou can use this workbook to get visibility in to your Netskope Security Cloud and quickly identify threats, anamolies, traffic patterns, cloud application useage, blocked URL addresses and more.",
		"dataTypesDependencies": [
			"Netskope_Events_CL",
			"Netskope_Alerts_CL",
			"Netskope_WebTX_CL"
		],
		"dataConnectorsDependencies": [],
		"previewImagesFileNames": [
			"Netskope-ApplicationEvents-Black.png",
			"Netskope-ApplicationEvents-White.png",
			"Netskope-SecurityAlerts-DLP-Black.png",
			"Netskope-SecurityAlerts-DLP-White.png",
			"Netskope-NetworkEvents-CFW-Black.png",
			"Netskope-NetworkEvents-CFW-White.png",
			"Netskope-SecurityAlerts-Malsite-Black.png",
			"Netskope-SecurityAlerts-Malsite-White.png",
			"Netskope-NetworkEvents-NPA-Black.png",
			"Netskope-NetworkEvents-NPA-White.png",
			"Netskope-SecurityAlerts-Malware-White.png",
			"Netskope-SecurityAlerts-Malware-Black.png",
			"Netskope-SecurityAlerts-BehaviorAnalytics-Black.png",
			"Netskope-SecurityAlerts-BehaviorAnalytics-White.png",
			"Netskope-SecurityAlerts-Overview-Black.png",
			"Netskope-SecurityAlerts-Overview-White.png",
			"Netskope-SecurityAlerts-CompormisedCredentials-Black.png",
			"Netskope-SecurityAlerts-CompromisedCredentials-White.png",
			"Netskope-WebTransactions-Black.png",
			"Netskope-WebTransactions-White.png"
		],
		"version": "1.0",
		"title": "Netskope",
		"templateRelativePath": "NetskopeEvents.json",
		"subtitle": "",
		"provider": "Netskope"
	},
	{
		"workbookKey": "AIShield",
		"logoFileName": "AIShield_Logo.svg",
		"description": "Visualize events generated by AIShield. This workbook is dependent on a parser AIShield which is a part of the solution deployment.",
		"dataTypesDependencies": [
			"AIShield"
		],
		"dataConnectorsDependencies": [
			"AIShield"
		],
		"previewImagesFileNames": [
			"AIShieldBlack.png",
			"AIShieldWhite.png"
		],
		"version": "1.0.0",
		"title": "AIShield Workbook",
		"templateRelativePath": "AIShield.json",
		"subtitle": "",
		"provider": "Community"
	},
	{
		"workbookKey": "AdvancedWorkbookConcepts",
		"logoFileName": "Azure_Sentinel.svg",
		"description": "Use this workbook to view and learn advanced concepts for workbooks in Azure Monitor and Microsoft Sentinel. Examples are provided in order to teach users how the concepts look, work, and are built.",
		"dataTypesDependencies": [],
		"dataConnectorsDependencies": [],
		"previewImagesFileNames": [
			"Advancedworkbookconcepts-Black.png",
			"Advancedworkbookconcepts-White.png"
		],
		"version": "1.1.0",
		"title": "Advanced Workbook Concepts",
		"templateRelativePath": "AdvancedWorkbookConcepts.json",
		"subtitle": "",
		"provider": "Microsoft Sentinel Community",
		"support": {
			"tier": "Microsoft"
		},
		"author": {
			"name": "Microsoft Sentinel Community"
		},
		"source": {
			"kind": "Community"
		},
		"categories": {
			"domains": [
				"Workbooks",
				"Reporting",
				"Visualization"
			]
		}
	},
	{
		"workbookKey": "NetCleanProActiveWorkbook",
		"logoFileName": "NetCleanImpactLogo.svg",
		"description": "This workbook provides insights on NetClean ProActive Incidents.",
		"dataTypesDependencies": [
			"Netclean_Incidents_CL"
		],
		"dataConnectorsDependencies": [
			"Netclean_ProActive_Incidents"
		],
		"previewImagesFileNames": [
			"NetCleanProActiveBlack1.png",
			"NetCleanProActiveBlack2.png",
			"NetCleanProActiveWhite1.png",
			"NetCleanProActiveWhite2.png"
		],
		"version": "1.0.0",
		"title": "NetClean ProActive",
		"templateRelativePath": "NetCleanProActiveWorkbook.json",
		"subtitle": "",
		"provider": "NetClean"
	},
	{
		"workbookKey": "AutomationHealth",
		"logoFileName": "Azure_Sentinel.svg",
		"description": "Have a holistic overview of your automation health, gain insights about failures, correlate Microsoft Sentinel health with Logic Apps diagnostics logs and deep dive automation details per incident",
		"dataTypesDependencies": [
			"SentinelHealth"
		],
		"dataConnectorsDependencies": [],
		"previewImagesFileNames": [
			"AutomationHealthBlack.png",
			"AutomationHealthWhite.png"
		],
		"version": "2.0.0",
		"title": "Automation health",
		"templateRelativePath": "AutomationHealth.json",
		"subtitle": "",
		"provider": "Microsoft Sentinel Community"
	},
	{
		"workbookKey": "PlaybooksHealth",
		"logoFileName": "Azure_Sentinel.svg",
		"description": "The workbook will provide you with deeper insights regarding the status, activity, and billing of each playbook. You can use the workbook's logic to monitor the general health of the playbooks.",
		"dataTypesDependencies": [],
		"dataConnectorsDependencies": [],
		"previewImagesFileNames": [
			"PlaybookHealthWhite.PNG",
			"PlaybookHealthBlack.PNG"
		],
		"version": "1.0.0",
		"title": "Playbooks health monitoring (preview)",
		"templateRelativePath": "PlaybookHealth.json",
		"subtitle": "",
		"provider": "Microsoft Sentinel Community",
		"support": {
			"tier": "Microsoft"
		},
		"author": {
			"name": "Microsoft Corporation"
		},
		"source": {
			"kind": "Community"
		},
		"categories": {
			"domains": [
				"IT Operations",
				"Platform"
			]
		}
	},
	{
		"workbookKey": "CiscoSDWANWorkbook",
		"logoFileName": "cisco-logo-72px.svg",
		"description": "Cisco SD-WAN Workbook equips administrators with the necessary tools to implement robust security measures and stay ahead of emerging threats.By leveraging the insights and recommendations provided in the workbook, network administrators can effectively protect their SD-WAN infrastructure from potential vulnerabilities and ensure a secure and reliable network connectivity for their organization.",
		"dataTypesDependencies": [
			"Syslog",
			"CiscoSDWANNetflow_CL"
		],
		"dataConnectorsDependencies": [
			"CiscoSDWAN"
		],
		"previewImagesFileNames": [
			"CiscoSDWANWhite1.png",
			"CiscoSDWANWhite2.png",
			"CiscoSDWANWhite3.png",
			"CiscoSDWANBlack1.png",
			"CiscoSDWANBlack2.png",
			"CiscoSDWANBlack3.png"
		],
		"version": "1.0.0",
		"title": "Cisco SD-WAN",
		"templateRelativePath": "CiscoSDWAN.json",
		"provider": "Cisco"
	},
	{
		"workbookKey": "SAP-AuditControls",
		"logoFileName": "SAPVMIcon.svg",
		"description": "SAP -Audit Controls (Preview)",
		"dataTypesDependencies": [
			"SAPAuditLog"
		],
		"dataConnectorsDependencies": [
			"SAP"
		],
		"previewImagesFileNames": [
			""
		],
		"version": "1.0.0",
		"title": "SAP -Audit Controls (Preview)",
		"templateRelativePath": "SAP -Audit Controls (Preview).json",
		"subtitle": "",
		"provider": "Microsoft"
	},
	{
		"workbookKey": "ZoomReports",
		"logoFileName": "Azure_Sentinel.svg",
		"description": "Visualize various details & visuals on Zoom Report data ingested though the solution. This also have a dependency on the parser which is available as a part of Zoom solution named Zoom",
		"dataTypesDependencies": [
			"Zoom"
		],
		"dataConnectorsDependencies": [
			"Zoom Reports"
		],
		"previewImagesFileNames": [
			"ZoomReportsBlack.png",
			"ZoomReportsWhite.png"
		],
		"version": "1.0.0",
		"title": "Zoom Reports",
		"templateRelativePath": "ZoomReports.json",
		"subtitle": "",
		"provider": "Community"
	},
	{
		"workbookKey": "InsiderRiskManagementWorkbook",
		"logoFileName": "Azure_Sentinel.svg",
		"description": "The Microsoft Insider Risk Management Workbook integrates telemetry from 25+ Microsoft security products to provide actionable insights into insider risk management. Reporting tools provide “Go to Alert” links to provide deeper integration between products and a simplified user experience for exploring alerts. ",
		"dataTypesDependencies": [
			"SigninLogsSigninLogs",
			"AuditLogs",
			"AzureActivity",
			"OfficeActivity",
			"InformationProtectionLogs_CL",
			"SecurityIncident"
		],
		"dataConnectorsDependencies": [],
		"previewImagesFileNames": [
			"InsiderRiskManagementBlack.png",
			"InsiderRiskManagementWhite.png"
		],
		"version": "1.0.0",
		"title": "Insider Risk Management",
		"templateRelativePath": "InsiderRiskManagement.json",
		"subtitle": "",
		"provider": "Microsoft"
	},
	{
		"workbookKey": "Fortiweb-workbook",
		"logoFileName": "Azure_Sentinel.svg",
		"description": "This workbook depends on a parser based on a Kusto Function to work as expected [**Fortiweb**](https://aka.ms/sentinel-FortiwebDataConnector-parser) which is deployed with the Microsoft Sentinel Solution.",
		"dataTypesDependencies": [
			"CommonSecurityLog"
		],
		"dataConnectorsDependencies": [
			"FortinetFortiWebAma"
		],
		"previewImagesFileNames": [
			""
		],
		"version": "1.0.0",
		"title": "Fortiweb-workbook",
		"templateRelativePath": "Fortiweb-workbook.json",
		"subtitle": "",
		"provider": "Microsoft"
	},
	{
		"workbookKey": "WebSessionEssentialsWorkbook",
		"logoFileName": "Azure_Sentinel.svg",
		"description": "The 'Web Session Essentials' workbook provides real-time insights into activity and potential threats in your network. This workbook is designed for network teams, security architects, analysts, and consultants to monitor, identify and investigate threats on Web servers, Web Proxies and Web Security Gateways assets. This Workbook gives a summary of analysed web traffic and helps with threat analysis and investigating suspicious http traffic.",
		"dataTypesDependencies": [],
		"dataConnectorsDependencies": [],
		"previewImagesFileNames": [
			"WebSessionEssentialsWorkbookWhite.png",
			"WebSessionEssentialsWorkbookBlack.png"
		],
		"version": "1.0.0",
		"title": "Web Session Essentials Workbook",
		"templateRelativePath": "WebSessionEssentials.json",
		"subtitle": "",
		"provider": "Microsoft"
	},
	{
		"workbookKey": "IslandAdminAuditOverview",
		"logoFileName": "island.svg",
		"description": "This workbook provides a view into the activities of administrators in the Island Management Console.",
		"dataTypesDependencies": [],
		"dataConnectorsDependencies": [],
		"previewImagesFileNames": [
			""
		],
		"version": "1.0.0",
		"title": "Island Admin Audit Overview",
		"templateRelativePath": "IslandAdminAuditOverview.json",
		"subtitle": "",
		"provider": "Island"
	},
	{
		"workbookKey": "IslandUserActivityOverview",
		"logoFileName": "island.svg",
		"description": "This workbook provides a view into the activities of users while using the Island Enterprise Browser.",
		"dataTypesDependencies": [],
		"dataConnectorsDependencies": [],
		"previewImagesFileNames": [
			""
		],
		"version": "1.0.0",
		"title": "Island User Activity Overview",
		"templateRelativePath": "IslandUserActivityOverview.json",
		"subtitle": "",
		"provider": "Island"
	},
	{
		"workbookKey": "BloodHoundEnterpriseAttackPathDetails",
		"logoFileName": "BHE_Logo.svg",
		"description": "Gain insights into BloodHound Enterprise attack path details.",
		"dataTypesDependencies": [
			"BloodHoundLogs_CL"
		],
		"dataConnectorsDependencies": [
			"BloodHoundEnterprise"
		],
		"previewImagesFileNames": [
			"BloodHoundEnterpriseAttackPathDetails-Black.png",
			"BloodHoundEnterpriseAttackPathDetails-White.png"

		],
		"version": "2.0",
		"title": "BloodHound Enterprise Attack Path Details",
		"templateRelativePath": "BloodHoundEnterpriseAttackPathDetails.json",
		"subtitle": "Detailed View",
		"provider": "SpecterOps"
	},
	{
		"workbookKey": "BloodHoundEnterpriseAttackPathOverview",
		"logoFileName": "BHE_Logo.svg",
		"description": "Gain insights into BloodHound Enterprise attack path.",
		"dataTypesDependencies": [
			"BloodHoundLogs_CL"
		],
		"dataConnectorsDependencies": [
			"BloodHoundEnterprise"
		],
		"previewImagesFileNames": [
			"BloodHoundEnterpriseAttackPathOverview-Black.png",
			"BloodHoundEnterpriseAttackPathOverview-White.png"
		],
		"version": "2.0",
		"title": "BloodHound Enterprise Attack Path Overview",
		"templateRelativePath": "BloodHoundEnterpriseAttackPathOverview.json",
		"subtitle": "Overview",
		"provider": "SpecterOps"
	},
	{
		"workbookKey": "BloodHoundEnterpriseAuditLogs",
		"logoFileName": "BHE_Logo.svg",
		"description": "Gain insights into BloodHound Enterprise audit logs.",
		"dataTypesDependencies": [
			"BloodHoundLogs_CL"
		],
		"dataConnectorsDependencies": [
			"BloodHoundEnterprise"
		],
		"previewImagesFileNames": [
			"BloodHoundEnterpriseAuditLogs-White.png",
			"BloodHoundEnterpriseAuditLogs-Black.png"
		],
		"version": "2.0",
		"title": "BloodHound Enterprise Audit Logs",
		"templateRelativePath": "BloodHoundEnterpriseAuditLogs.json",
		"subtitle": "",
		"provider": "SpecterOps"
	},
	{
		"workbookKey": "BloodHoundEnterprisePosture",
		"logoFileName": "BHE_Logo.svg",
		"description": "Gain insights into BloodHound Enterprise domain posture.",
		"dataTypesDependencies": [
			"BloodHoundLogs_CL"
		],
		"dataConnectorsDependencies": [
			"BloodHoundEnterprise"
		],
		"previewImagesFileNames": [
			"BloodHoundEnterprisePosture-Black.png",
			"BloodHoundEnterprisePosture-White.png"
		],
		"version": "2.0",
		"title": "BloodHound Enterprise Domain Posture",
		"templateRelativePath": "BloodHoundEnterprisePosture.json",
		"subtitle": "",
		"provider": "SpecterOps"
	},
	{
		"workbookKey": "BloodHoundEnterpriseTierZeroSearch",
		"logoFileName": "BHE_Logo.svg",
		"description": "Search BloodHound Enterprise Tier Zero data.",
		"dataTypesDependencies": [
			"BloodHoundLogs_CL"
		],
		"dataConnectorsDependencies": [
			"BloodHoundEnterprise"
		],
		"previewImagesFileNames": [
			"BloodHoundEnterpriseTierZeroSearch-Black.png",
			"BloodHoundEnterpriseTierZeroSearch-White.png"
		],
		"version": "1.0",
		"title": "BloodHound Enterprise Tier Zero Search",
		"templateRelativePath": "BloodHoundEnterpriseTierZeroSearch.json",
		"subtitle": "",
		"provider": "SpecterOps"
	},
	{
		"workbookKey": "BitSightWorkbook",
		"logoFileName": "BitSight.svg",
		"description": "Gain insights into BitSight data.",
		"dataTypesDependencies": [
			"Alerts_data_CL",
			"BitsightBreaches_data_CL",
			"BitsightCompany_details_CL",
			"BitsightCompany_rating_details_CL",
			"BitsightDiligence_historical_statistics_CL",
			"BitsightDiligence_statistics_CL",
			"BitsightFindings_summary_CL",
			"BitsightFindings_data_CL",
			"BitsightGraph_data_CL",
			"BitsightIndustrial_statistics_CL",
			"BitsightObservation_statistics_CL"
		],
		"dataConnectorsDependencies": [
			"BitSightDatConnector"
		],
		"previewImagesFileNames": [
			"BitSightWhite1.png",
			"BitSightBlack1.png"
		],
		"version": "1.0.0",
		"title": "BitSight",
		"templateRelativePath": "BitSightWorkbook.json",
		"subtitle": "",
		"provider": "BitSight"
	},
	{
		"workbookKey": "VectraXDR",
		"logoFileName": "",
		"description": "This workbook provides visualization of Audit, Detections, Entity Scoring, Lockdown and Health data.",
		"dataTypesDependencies": [
			"Audits_Data_CL",
			"Detections_Data_CL",
			"Entity_Scoring_Data_CL",
			"Lockdown_Data_CL",
			"Health_Data_CL"
		],
		"dataConnectorsDependencies": [
			"VectraDataConnector"
		],
		"previewImagesFileNames": [
			"VectraXDRWhite1.png",
			"VectraXDRWhite2.png",
			"VectraXDRWhite3.png",
			"VectraXDRWhite4.png",
			"VectraXDRWhite5.png",
			"VectraXDRBlack1.png",
			"VectraXDRBlack2.png",
			"VectraXDRBlack3.png",
			"VectraXDRBlack4.png",
			"VectraXDRBlack5.png"
		],
		"version": "2.0.0",
		"title": "Vectra XDR",
		"templateRelativePath": "VectraXDR.json",
		"subtitle": "",
		"provider": "Vectra"
	},
	{
		"workbookKey": "CloudflareWorkbook",
		"logoFileName": "cloudflare.svg",
		"description": "Gain insights into Cloudflare events. You will get visibility on your Cloudflare web traffic, security, reliability.",
		"dataTypesDependencies": [
			"Cloudflare_CL"
		],
		"dataConnectorsDependencies": [
			"CloudflareDataConnector"
		],
		"previewImagesFileNames": [
			"CloudflareOverviewWhite01.png",
			"CloudflareOverviewWhite02.png",
			"CloudflareOverviewBlack01.png",
			"CloudflareOverviewBlack02.png"
		],
		"version": "1.0",
		"title": "Cloudflare",
		"templateRelativePath": "Cloudflare.json",
		"subtitle": "",
		"provider": "Cloudflare"
	},
	{
		"workbookKey": "CofenseIntelligenceWorkbook",
		"logoFileName": "CofenseTriage.svg",
		"description": "This workbook provides visualization of Cofense Intelligence threat indicators which are ingested in the Microsoft Sentinel Threat intelligence.",
		"dataTypesDependencies": [
			"ThreatIntelligenceIndicator",
			"Malware_Data"
		],
		"dataConnectorsDependencies": [
			"CofenseIntelligenceDataConnector"
		],
		"previewImagesFileNames": [
			"CofenseIntelligenceWhite1.png",
			"CofenseIntelligenceBlack1.png"
		],
		"version": "1.0",
		"title": "CofenseIntelligenceThreatIndicators",
		"templateRelativePath": "CofenseIntelligenceThreatIndicators.json",
		"subtitle": "",
		"provider": "Cofense"
	},
	{
		"workbookKey": "EgressDefendMetricWorkbook",
		"logoFileName": "Egress-logo.svg",
		"description": "A workbook providing insights into Egress Defend.",
		"dataTypesDependencies": [
			"EgressDefend_CL"
		],
		"previewImagesFileNames": [
			"EgressDefendMetricWorkbookBlack01.png",
			"EgressDefendMetricWorkbookWhite01.png"
		],
		"version": "1.0.0",
		"title": "Egress Defend Insights",
		"templateRelativePath": "DefendMetrics.json",
		"subtitle": "Defend Metrics",
		"provider": "Egress Software Technologies"
	},
	{
		"workbookKey": "UserWorkbook-alexdemichieli-github-update-1",
		"logoFileName": "GitHub.svg",
		"description": "Gain insights to GitHub activities that may be interesting for security.",
		"dataTypesDependencies": [
			"GitHubAuditLogPolling_CL"
		],
		"dataConnectorsDependencies": [
			"GitHubEcAuditLogPolling"
		],
		"previewImagesFileNames": [
			""
		],
		"version": "1.0.0",
		"title": "GitHub Security",
		"templateRelativePath": "GitHubAdvancedSecurity.json",
		"subtitle": "",
		"provider": "Microsoft"
	},
	{
		"workbookKey": "SalemDashboard",
		"logoFileName": "salem_logo.svg",
		"description": "Monitor Salem Performance",
		"dataTypesDependencies": [
			"SalemAlerts_CL"
		],
		"dataConnectorsDependencies": [],
		"previewImagesFileNames": [
			""
		],
		"version": "1.0.0",
		"title": "Salem Alerts Workbook",
		"templateRelativePath": "SalemDashboard.json",
		"subtitle": "",
		"provider": "SalemCyber"
	},
	{
		"workbookKey": "MimecastAuditWorkbook",
		"logoFileName": "Mimecast.svg",
		"description": "A workbook providing insights into Mimecast Audit.",
		"dataTypesDependencies": [
			"MimecastAudit_CL"
		],
		"previewImagesFileNames": [
			"MimecastAuditBlack1.png",
			"MimecastAuditBlack2.png",
			"MimecastAuditWhite1.png",
			"MimecastAuditWhite2.png"
		],
		"version": "1.0.0",
		"title": "MimecastAudit",
		"templateRelativePath": "MimecastAudit.json",
		"subtitle": "Mimecast Audit",
		"provider": "Mimecast"
	},
	{
		"workbookKey": "MailGuard365Workbook",
		"logoFileName": "MailGuard365_logo.svg",
		"description": "MailGuard 365 Workbook",
		"dataTypesDependencies": [
			"MailGuard365_Threats_CL"
		],
		"dataConnectorsDependencies": [
			"MailGuard365"
		],
		"previewImagesFileNames": [
			"MailGuard365WorkbookWhite1.png",
			"MailGuard365WorkbookWhite2.png",
			"MailGuard365WorkbookBlack1.png",
			"MailGuard365WorkbookBlack2.png"
		],
		"version": "1.0.0",
		"title": "MailGuard365",
		"templateRelativePath": "MailGuard365Dashboard.json",
		"subtitle": "",
		"provider": "MailGuard 365"
	},
	{
		"workbookKey": "Mimecast_Audit_Workbook",
		"logoFileName": "Mimecast.svg",
		"description": "A workbook providing insights into Mimecast Audit.",
		"dataTypesDependencies": [
			"Audit_CL"
		],
		"dataConnectorsDependencies" : ["MimecastAuditAPI"],
		"previewImagesFileNames": [
			"MimecastAuditBlack.png",
			"MimecastAuditWhite.png"
		],
		"version": "1.0.0",
		"title": "Mimecast Audit Workbook",
		"templateRelativePath": "Mimecast_Audit_Workbook.json",
		"subtitle": "",
		"provider": "Mimecast"
	},
	{
		"workbookKey": "Mimecast_TTP_Workbook",
		"logoFileName": "Mimecast.svg",
		"description": "A workbook providing insights into Mimecast Targeted Threat Protection.",
		"dataTypesDependencies": [
			"Ttp_Attachment_CL",
			"Ttp_Impersonation_CL",
			"Ttp_Url_CL"
		],
		"dataConnectorsDependencies" : ["MimecastTTPAPI"],
		"previewImagesFileNames": [
		  "MimecastTTPWhite1.png",
		  "MimecastTTPWhite2.png",
		  "MimecastTTPWhite3.png",
		  "MimecastTTPBlack1.png",
		  "MimecastTTPBlack2.png",
		  "MimecastTTPBlack3.png"
		],
		"version": "1.0.0",
		"title": "Mimecast Targeted Threat Protection Workbook",
		"templateRelativePath": "Mimecast_TTP_Workbook.json",
		"subtitle": "",
		"provider": "Mimecast"
	},
	{
		"workbookKey": "Mimecast_Awareness_Training_Workbook",
		"logoFileName": "Mimecast.svg",
		"description": "A workbook providing insights into Mimecast Awareness Training.",
		"dataTypesDependencies": [
			"Awareness_Performance_Details_CL",
			"Awareness_User_Data_CL",
			"Awareness_Watchlist_Details_CL",
			"Awareness_SafeScore_Details_CL"
		],
		"dataConnectorsDependencies" : ["MimecastATAPI"],
		"previewImagesFileNames": [
			"MimecastAwarenessTrainingWhite1.png",
			"MimecastAwarenessTrainingWhite2.png",
			"MimecastAwarenessTrainingWhite3.png",
			"MimecastAwarenessTrainingBlack1.png",
			"MimecastAwarenessTrainingBlack2.png",
			"MimecastAwarenessTrainingBlack3.png"
		],
		"version": "1.0.0",
		"title": "Mimecast Awareness Training Workbook",
		"templateRelativePath": "Mimecast_Awareness_Training_Workbook.json",
		"subtitle": "",
		"provider": "Mimecast"
	},
	{
		"workbookKey": "Mimecast_SEG_Workbook",
		"logoFileName": "Mimecast.svg",
		"description": "A workbook providing insights into Mimecast Secure Email Gateway.",
		"dataTypesDependencies": [
			"SEG_CG_CL",
			"Seg_Dlp_CL"
		],
		"dataConnectorsDependencies" : ["MimecastSEGAPI"],
		"previewImagesFileNames": [
			"MimecastSEGBlack1.png",
			"MimecastSEGBlack2.png",
			"MimecastSEGBlack3.png",
			"MimecastSEGBlack4.png",
			"MimecastSEGBlack5.png",
			"MimecastSEGBlack6.png",
			"MimecastSEGBlack7.png",
			"MimecastSEGBlack8.png",
			"MimecastDLPWhite.png",
			"MimecastDLPBlack.png",
			"MimecastSEGWhite1.png",
			"MimecastSEGWhite2.png",
			"MimecastSEGWhite3.png",
			"MimecastSEGWhite4.png",
			"MimecastSEGWhite5.png",
			"MimecastSEGWhite6.png",
			"MimecastSEGWhite7.png",
			"MimecastSEGWhite8.png"
		],
		"version": "1.0.0",
		"title": "Mimecast Secure Email Gateway Workbook",
		"templateRelativePath": "Mimecast_SEG_Workbook.json",
		"subtitle": "",
		"provider": "Mimecast"
	},
	{
		"workbookKey": "Mimecast_Cloud_Integrated_Workbook",
		"logoFileName": "Mimecast.svg",
		"description": "A workbook providing insights into Mimecast Cloud Integrated.",
		"dataTypesDependencies": [
			"Cloud_Integrated_CL"
		],
		"dataConnectorsDependencies" : ["MimecastCIAPI"],
		"previewImagesFileNames": [
			"MimecastCIWhite.png",
			"MimecastCIBlack.png"
		],
		"version": "1.0.0",
		"title": "Mimecast Cloud Integrated Workbook",
		"templateRelativePath": "Mimecast_Cloud_Integrated_Workbook.json",
		"subtitle": "",
		"provider": "Mimecast"
	},
	{
		"workbookKey": "MimecastTIRegionalWorkbook",
		"logoFileName": "Mimecast.svg",
		"description": "A workbook providing insights into Mimecast Regional Threat indicator.",
		"dataTypesDependencies": [
			"ThreatIntelligenceIndicator"
		],
		"dataConnectorsDependencies": [
			"MimecastTIRegionalConnectorAzureFunctions"
		],
		"previewImagesFileNames": [
			"MimecastTIReginalWhite.png",
			"MimecastTIRegionalBlack.png"
		],
		"version": "1.0.0",
		"title": "MimecastTIRegional",
		"templateRelativePath": "MimecastTIRegional.json",
		"subtitle": "Mimecast TI Regional",
		"provider": "Mimecast"
	},
	{
		"workbookKey": "DataminrPulseAlerts",
		"logoFileName": "DataminrPulse.svg",
		"description": "This Workbook provides insight into the data coming from DataminrPulse.",
		"dataTypesDependencies": [
			"DataminrPulse_Alerts_CL"
		],
		"dataConnectorsDependencies": [
			"DataminrPulseAlerts"
		],
		"previewImagesFileNames": [
			"DataminrPulseAlertsBlack1.png",
			"DataminrPulseAlertsBlack2.png",
			"DataminrPulseAlertsBlack3.png",
			"DataminrPulseAlertsBlack4.png",
			"DataminrPulseAlertsBlack5.png",
			"DataminrPulseAlertsWhite1.png",
			"DataminrPulseAlertsWhite2.png",
			"DataminrPulseAlertsWhite3.png",
			"DataminrPulseAlertsWhite4.png",
			"DataminrPulseAlertsWhite5.png"
		],
		"version": "1.0.0",
		"title": "Dataminr Pulse Alerts",
		"templateRelativePath": "DataminrPulseAlerts.json",
		"provider": "Dataminr"
	},
	{
		"workbookKey": "DoDZeroTrustWorkbook",
		"logoFileName": "",
		"description": "This workbook solution provides an intuitive, customizable, framework intended to help track/report Zero Trust implementation in accordance with the latest DoD Zero Trust Strategy.",
		"dataTypesDependencies": [],
		"dataConnectorsDependencies": [],
		"previewImagesFileNames": [
			"DoDZeroTrustWorkbook1Black.png",
			"DoDZeroTrustWorkbook2Black.png",
			"DoDZeroTrustWorkbook3Black.png",
			"DoDZeroTrustWorkbook1White.png",
			"DoDZeroTrustWorkbook2White.png",
			"DoDZeroTrustWorkbook3White.png"
		],
		"version": "1.1.0",
		"title": "DoD Zero Trust Strategy Workbook",
		"templateRelativePath": "DoDZeroTrustWorkbook.json",
		"subtitle": "",
		"provider": "Microsoft",
		"support": {
			"tier": "Microsoft"
		},
		"author": {
			"name": "Lili Davoudian, Chhorn Lim, Jay Pelletier, Michael Crane"
		},
		"source": {
			"kind": "Community"
		},
		"categories": {
			"domains": [
				"IT Operations"
			]
		}
	},
	{
		"workbookKey": "GreyNoiseIntellegenceOverviewWorkbook",
		"logoFileName": "greynoise_logomark_black.svg",
		"description": "This workbook provides visualization of GreyNoise Intelligence threat indicators which are ingested in the Microsoft Sentinel Threat intelligence.",
		"dataTypesDependencies": [
			"ThreatIntelligenceIndicator"
		],
		"dataConnectorsDependencies": [
			"GreyNoise2SentinelAPI"
		],
		"previewImagesFileNames": [
			"GreyNoiseOverviewWhite.png",
			"GreyNoiseOverviewBlack.png"
		],
		"version": "1.0",
		"title": "GreyNoise Intelligence Threat Indicators",
		"templateRelativePath": "GreyNoiseOverview.json",
		"subtitle": "",
		"provider": "GreyNoise Intelligence, Inc."
	},
	{
		"workbookKey": "WizFindingsWorkbook",
		"logoFileName": "Wiz_logo.svg",
		"description": "A visualized overview of Wiz Findings.\nExplore, analize and learn about your security posture using Wiz Findings Overview",
		"dataTypesDependencies": [
			"WizIssues_CL",
			"WizVulnerabilities_CL",
			"WizAuditLogs_CL",
			"WizIssuesV2_CL",
			"WizVulnerabilitiesV2_CL",
			"WizAuditLogs_CL"
		],
		"dataConnectorsDependencies": [
			"Wiz"
		],
		"previewImagesFileNames": [
			"WizFindingsBlack1.png",
			"WizFindingsBlack2.png",
			"WizFindingsBlack3.png",
			"WizFindingsWhite1.png",
			"WizFindingsWhite2.png",
			"WizFindingsWhite3.png"
		],
		"version": "2.0.0",
		"title": "Wiz Findings overview",
		"templateRelativePath": "WizFindings.json",
		"subtitle": "",
		"provider": "Wiz"
	},
	{
		"workbookKey": "ThreatConnectOverviewWorkbook",
		"logoFileName": "ThreatConnect.svg",
		"description": "This workbook provides visualization of ThreatConnect threat indicators which are ingested in the Microsoft Sentinel Threat intelligence.",
		"dataTypesDependencies": [
			"ThreatIntelligenceIndicator"
		],
		"dataConnectorsDependencies": [
			"ThreatIntelligence"
		],
		"previewImagesFileNames": [
			"ThreatConnectOverviewBlack.png",
			"ThreatConnectOverviewWhite.png"
		],
		"version": "1.0.0",
		"title": "ThreatConnect Overview Workbook",
		"templateRelativePath": "ThreatConnectOverview.json",
		"subtitle": "",
		"provider": "ThreatConnect, Inc."
	},
	{
		"workbookKey": "Sentinel_Central",
		"logoFileName": "Azure_Sentinel.svg",
		"description": "Use this report to view Incident (and Alert data) across many workspaces, this works with Azure Lighthouse and across any subscription you have access to.",
		"dataTypesDependencies": [
			"SecurityEvent"
		],
		"dataConnectorsDependencies": [
			"IdentityAndAccessWhite.png",
			"IdentityAndAccessBlack.png"
		],
		"previewImagesFileNames": [
			"SentinelCentralBlack.png",
			"SentinelCentralWhite.png"
		],
		"version": "2.1.2",
		"title": "Sentinel Central",
		"templateRelativePath": "Sentinel_Central.json",
		"subtitle": "",
		"provider": "Microsoft Sentinel community",
		"support": {
			"tier": "Community"
		},
		"author": {
			"name": "Clive Watson"
		},
		"source": {
			"kind": "Community"
		},
		"categories": {
			"domains": [
				"Security"
			]
		}
	},
	{
		"workbookKey": "AuthomizeWorkbook",
		"logoFileName": "Authomize.svg",
		"description": "Manage your Authorization Security Lifecycle across all XaaS environments and Private Clouds. Using Authomize AI-based engine continuously monitor the relationships between identities and assets and gain insight into security risks and events.",
		"dataTypesDependencies": [
			"Authomize_v2_CL"
		],
		"dataConnectorsDependencies": [
			"Authomize"
		],
		"previewImagesFileNames": [
			"AuthomizeITDREventMonitoring-Black.png",
			"AuthomizeITDREventMonitoring-White.png"
		],
		"version": "1.0.0",
		"title": "Authomize ITDR Event Monitoring for Identities",
		"templateRelativePath": "Authomize.json",
		"subtitle": "",
		"provider": "Authomize"
	},
	{
		"workbookKey": "GigamonConnector",
		"logoFileName": "gigamon.svg",
		"description": "A visualized overview of Gigamon AMX Data Connector .\nExplore, analize and learn about your security posture using Gigamon AMX data connector Overview.",
		"dataTypesDependencies": [
			"Gigamon_CL"
		],
		"dataConnectorsDependencies": [
			"GigamonDataConnector"
		],
		"previewImagesFileNames": [
			"GigamonWorkbookBlack.png",
			"GigamonWorkbookWhite.png"
		],
		"version": "1.0.0",
		"title": "Gigamon Workbook",
		"templateRelativePath": "Gigamon.json",
		"subtitle": "",
		"provider": "Gigamon"
	},
	{
		"workbookKey": "PrancerSentinelAnalyticsWorkbook",
		"description": "Monitor and analyze Prancer PAC and CSPM scan results.",
		"logoFileName": "Prancer.svg",
		"dataTypesDependencies": [
			"prancer_CL"
		],
		"dataConnectorsDependencies": [
			"PrancerLogData"
		],
		"previewImagesFileNames": [
			"PrancerBlack.png",
			"PrancerWhite.png"
		],
		"version": "1.0.0",
		"title": "Prancer Microsoft Sentinel Analytics Workbook",
		"templateRelativePath": "PrancerSentinelAnalytics.json",
		"subtitle": "",
		"provider": "Prancer"
	},
	{
		"workbookKey": "ValenceSecurityAlertsWorkbook",
		"logoFileName": "ValenceSecurityLogo.svg",
		"description": "SaaS security alerts from Valence Security.",
		"dataTypesDependencies": [
			"ValenceAlert_CL"
		],
		"dataConnectorsDependencies": [
			"ValenceSecurity"
		],
		"previewImagesFileNames": [
			"ValenceAlertsBlack.png",
			"ValenceAlertsWhite.png"
		],
		"version": "1.0.0",
		"title": "Valence Security Alerts Workbook",
		"templateRelativePath": "ValenceAlertsWorkbook.json",
		"subtitle": "",
		"provider": "Valence Security"
	},
	{
		"workbookKey": "MalwareProtectionEssentialsWorkbook",
		"logoFileName": "Azure_Sentinel.svg",
		"description": "This workbook provides details about Suspicious Malware Activities from File, Process and Registry events generated by EDR (Endpoint Detection and Response) solutions.",
		"dataTypesDependencies": [
			"_ASim_FileEvent",
			"_ASim_ProcessEvent"
		],
		"previewImagesFileNames": [
			"MalwareProtectionEssentialsWhite.png",
			"MalwareProtectionEssentialsBlack.png"
		],
		"version": "1.0.0",
		"title": "Malware Protection Essentials",
		"templateRelativePath": "MalwareProtectionEssentialsWorkbook.json",
		"subtitle": "",
		"provider": "Microsoft Sentinel community"
	},
	{
		"workbookKey": "VaronisSaaSWorkbook",
		"logoFileName": "VaronisLogo.svg",
		"description": "Security alerts from Varonis SaaS",
		"dataTypesDependencies": [
			"VaronisAlerts_CL"
		],
		"dataConnectorsDependencies": [
			"VaronisSaaS"
		],
		"previewImagesFileNames": [
			"VaronisSaaSAssetsBlack.png",
			"VaronisSaaSAssetsWhite.png",
			"VaronisSaaSDevicesBlack.png",
			"VaronisSaaSDevicesWhite.png",
			"VaronisSaaSMainBlack.png",
			"VaronisSaaSMainWhite.png",
			"VaronisSaaSThreatsBlack.png",
			"VaronisSaaSThreatsWhite.png",
			"VaronisSaaSUsersBlack.png",
			"VaronisSaaSUsersWhite.png"
		],
		"version": "1.0.0",
		"title": "Varonis SaaS Workbook",
		"templateRelativePath": "VaronisSaaS.json",
		"subtitle": "",
		"provider": "Varonis"
	},
	{
		"workbookKey": "FortinetFortiNdrCloudWorkbook",
		"logoFileName": "fortinet_logo.svg",
		"description": "Gain insights into Fortinet FortiNDR CLoud events, including the Suricata, Observation and Detections data.",
		"dataTypesDependencies": [
			"FncEventsSuricata_CL",
			"FncEventsObservation_CL",
			"FncEventsDetections_CL"
		],
		"dataConnectorsDependencies": [
			"FortinetFortiNdrCloudDataConnector"
		],
		"previewImagesFileNames": [
			"FncDetectionDashboardBlack.png",
			"FncDetectionDashboardWhite.png",
			"FncObservationDashboardBlack.png",
			"FncObservationDashboardWhite.png",
			"FncSuricataDashboardBlack.png",
			"FncSuricataDashboardWhite.png",
			"FncMainDashboardBlack.png",
			"FncMainDashboardWhite.png"
		],
		"version": "1.0.0",
		"title": "FortiNDR Cloud",
		"templateRelativePath": "FortinetFortiNdrCloudWorkbook.json",
		"subtitle": "",
		"provider": "Fortinet"
	},
	{
		"workbookKey": "WithSecureTopComputersByInfection",
		"logoFileName": "WithSecure.svg",
		"description": "Top 3 computers by amount of infections.",
		"dataTypesDependencies": [
			"WsSecurityEvents_CL"
		],
		"dataConnectorsDependencies": [
			"WithSecureElementsViaFunction"
		],
		"previewImagesFileNames": [
			"WithSecureTopComputersByInfectionsBlack.png",
			"WithSecureTopComputersByInfectionsWhite.png"
		],
		"version": "1.0",
		"title": "WithSecure - Top computers by infections",
		"templateRelativePath": "WithSecureTopComputersByInfections.json",
		"subtitle": "",
		"provider": "WithSecure"
	},
	{
		"workbookKey": "AzureOpenAIMonitoring",
		"logoFileName": "",
		"description": "Welcome to this Azure OpenAI Monitoring Workbook\n#### This workbook will help to monitor your Azure Open AI Instances\n\n** Please enable diagnostics settings for the Open AI instance to view the workbook.",
		"dataTypesDependencies": [],
		"dataConnectorsDependencies": [],
		"previewImagesFileNames": [
			"AzureOpenAIMonitoringWhite.PNG",
			"AzureOpenAIMonitoringBlack.PNG"
		],
		"version": "1.0",
		"title": "Azure OpenAI Monitoring Workbook",
		"templateRelativePath": "AzureOpenAIMonitoring.json",
		"subtitle": "",
		"provider": "Microsoft Sentinel Community"
	},
	{
		"workbookKey": "SonicWallWorkbook",
		"logoFileName": "sonicwall_logo.svg",
		"description": "A collection of queries to provide visibility into the events reported by your SonicWall firewalls.",
		"dataTypesDependencies": [
			"CommonSecurityLog",
			"ASimNetworkSessionSonicWallFirewall"
		],
		"dataConnectorsDependencies": [
			"CefAma"
		],
		"previewImagesFileNames": [
			"SonicWallWorkbookWhite.png",
			"SonicWallWorkbookBlack.png"
		],
		"version": "1.0.0",
		"title": "SonicWall Workbook",
		"templateRelativePath": "SonicWallFirewall.json",
		"subtitle": "",
		"provider": "SonicWall"
	},
	{
		"workbookKey": "AzureServiceHealthWorkbook",
		"logoFileName": "",
		"description": "A collection of queries to provide visibility into Azure Service Health across the subscriptions.",
		"dataTypesDependencies": [
			"AzureActivity"
		],
		"dataConnectorsDependencies": [
			"AzureActivity"
		],
		"previewImagesFileNames": [
			"AzureServiceHealthWhite.png",
			"AzureServiceHealthBlack.png"
		],
		"version": "1.0.0",
		"title": "Azure Service Health Workbook",
		"templateRelativePath": "AzureServiceHealthWorkbook.json",
		"subtitle": "",
		"provider": "Microsoft Sentinel Community"
	},
	{
		"workbookKey": "EgressPreventMetricWorkbook",
		"logoFileName": "Egress-logo.svg",
		"description": "A workbook providing insights into Egress Defend.",
		"dataTypesDependencies": [
			"EgressEvents_CL"
		],
		"dataConnectorsDependencies": [],
		"previewImagesFileNames": [
			"EgressPreventWorkbookBlack01.png",
			"EgressPreventWorkbookWhite01.png"
		],
		"version": "1.0.0",
		"title": "Egress Defend Insights",
		"templateRelativePath": "PreventWorkbook.json",
		"subtitle": "Iris Prevent Metrics",
		"provider": "Egress Software Technologies"
	},
	{
		"workbookKey": "NetskopeDashboard",
		"logoFileName": "Netskope.svg",
		"description": "A workbook providing insights into Netskope Alerts, Events and WebTransactions.",
		"dataConnectorsDependencies": [
			"NetskopeDataConnector"
		],
		"dataTypesDependencies": [
			"eventsapplicationdata_CL",
			"alertscompromisedcredentialdata_CL",
			"alertsctepdata_CL",
			"alertsdlpdata_CL",
			"alertsmalsitedata_CL",
			"alertsmalwaredata_CL",
			"alertspolicydata_CL",
			"alertsquarantinedata_CL",
			"alertsremediationdata_CL",
			"alertssecurityassessmentdata_CL",
			"alertsubadata_CL",
			"NetskopeWebtxData_CL"
		],
		"previewImagesFileNames": [
			"NetskopeDashboardBlack1.png",
			"NetskopeDashboardBlack2.png",
			"NetskopeDashboardBlack3.png",
			"NetskopeDashboardWhite1.png",
			"NetskopeDashboardWhite2.png",
			"NetskopeDashboardWhite3.png"
		],
		"version": "1.0.0",
		"title": "NetskopeDashboard",
		"templateRelativePath": "NetskopeDashboard.json",
		"subtitle": "Netskope Dashboard for Alerts, Events and WebTransactions",
		"provider": "Netskope"
	},
	{
		"workbookKey": "BitwardenEventLogsOrganization",
		"logoFileName": "Bitwarden.svg",
		"description": "This workbook provides insights on Bitwarden Organizations Event Logs.",
		"dataConnectorsDependencies": [
			"BitwardenEventLogs"
		],
		"dataTypesDependencies": [
			"BitwardenEventLogs_CL",
			"BitwardenGroups_CL",
			"BitwardenMembers_CL"
		],
		"previewImagesFileNames": [
			"BitwardenEventLogsOrganizationWhite1.png",
			"BitwardenEventLogsOrganizationWhite2.png",
			"BitwardenEventLogsOrganizationBlack1.png",
			"BitwardenEventLogsOrganizationBlack2.png"
		],
		"version": "1.0.0",
		"title": "Bitwarden Organization Events",
		"templateRelativePath": "BitwardenEventLogsOrganization.json",
		"subtitle": "",
		"provider": "Bitwarden"
	},
	{
		"workbookKey": "BitwardenEventLogsAuthentication",
		"logoFileName": "Bitwarden.svg",
		"description": "This workbook provides insights on Bitwarden Authentication Event Logs.",
		"dataConnectorsDependencies": [
			"BitwardenEventLogs"
		],
		"dataTypesDependencies": [
			"BitwardenEventLogs_CL",
			"BitwardenGroups_CL",
			"BitwardenMembers_CL"
		],
		"previewImagesFileNames": [
			"BitwardenEventLogsAuthenticationWhite1.png",
			"BitwardenEventLogsAuthenticationWhite2.png",
			"BitwardenEventLogsAuthenticationBlack1.png",
			"BitwardenEventLogsAuthenticationBlack2.png"
		],
		"version": "1.0.0",
		"title": "Bitwarden Authentication Events",
		"templateRelativePath": "BitwardenEventLogsAuthentication.json",
		"subtitle": "",
		"provider": "Bitwarden"
	},
	{
		"workbookKey": "BitwardenEventLogsVaultItems",
		"logoFileName": "Bitwarden.svg",
		"description": "This workbook provides insights on Bitwarden Vault Items Event Logs.",
		"dataConnectorsDependencies": [
			"BitwardenEventLogs"
		],
		"dataTypesDependencies": [
			"BitwardenEventLogs_CL",
			"BitwardenGroups_CL",
			"BitwardenMembers_CL"
		],
		"previewImagesFileNames": [
			"BitwardenEventLogsVaultItemsWhite1.png",
			"BitwardenEventLogsVaultItemsWhite2.png",
			"BitwardenEventLogsVaultItemsBlack1.png",
			"BitwardenEventLogsVaultItemsBlack2.png"
		],
		"version": "1.0.0",
		"title": "Bitwarden Vault Items Events",
		"templateRelativePath": "BitwardenEventLogsVaultItems.json",
		"subtitle": "",
		"provider": "Bitwarden"
	},
	{
		"workbookKey": "CodelessConnectorBuilder",
		"logoFileName": "Azure_Sentinel.svg",
		"description": "Create custom codeless connectors on demand with this UI-like workbook. Templates can be generated by going step by step in this workbook while filling out the different values.",
		"dataTypesDependencies": [],
		"previewImagesFileNames": [
			"CodelessConnectorBuilderBlack.png",
			"CodelessConnectorBuilderWhite.png"
		],
		"version": "1.0.0",
		"title": "Codeless Connector Builder",
		"templateRelativePath": "CodelessConnectorBuilder.json",
		"subtitle": "",
		"provider": "Microsoft Sentinel Community"
	},
	{
		"workbookKey": "InfobloxLookupWorkbook",
		"logoFileName": "infoblox_logo.svg",
		"description": "The Infoblox Lookup Workbook provides comprehensive insights through lookups on various data types including IP, Host, URL, Hash, and Email.\nThe workbook features distinct tabs for targeted lookups. \nThe 'TIDE' tab delivers insights from Infoblox TIDE data, while the 'Dossier' tab aggregates information from a range of other third party sources. \nTo obtain detailed insights, enter the relevant data into the specified fields within each tab. \nThis allows users to efficiently gather and analyze critical information.",
		"dataTypesDependencies": [
		"dossier_whois_CL",
		"dossier_whitelist_CL",
		"dossier_tld_risk_CL",
		"dossier_threat_actor_CL",
		"dossier_rpz_feeds_records_CL",
		"dossier_rpz_feeds_CL",
		"dossier_nameserver_matches_CL",
		"dossier_nameserver_CL",
		"dossier_malware_analysis_v3_CL",
		"dossier_inforank_CL",
		"dossier_infoblox_web_cat_CL",
		"dossier_geo_CL",
		"dossier_dns_CL",
		"dossier_atp_threat_CL",
		"dossier_atp_CL",
		"dossier_ptr_CL",
		"tide_lookup_data_CL",
		"SecurityAlert",
		"SecurityIncident"
		],
		"dataConnectorsDependencies": [
		"InfobloxDataConnector"
		],
		"previewImagesFileNames": [
		"Infoblox-Lookup-Workbook-Black1.png",
		"Infoblox-Lookup-Workbook-Black2.png",
		"Infoblox-Lookup-Workbook-Black3.png",
		"Infoblox-Lookup-Workbook-Black4.png",
		"Infoblox-Lookup-Workbook-White1.png",
		"Infoblox-Lookup-Workbook-White2.png",
		"Infoblox-Lookup-Workbook-White3.png",
		"Infoblox-Lookup-Workbook-White4.png"
		],
		"version": "1.0",
		"title": "Infoblox Lookup Workbook",
		"templateRelativePath": "Infoblox_Lookup_Workbook.json",
		"subtitle": "Efficiently Gather and Analyze Critical Information of TIDE and Dossier with Targeted Lookups",
		"provider": "Infoblox"
	},
	{
		"workbookKey": "InfobloxWorkbook",
		"logoFileName": "infoblox_logo.svg",
		"description": "The Infoblox Workbook is a detailed analytical tool comprising six tabs: SOC Insights, Config Insights, Blocked DNS, DNS, DHCP, Service Log, Audit and Threat Intelligence. \nIt fetches data from Common Event Format (CEF) logs to provide standardized and comprehensive insights into network security and operations. \nEach tab focuses on specific areas such as overall security metrics, blocked DNS requests, DNS activities, DHCP allocations, various service logs, and a combination of audit records with threat intelligence. \nThis workbook enables efficient monitoring and proactive management of network security and performance.",
		"dataTypesDependencies": [
		"CommonSecurityLog",
		"IP_Space_Info_CL",
		"Service_Name_Info_CL",
		"Host_Name_Info_CL",
		"ThreatIntelligenceIndicator",
		"SecurityAlert",
		"SecurityIncident",
		"InfobloxInsight",
		"InfobloxInsightAssets",
		"InfobloxInsightComments",
		"InfobloxInsightIndicators",
		"InfobloxInsightEvents",
		"Infoblox_Config_Insights_CL",
		"Infoblox_Config_Insight_Details_CL"
		],
		"dataConnectorsDependencies": [
		"CefAma",
		"InfobloxSOCInsightsDataConnector_AMA",
		"InfobloxSOCInsightsDataConnector_API",
		"InfobloxSOCInsightsDataConnector_Legacy"
		],
		"previewImagesFileNames": [
		"Infoblox-Workbook-Black1.png",
		"Infoblox-Workbook-Black2.png",
		"Infoblox-Workbook-Black3.png",
		"Infoblox-Workbook-Black4.png",
		"Infoblox-Workbook-Black5.png",
		"Infoblox-Workbook-Black6.png",
		"Infoblox-Workbook-Black7.png",
		"Infoblox-Workbook-Black8.png",
		"Infoblox-Workbook-Black9.png",
		"Infoblox-Workbook-White1.png",
		"Infoblox-Workbook-White2.png",
		"Infoblox-Workbook-White3.png",
		"Infoblox-Workbook-White4.png",
		"Infoblox-Workbook-White5.png",
		"Infoblox-Workbook-White6.png",
		"Infoblox-Workbook-White7.png",
		"Infoblox-Workbook-White8.png",
		"Infoblox-Workbook-White9.png"
		],
		"version": "1.0",
		"title": "Infoblox Workbook",
		"templateRelativePath": "Infoblox_Workbook.json",
		"subtitle": "Efficiently Monitor and Manage Network Security and Performance with Comprehensive Insights",
		"provider": "Infoblox"
	},
	{
		"workbookKey": "IllumioAuditableEventsWorkbook",
		"logoFileName": "IllumioLogo.svg",
		"description": "A collection of queries to provide visibility into auditable events reported by Illumio.",
		"dataTypesDependencies": [
			"Illumio_Auditable_Events_CL"
		],
		"dataConnectorsDependencies": [
			"IllumioSaaSDataConnector"
		],
		"previewImagesFileNames": [
			"IllumioAuditableEventsBlack.png",
			"IllumioAuditableEventsWhite.png"
		],
		"version": "1.0.0",
		"title": "Illumio Auditable Events Workbook",
		"templateRelativePath": "IllumioAuditableEvents.json",
		"subtitle": "",
		"provider": "Illumio"
	},
	{
		"workbookKey": "IllumioFlowEventsWorkbook",
		"logoFileName": "IllumioLogo.svg",
		"description": "A collection of queries to provide visibility into the flow events reported by Illumio.",
		"dataTypesDependencies": [
			"Illumio_Flows_Events_CL"
		],
		"dataConnectorsDependencies": [
			"IllumioSaaSDataConnector"
		],
		"previewImagesFileNames": [
			"IllumioFlowEventsBlack.png",
			"IllumioFlowEventsWhite.png"
		],
		"version": "1.0.0",
		"title": "Illumio Flow Data Workbook",
		"templateRelativePath": "IllumioFlowData.json",
		"subtitle": "",
		"provider": "Illumio"
	},
	{
		"workbookKey": "IllumioWorkloadsStatsWorkbook",
		"logoFileName": "IllumioLogo.svg",
		"description": "This workbook leverages workloads api of Illumio and presents insights",
		"dataTypesDependencies": [
			"Illumio_Workloads_Summarized_API_CL"
		],
		"dataConnectorsDependencies": [
			"IllumioSaaSDataConnector"
		],
		"previewImagesFileNames": [
			"IllumioWorkloadsSummarizedBlack.png",
			"IllumioWorkloadsSummarizedWhite.png"
		],
		"version": "1.1.0",
		"title": "Illumio Workload Stats Workbook",
		"templateRelativePath": "IllumioWorkloadsStats.json",
		"subtitle": "",
		"provider": "Illumio"
	},
	{
		"workbookKey": "IllumioOnPremHealthWorkbook",
		"logoFileName": "IllumioLogo.svg",
		"description": "This workbook leverages events ingested by 'Syslog via AMA devices' and presents insights",
		"dataTypesDependencies": [
			"Syslog"
		],
		"dataConnectorsDependencies": [			
			"SyslogAMA"
		],
		"previewImagesFileNames": [
			"IllumioOnPremHealthWhite.png",
			"IllumioOnPremHealthBlack.png"
		],
		"version": "1.2.0",
		"title": "Illumio OnPrem Health Workbook",
		"templateRelativePath": "IllumioOnPremHealth.json",
		"subtitle": "",
		"provider": "Illumio"
	},	
	{
		"workbookKey": "CEFOverview",
		"logoFileName": "Azure_Sentinel.svg",
		"description": "This Workbook gives an overview of ingestion of logs in the CommonSecurityLog table.",
		"dataTypesDependencies": [
			"CommonSecurityLog"
		],
		"dataConnectorsDependencies": [],
		"previewImagesFileNames": [
			"CEFOverviewWhite.png",
			"CEFOverviewBlack.png"
		],
		"version": "1.0.0",
		"title": "Common Event Format Logs Overview",
		"templateRelativePath": "CEFOverviewWorkbook.json",
		"provider": "",
		"support": {
			"tier": "Microsoft"
		},
		"author": {
			"name": "Microsoft"
		},
		"categories": {
			"domains": [
				"IT Operations"
			]
		}
	},
	{
		"workbookKey": "TenableIEIoA",
		"logoFileName": "Tenable.svg",
		"description": "This workbook providing insights into Tenable Indicators of Attack",
		"dataTypesDependencies": [
			"Tenable_IE_CL"
		],
		"dataConnectorsDependencies": [
			"TenableIE"
		],
		"previewImagesFileNames": [
			"TenableIEIoABlack1.png",
			"TenableIEIoABlack2.png",
			"TenableIEIoABlack3.png",
			"TenableIEIoAWhite1.png",
			"TenableIEIoAWhite2.png",
			"TenableIEIoAWhite3.png"
		],
		"version": "1.0.0",
		"title": "TIE IOA workbook",
		"templateRelativePath": "TenableIEIoA.json",
		"subtitle": "",
		"provider": "Tenable"
	},
	{
		"workbookKey": "TenableIEIoE",
		"logoFileName": "Tenable.svg",
		"description": "This workbook providing insights into Tenable Indicators of Exposure",
		"dataTypesDependencies": [
			"Tenable_IE_CL"
		],
		"dataConnectorsDependencies": [
			"TenableIE"
		],
		"previewImagesFileNames": [
			"TenableIEIoEBlack1.png",
			"TenableIEIoEBlack2.png",
			"TenableIEIoEBlack3.png",
			"TenableIEIoEWhite1.png",
			"TenableIEIoEWhite2.png",
			"TenableIEIoEWhite3.png"
		],
		"version": "1.0.0",
		"title": "TIE IOE workbook",
		"templateRelativePath": "TenableIEIoE.json",
		"subtitle": "",
		"provider": "Tenable"
	},
	{
		"workbookKey": "SyslogConnectorsOverviewWorkbook",
		"logoFileName": "Azure_Sentinel.svg",
		"description": "This Workbook gives an overview of ingestion of logs into Syslog table via Syslog based dataconnectors such as AMA agent",
		"dataTypesDependencies": [
			"Syslog"
		],
		"dataConnectorsDependencies": [
			"Syslog",
			"SyslogAma"
		],
		"previewImagesFileNames": [
			""
		],
		"version": "1.0.0",
		"title": "Syslog Connectors Overview Workbook",
		"templateRelativePath": "SyslogConnectorsOverviewWorkbook.json",
		"subtitle": "",
		"provider": "-------"
	},
	{
		"workbookKey": "PhishingAnalysis",
		"logoFileName": "Azure_Sentinel.svg",
		"description": "This Workbook fetches data from MDO tables and provides a comphrehensive overview for Phishing Analysis",
		"dataTypesDependencies": [],
		"dataConnectorsDependencies": [],
		"previewImagesFileNames": [
			"PhishingAnalysisWhite.png",
			"PhishingAnalysisBlack.png"
		],
		"version": "1.0.0",
		"title": "Phishing Analysis",
		"templateRelativePath": "PhishingAnalysis.json",
		"subtitle": "",
		"provider": "DSR",
		"support": {
			"tier": "Community"
		},
		"author": {
			"name": "Microsoft DSR"
		},
		"source": {
			"kind": "Community"
		},
		"categories": {
			"domains": [
				"Security - Cloud Security",
				"Security - Threat Protection"
			]
		}
	},
	{
		"workbookKey": "GSANetworkTraffic",
		"logoFileName": "gsa.svg",
		"description": "This workbook provides an overview of all traffic logs within your network, offering insights into data transfer, anomalies, and potential threats.",
		"dataTypesDependencies": [],
		"dataConnectorsDependencies": [
			"AzureActiveDirectory"
		],
		"previewImagesFileNames": [
			"GSATrafficLogsWhite.png",
			"GSATrafficLogsBlack.png"
		],
		"version": "1.0.1",
		"title": "Network Traffic Insights",
		"templateRelativePath": "GSANetworkTraffic.json",
		"subtitle": "",
		"provider": "Microsoft"
	},
	{
		"workbookKey": "GSAM365EnrichedEvents",
		"logoFileName": "gsa.svg",
		"description": "This Workbook provides a detailed view of Microsoft 365 log data, enriched with contextual information to enhance visibility into user activities and potential security threats.",
		"dataTypesDependencies": [],
		"dataConnectorsDependencies": [
			"AzureActiveDirectory"
		],
		"previewImagesFileNames": [
			"GSAEnrichedLogsWhite.png",
			"GSAEnrichedLogsBlack.png"
		],
		"version": "1.0.1",
		"title": "Enriched Microsoft 365 logs Workbook",
		"templateRelativePath": "GSAM365EnrichedEvents.json",
		"provider": "Microsoft"
	},
	{
		"workbookKey": "MicrosoftDefenderForOffice365detectionsandinsights",
		"logoFileName": "Azure_Sentinel.svg",
		"description": "Gain extensive insight into your organization's Microsoft Defender for Office 365 Detections by analyzing and correlating events. \nYou can track various detections and insights over time including: metrics for phish, spam, malware, URL and URL click detection details, post delivery detections, user and admin submissions, system overrides and actions taken by security administrators.",
		"dataTypesDependencies": [
			"EmailEvents",
			"EmailPostDeliveryEvents",
			"EmailUrlInfo",
			"UrlClickEvents",
			"CloudAppEvents"
		],
		"dataConnectorsDependencies": [
		"MicrosoftThreatProtection"
		],
		"previewImagesFileNames": [
		"MicrosoftDefenderForOffice365detectionsandinsightswhite.png",
		"MicrosoftDefenderForOffice365detectionsandinsightsblack.png"
		],
		"version": "1.0.0",
		"title": "Microsoft Defender for Office 365 Detection and Insights",
		"templateRelativePath": "MicrosoftDefenderForOffice365detectionsandinsights.json",
		"subtitle": "",
		"provider": "Microsoft"
	},
	{
		"workbookKey": "WindowsFirewallViaAMA",
		"logoFileName": "WindowsFirewallViaAMA.svg",
		"description": "Gain insights into Windows Firewall logs via AMA in combination with security and Azure signin logs.",
		"dataTypesDependencies": [
			"ASimNetworkSessionLogs",
			"SecurityEvent",
			"SigninLogs"
		],
		"dataConnectorsDependencies": [
			"SecurityEvents",
			"WindowsFirewall",
			"WindowsSecurityEvents"
		],
		"previewImagesFileNames": [ "WindowsFirewallviaAMAWhite1.png", "WindowsFirewallviaAMABlack1.png", "WindowsFirewallviaAMAWhite2.png", "WindowsFirewallviaAMABlack2.png" ],
		"version": "1.0",
		"title": "Windows Firewall via AMA",
		"templateRelativePath": "WindowsFirewallViaAMA.json",
		"subtitle": "",
        "provider": "Microsoft Sentinel community",
		"support": {
			"tier": "Community"
		},
		"author": {
			"name": "John Joyner"
		},
		"source": {
			"kind": "Community"
		},
		"categories": {
			"domains": [
				"Security"
			]
		}	
	},	
	{
		"workbookKey": "MicrosoftCopilotForSecurity",
		"logoFileName": "",
		"description": "Gain insights and monitor Microsoft Copilot for Security ",
		"dataTypesDependencies": [
			"SigninLogs",
			"AADNonInteractiveSignInLogs",
			"AzureActivity"
		],
		"dataConnectorsDependencies": [],
		"previewImagesFileNames": [
			"MicrosoftCopilotForSecurityBlack.png",
			"MicrosoftCopilotForSecurityWhite.png"
		],
		"version": "1.0.0",
		"title": "Microsoft Copilot For Securityr Monitoring",
		"templateRelativePath": "CopilotforSecurityMonitoring.json",
		"subtitle": "",
		"provider": "Microsoft Sentinel Community",
		"support": {
			"tier": "Community"
		},
		"author": {
			"name": "Samik Roy"
		},
		"source": {
			"kind": "Community"
		},
		"categories": {
			"domains": [
				"Security - Copilot"
			]
		}
	},
	{
		"workbookKey": "TeamCymruScout",
		"logoFileName": "TeamCymruScout.svg",
		"description": "This Workbook provides immediate insight into the data coming from Team Cymru Scout.",
		"dataTypesDependencies": [
			"Cymru_Scout_Domain_Data_CL",
			"Cymru_Scout_IP_Data_Foundation_CL",
			"Cymru_Scout_IP_Data_Details_CL",
			"Cymru_Scout_IP_Data_Communications_CL",
			"Cymru_Scout_IP_Data_PDNS_CL",
			"Cymru_Scout_IP_Data_Fingerprints_CL",
			"Cymru_Scout_IP_Data_OpenPorts_CL",
			"Cymru_Scout_IP_Data_x509_CL",
			"Cymru_Scout_IP_Data_Summary_Details_CL",
			"Cymru_Scout_IP_Data_Summary_PDNS_CL",
			"Cymru_Scout_IP_Data_Summary_OpenPorts_CL",
			"Cymru_Scout_IP_Data_Summary_Certs_CL",
			"Cymru_Scout_IP_Data_Summary_Fingerprints_CL",
			"Cymru_Scout_Account_Usage_Data_CL",
			"Domain_Data_CL",
			"Identity_Data_CL",
			"Proto_By_IP_Data_CL",
			"Summary_Details_CL",
			"Summary_Details_Top_Certs_Data_CL",
			"Summary_Details_Top_Fingerprints_Data_CL",
			"Summary_Details_Top_Open_Ports_Data_CL",
			"Summary_Details_Top_Pdns_Data_CL",
			"Top_Asns_By_IP_Data_CL",
			"Top_Country_Codes_By_IP_Data_CL",
			"Top_Services_By_IP_Data_CL",
			"Top_Tags_By_IP_Data_CL",
			"Whois_Data_CL"
		],
		"dataConnectorsDependencies": [
			"TeamCymruScout"
		],
		"previewImagesFileNames": [
			"TeamCymruScoutWhite1.png",
			"TeamCymruScoutWhite2.png",
			"TeamCymruScoutWhite3.png",
			"TeamCymruScoutWhite4.png",
			"TeamCymruScoutWhite5.png",
			"TeamCymruScoutBlack1.png",
			"TeamCymruScoutBlack2.png",
			"TeamCymruScoutBlack3.png",
			"TeamCymruScoutBlack4.png",
			"TeamCymruScoutBlack5.png"
		],
		"version": "1.0.0",
		"title": "Team Cymru Scout",
		"templateRelativePath": "TeamCymruScout.json",
		"subtitle": "",
		"provider": "Team Cymru"
	},
  	{
	  "workbookKey": "CTERA_Workbook",
	  "logoFileName": "CTERA_Logo.svg",
	  "description": "This Workbook provides an overview of CTERA log ingestion and operations, offering insights into various activities and potential security incidents.",
	  "dataTypesDependencies": [
		  "Syslog"
	  ],
	  "dataConnectorsDependencies": [
		"CTERA"
	  ],
	  "previewImagesFileNames": [
		"CTERASMBLogsWorkbookWhite.png",
		"CTERASMBLogsWorkbookBlack.png"
	  ],
	  "version": "1.0.0",
	  "title": "CTERA Audit Logs Ingestion",
	  "templateRelativePath": "CTERA_Workbook.json",
	  "provider": "CTERA"
	},
	{
		"workbookKey": "Data_Latency",
		"logoFileName": "Azure_Sentinel.svg",
		"description": "The Latency Details workbook offers a comprehensive view of latency across data connectors and log sources. It shows the timestamp of the last data received and calculates the time elapsed since the last ingestion for each data source, covering both Windows and Linux machines, enabling efficient monitoring and troubleshooting of data flow.",
		"dataTypesDependencies": [
			"Syslog",
            "SecurityEvents",
            "AzureActivity"
		],
		"dataConnectorsDependencies": [
			"Syslog",
            "SecurityEvents",
            "AzureActivity"
		],
		"previewImagesFileNames": [
			"Data_Latency_Black.png",
			"Data_Latency_White.png"
		],
		"version": "1.0.0",
		"title": "Data Latency Workbook",
		"templateRelativePath": "Data_Latency_Workbook.json",
		"subtitle": "",
  		"provider": "InspiraEnterprise",
		"source": {
			"kind": "Community"
		},
		"author": {
			"name": "Inspira Enterprise"
		}
	},
    {
		"workbookKey": "User_Analytics",
		"logoFileName": "Azure_Sentinel.svg",
		"description": "The User Analytics Workbook is designed to provide a comprehensive overview of individual user activities and attributes within your organization. This custom solution aggregates and visualizes critical data related to users, including their group memberships, personal information, sign-in activities, recently assigned roles, behaviour analysis, assigned Entra ID (Formerly known as Active Directory (AD)) roles, risk status, and any recent incidents associated with the user.\nBy consolidating this information into a single, user-friendly workbook, organizations can easily monitor and analyze user behaviour, track changes in roles and responsibilities, and assess potential risks associated with user accounts. This solution enhances your ability to conduct detailed user analytics, supporting better decision-making and improved security oversight.",
		"dataTypesDependencies": [
			"SigninLogs",
            "AuditLogs",
            "AzureActivity"
		],
		"dataConnectorsDependencies": [
			"AzureActiveDirectory",
            "AzureActivity"
		],
		"previewImagesFileNames": [
			"User_Analytics_Black.png",
			"User_Analytics_White.png"
			
		],
		"version": "1.0.0",
		"title": "User Analytics",
		"templateRelativePath": "User_Analytics_Workbook.json",
		"subtitle": "",
		"provider": "InspiraEnterprise",
		"source": {
			"kind": "Community"
		},
        "author": {
			"name": "Inspira Enterprise"
		}
	},
    {
		"workbookKey": "Syslog-Bifurcation",
		"logoFileName": "Azure_Sentinel.svg",
		"description": "The Data Ingestion Comparison Hourly workbook offers a comprehensive view of ingested data, presenting the total data volume and ingestion amounts in GB, categorized by each hour. This breakdown helps in monitoring and comparing data ingestion trends over time, ensuring visibility into hourly ingestion patterns and potential anomalies.",
		"dataTypesDependencies": [
			"Syslog",
            "SecurityEvents",
            "AzureActivity"
		],
		"dataConnectorsDependencies": [
			"Syslog",
            "SecurityEvents",
            "AzureActivity"
		],
		"previewImagesFileNames": [
			"Syslog_Bifurcation_Black.png",
			"Syslog_Bifurcation_White.png"
		],
		"version": "1.0.0",
		"title": "Syslog Bifurcation",
		"templateRelativePath": "Syslog-Bifurcation.json",
		"subtitle": "",
		"provider": "InspiraEnterprise",
		"source": {
			"kind": "Community"
		},
        "author": {
			"name": "Inspira Enterprise"
		}
	},
	{
        "workbookKey": "Dynamics365Activity",
        "logoFileName": "DynamicsLogo.svg",
        "description": "This workbook brings together queries and visualizations to assist you in identifying potential threats in your Dynamics 365 audit data.",
        "dataTypesDependencies": [
            "DataverseActivity"
        ],
        "dataConnectorsDependencies": [
            "Dataverse"
        ],
        "previewImagesFileNames": [
			"Dynamics365ActivityBlack.png",
			"Dynamics365ActivityWhite.png"
		],
        "version": "1.0.4",
        "title": "Dynamics 365 Activity",
        "templateRelativePath": "Dynamics365Activity.json",
        "subtitle": "",
        "provider": "Microsoft"
    },
	{
        "workbookKey": "SAPBTPActivity",
        "logoFileName": "SAPBTP.svg",
        "description": "This workbook contains visualizations and insights in the SAP BTP environment.",
        "dataTypesDependencies": [
            "SAPBTPAuditLog_CL"
        ],
        "dataConnectorsDependencies": [
            "SAPBTPAuditLog"
        ],
        "previewImagesFileNames": [
			"SAPBTPActivityBlack.png",
			"SAPBTPActivityWhite.png"
		],
        "version": "1.0.0",
        "title": "SAP BTP Activity",
        "templateRelativePath": "SAPBTPActivity.json",
        "subtitle": "",
        "provider": "Microsoft"
    },
	{
		"workbookKey": "DoppelWorkbook",
		"logoFileName": "doppel.svg",
		"description": "This Workbook provides a flexible canvas for data monitoring, analysis and the creation of rich visual doppel alerts and event reports within the Azure portal",
		"dataTypesDependencies": [
			"DoppelTable_CL"
		],
		"dataConnectorsDependencies": [
			"Doppel_DataConnector"
		],
		"previewImagesFileNames": [
			"DoppelWorkbookBlack.png",
			"DoppelWorkbookWhite.png"
		],
		"version": "1.0.0",
		"title": "Doppel Workbook",
		"templateRelativePath": "Doppel.json",
		"subtitle": "",
		"provider": "Doppel"
	},
	{
    		"workbookKey": "SamsungKnoxAssetIntelligence.json",
   		 "logoFileName": "Samsung_Knox_Asset_Intelligence.svg",
    		"description": "This Knox Asset Intelligence for Microsoft Sentinel solution installs a workbook that summarizes the mobile security events reported by Samsung Knox devices over a selected reporting period. You can use this workbook to quickly assess the threat type and severity, or identify patterns and anomalies in order to help prioritize incident responses or further investigations.",
    		"dataTypesDependencies": [
     			"Samsung_Knox_Audit_CL",
     			"Samsung_Knox_Application_CL",
      			"Samsung_Knox_System_CL",
     			"Samsung_Knox_Process_CL",
      			"Samsung_Knox_User_CL",
      			"Samsung_Knox_Network_CL"
    		],
    		"dataConnectorsDependencies": [
      			"SamsungKnoxAssetIntelligence"
    		],
   		 "previewImagesFileNames": [
      		"SamsungKnoxAssetIntelligenceBlack.png",
      		"SamsungKnoxAssetIntelligenceWhite.png"
    		],
	    	"version": "1.0.0",
    		"title": "Samsung Knox Asset Intelligence",
    		"templateRelativePath": "SamsungKnoxAssetIntelligence.json",
    		"subtitle": "",
    		"provider": "Samsung"
  	},
	  {
		"workbookKey": "SemperisDSPADChangesWorkbook",
		"logoFileName": "Semperis.svg",
		"description": "View change data related to the Semperis DSP system.",
		"dataTypesDependencies": [ 
			"CommonSecurityLog"
	 	],
		"dataConnectorsDependencies": [ 
			"SemperisDSP-connector"
		],
		"previewImagesFileNames": [ 
			"adchanges-black.png", 
			"adchanges-white.png" 
		],
		"version": "1.0.0",
		"title": "Semperis DSP AD Changes",
		"templateRelativePath": "SemperisDSPADChanges.json",
		"subtitle": "",
		"provider": "Semperis"
	  },
	  
  {
    "workbookKey": "SemperisDSPNotificationsWorkbook",
    "logoFileName": "Semperis.svg",
    "description": "View notification data related to the Semperis DSP system.",
    "dataTypesDependencies": [
      "Event"
    ],
    "dataConnectorsDependencies": [
      "SemperisDSP-connector"
    ],
    "previewImagesFileNames": [
      "notifications-black.png",
      "notifications-white.png"
    ],
    "version": "1.0.0",
    "title": "Semperis DSP Notifications",
    "templateRelativePath": "SemperisDSPNotifications.json",
    "subtitle": "",
    "provider": "Semperis"
  },
  {
    "workbookKey": "SemperisDSPQuickviewDashboardWorkbook",
    "logoFileName": "Semperis.svg",
    "description": "View data related to the Semperis DSP system.",
    "dataTypesDependencies": [
      "Event"
    ],
    "dataConnectorsDependencies": [
      "SemperisDSP-connector"
    ],
    "previewImagesFileNames": [
      "quickview-black.png",
      "quickview-white.png"
    ],
    "version": "1.0.0",
    "title": "Semperis DSP Quickview Dashboard",
    "templateRelativePath": "SemperisDSPQuickviewDashboard.json",
    "subtitle": "",
    "provider": "Semperis"
  },
  {
    "workbookKey": "SemperisDSPSecurityIndicatorsWorkbook",
    "logoFileName": "Semperis.svg",
    "description": "View security indicator data related to the Semperis DSP system.",
    "dataTypesDependencies": [
      "dsp_parser"
    ],
    "dataConnectorsDependencies": [
      "SemperisDSP-connector"
    ],
    "previewImagesFileNames": [
      "indicators-black.png",
      "indicators-white.png"
    ],
    "version": "1.0.0",
    "title": "Semperis DSP Security Indicators",
    "templateRelativePath": "SemperisDSPSecurityIndicators.json",
    "subtitle": "",
    "provider": "Semperis"
  },
  {
    "workbookKey": "ForescoutHostPropertyWorkbook",
    "logoFileName": "forescout-logo.svg",
    "description": "Gain insights into host properties in Forescout platform",
    "dataTypesDependencies": [
                        "ForescoutHostProperties_CL",
                        "ForescoutPolicyStatus_CL",
                        "ForescoutComplianceStatus_CL"
    ],
    "dataConnectorsDependencies": [
    ],
    "previewImagesFileNames": [
      "ForescoutHostPropWorkbookBlack.png",
      "ForescoutHostPropWorkbookWhite.png"
    ],
    "version": "1.0",
    "title": "Forescout Host Property Monitor Workbook",
    "templateRelativePath": "ForescoutHostPropertyMonitorWorkbook.json",
    "subtitle": "",
    "provider": "Forescout"
  },
  {
		"workbookKey": "MimecastTTPWorkbook",
		"logoFileName": "Mimecast.svg",
		"description": "A workbook providing insights into Mimecast TTP.",
		"dataTypesDependencies": [
			"MimecastTTPUrl_CL",
			"MimecastTTPAttachment_CL",
			"MimecastTTPImpersonation_CL"
		],
		"previewImagesFileNames": [
			"MimecastTTPBlack1.png",
			"MimecastTTPBlack2.png",
			"MimecastTTPWhite1.png",
			"MimecastTTPWhite2.png"
		],
		"version": "1.0.0",
		"title": "MimecastTTP",
		"templateRelativePath": "MimecastTTPWorkbook.json",
		"subtitle": "Mimecast TTP",
		"provider": "Mimecast"
	},
	{
		"workbookKey": "MimecastSEGworkbook",
		"logoFileName": "Mimecast.svg",
		"description": "A workbook providing insights into Mimecast SEG.",
		"dataTypesDependencies": [
			"MimecastSIEM_CL",
			"MimecastDLP_CL"
		],
		"previewImagesFileNames": [
			"MimecastSEGBlack1.png",
			"MimecastSEGWhite1.png"
		],
		"version": "1.0.0",
		"title": "MimecastSEG",
		"templateRelativePath": "MimecastSEGworkbook.json",
		"subtitle": "Mimecast SEG",
		"provider": "Mimecast"
	},
	{
		"workbookKey": "ExtraHopDetectionsOverview",
		"logoFileName": "ExtraHop.svg",
		"description": "This Workbook provides immediate insight into the data coming from ExtraHop.",
		"dataTypesDependencies": [
		  "ExtraHop_Detections_CL"
		   ],
		"dataConnectorsDependencies": [
		  "ExtraHopDataConnector"
		  ],
		"previewImagesFileNames": [
		  "ExtraHopDetectionsOverviewBlack1.png",
		  "ExtraHopDetectionsOverviewWhite1.png",
		  "ExtraHopDetectionsOverviewBlack2.png",
		  "ExtraHopDetectionsOverviewWhite2.png"
		   ],
		"version": "1.0.0",
		"title": "ExtraHop Detections Ovevriew",
		"templateRelativePath": "ExtraHopDetectionsOverview.json",
		"provider": "ExtraHop"
	},
	{
		"workbookKey": "ZeroTrustStrategyWorkbook",
		"logoFileName": "Azure_Sentinel.svg",
		"description": "This workbook assists organizations in embarking on their Zero Trust journey. It enables them to implement, measure, track, and report their progress by leveraging Microsoft and third-party security controls, aligned with the latest DoD Zero Trust Strategy. This workbook is specifically targeted at customers on commercial tenants.",
		"dataTypesDependencies": [
		  "AuditLogs",
		  "SigninLogs"
		   ],
		"dataConnectorsDependencies": [],
		"previewImagesFileNames": [
			"ZeroTrustStrategyWorkbook1Black.png",
			"ZeroTrustStrategyWorkbook1White.png",
			"ZeroTrustStrategyWorkbook2Black.png",
			"ZeroTrustStrategyWorkbook2White.png",
			"ZeroTrustStrategyWorkbook3Black.png",
			"ZeroTrustStrategyWorkbook3White.png"
		],
		"version": "1.0.0",
		"title": "Zero Trust Strategy Workbook",
		"templateRelativePath": "ZeroTrustStrategyWorkbook.json",
		"provider": "Microsoft",
		"support": {
			"tier": "Microsoft"
		},
		"author": {
			"name": "Jay Pelletier, Astha Naral, Mohan Damodaran"
		},
		"source": {
			"kind": "Community"
		}
	},
	{
		"workbookKey": "AADNonInteractiveUserSignInLogs",
		"logoFileName": "Azure_Sentinel.svg",
		"description": "This workbook provides insights into non-interactive sign-ins collected from Azure AD.",
		"dataTypesDependencies": [
			"AADNonInteractiveUserSignInLogs"
		],
		"dataConnectorsDependencies": [],
		"previewImagesFileNames": [
			"AADNonInteractiveUserSignInLogsBlack.png",
			"AADNonInteractiveUserSignInLogsWhite.png"
		],
		"version": "1.0.0",
		"title": "AAD NonInteractive User SignInLogs",
		"templateRelativePath": "AADNonInteractiveUserSignInLogs.json",
		"subtitle": "",
		"provider": "Microsoft Sentinel Community"
	},
	{
<<<<<<< HEAD
		"workbookKey": "AzureThreatResearchMatrixWorkbook",
		"logoFileName": "",
		"description": "This Workbook provides detection methods for various tactics & techniques used by threat actors to compromise an Azure resource or Entra ID. This workbook leverages detection methods provided in Azure Threat Research Matrix framework.This Workbook utilizes Azure Activity Logs and Entra ID Audit Logs as a data source.",
		"dataTypesDependencies": ["AzureActivity"],
		"dataConnectorsDependencies": ["AzureActivity"],
		"previewImagesFileNames": [
			"AzureThreatResearchMatrixWhite.png",
			"AzureThreatResearchMatrixBlack.png",
					],
		"version": "1.0.0",
		"title": "Azure Threat Research Matrix Workbook",
		"templateRelativePath": "AzureThreatResearchMatrixWorkbook.json",
		"subtitle": "",
		"provider": "Microsoft Sentinel Community",
		"support": {
			"tier": "Community"
		},
		"author": {
			"name": "Shankar Subramaniyan"
		},
		"source": {
			"kind": "Community"
		}
=======
		"workbookKey": "ThreatIntelligenceNew",
		"logoFileName": "Azure_Sentinel.svg",
		"description": "Gain insights into threat indicators ingestion and search for indicators at scale across Microsoft 1st Party, 3rd Party, On-Premises, Hybrid, and Multi-Cloud Workloads. Indicators Search facilitates a simple interface for finding IP, File, Hash, Sender and more across your data. Seamless pivots to correlate indicators with Microsoft Sentinel: Incidents to make your threat intelligence actionable.",
		"dataTypesDependencies": [
			"ThreatIntelIndicatorsv2",
			"SecurityIncident"
		],
		"dataConnectorsDependencies": [],
		"previewImagesFileNames": [
			"ThreatIntelligenceWhite.png",
			"ThreatIntelligenceBlack.png"
		],
		"version": "1.0.0",
		"title": "Threat Intelligence",
		"templateRelativePath": "ThreatIntelligenceNew.json",
		"subtitle": "",
		"provider": "Microsoft"
>>>>>>> a49751dd
	}
]<|MERGE_RESOLUTION|>--- conflicted
+++ resolved
@@ -8935,7 +8935,25 @@
 		"provider": "Microsoft Sentinel Community"
 	},
 	{
-<<<<<<< HEAD
+		"workbookKey": "ThreatIntelligenceNew",
+		"logoFileName": "Azure_Sentinel.svg",
+		"description": "Gain insights into threat indicators ingestion and search for indicators at scale across Microsoft 1st Party, 3rd Party, On-Premises, Hybrid, and Multi-Cloud Workloads. Indicators Search facilitates a simple interface for finding IP, File, Hash, Sender and more across your data. Seamless pivots to correlate indicators with Microsoft Sentinel: Incidents to make your threat intelligence actionable.",
+		"dataTypesDependencies": [
+			"ThreatIntelIndicatorsv2",
+			"SecurityIncident"
+		],
+		"dataConnectorsDependencies": [],
+		"previewImagesFileNames": [
+			"ThreatIntelligenceWhite.png",
+			"ThreatIntelligenceBlack.png"
+		],
+		"version": "1.0.0",
+		"title": "Threat Intelligence",
+		"templateRelativePath": "ThreatIntelligenceNew.json",
+		"subtitle": "",
+		"provider": "Microsoft"
+	},
+	{
 		"workbookKey": "AzureThreatResearchMatrixWorkbook",
 		"logoFileName": "",
 		"description": "This Workbook provides detection methods for various tactics & techniques used by threat actors to compromise an Azure resource or Entra ID. This workbook leverages detection methods provided in Azure Threat Research Matrix framework.This Workbook utilizes Azure Activity Logs and Entra ID Audit Logs as a data source.",
@@ -8959,24 +8977,5 @@
 		"source": {
 			"kind": "Community"
 		}
-=======
-		"workbookKey": "ThreatIntelligenceNew",
-		"logoFileName": "Azure_Sentinel.svg",
-		"description": "Gain insights into threat indicators ingestion and search for indicators at scale across Microsoft 1st Party, 3rd Party, On-Premises, Hybrid, and Multi-Cloud Workloads. Indicators Search facilitates a simple interface for finding IP, File, Hash, Sender and more across your data. Seamless pivots to correlate indicators with Microsoft Sentinel: Incidents to make your threat intelligence actionable.",
-		"dataTypesDependencies": [
-			"ThreatIntelIndicatorsv2",
-			"SecurityIncident"
-		],
-		"dataConnectorsDependencies": [],
-		"previewImagesFileNames": [
-			"ThreatIntelligenceWhite.png",
-			"ThreatIntelligenceBlack.png"
-		],
-		"version": "1.0.0",
-		"title": "Threat Intelligence",
-		"templateRelativePath": "ThreatIntelligenceNew.json",
-		"subtitle": "",
-		"provider": "Microsoft"
->>>>>>> a49751dd
-	}
+  }
 ]
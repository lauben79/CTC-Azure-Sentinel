[
  {
    "workbookKey": "42CrunchAPIProtectionWorkbook",
    "logoFileName": "42CrunchLogo.svg",
    "description": "Monitor and protect APIs using the 42Crunch API microfirewall",
    "dataTypesDependencies": [
      "apifirewall_log_1_CL"
    ],
    "dataConnectorsDependencies": [
      "42CrunchAPIProtection"
    ],
    "previewImagesFileNames": [
      "42CrunchInstancesBlack.png",
      "42CrunchInstancesWhite.png",
      "42CrunchRequestsBlack.png",
      "42CrunchRequestsWhite.png",
      "42CrunchStatusBlack.png",
      "42CrunchStatusWhite.png"
    ],
    "version": "1.0.0",
    "title": "42Crunch API Protection Workbook",
    "templateRelativePath": "42CrunchAPIProtectionWorkbook.json",
    "subtitle": "",
    "provider": "42Crunch"
  },
  {
    "workbookKey": "AttackSurfaceReduction",
    "logoFileName": "M365securityposturelogo.svg",
    "description": "This workbook helps you implement the ASR rules of Windows/Defender, and to monitor them over time. The workbook can filter on ASR rules in Audit mode and Block mode.",
    "dataTypesDependencies": [
      "DeviceEvents"
    ],
    "dataConnectorsDependencies": [
      "MicrosoftThreatProtection"
    ],
    "previewImagesFileNames": [
      "AttackSurfaceReductionWhite.png",
      "AttackSurfaceReductionBlack.png"
    ],
    "version": "1.0.0",
    "title": "Attack Surface Reduction Dashboard",
    "templateRelativePath": "AttackSurfaceReduction.json",
    "subtitle": "",
    "provider": "Microsoft Sentinel community"
  },
  {
    "workbookKey": "ForcepointNGFWAdvanced",
    "logoFileName": "FPAdvLogo.svg",
    "description": "Gain threat intelligence correlated security and application insights on Forcepoint NGFW (Next Generation Firewall). Monitor Forcepoint logging servers health.",
    "dataTypesDependencies": [
      "CommonSecurityLog",
      "ThreatIntelligenceIndicator"
    ],
    "dataConnectorsDependencies": [
      "ForcepointNgfw",
      "ThreatIntelligence",
      "ForcepointNgfwAma"
    ],
    "previewImagesFileNames": [
      "ForcepointNGFWAdvancedWhite.png",
      "ForcepointNGFWAdvancedBlack.png"
    ],
    "version": "1.0.0",
    "title": "Forcepoint Next Generation Firewall (NGFW) Advanced Workbook",
    "templateRelativePath": "ForcepointNGFWAdvanced.json",
    "subtitle": "",
    "provider": "Forcepoint"
  },
  {
    "workbookKey": "AzureActivityWorkbook",
    "logoFileName": "azureactivity_logo.svg",
    "description": "Gain extensive insight into your organization's Azure Activity by analyzing, and correlating all user operations and events.\nYou can learn about all user operations, trends, and anomalous changes over time.\nThis workbook gives you the ability to drill down into caller activities and summarize detected failure and warning events.",
    "dataTypesDependencies": [
      "AzureActivity"
    ],
    "dataConnectorsDependencies": [
      "AzureActivity"
    ],
    "previewImagesFileNames": [
      "AzureActivityWhite1.png",
      "AzureActivityBlack1.png"
    ],
    "version": "2.0.0",
    "title": "Azure Activity",
    "templateRelativePath": "AzureActivity.json",
    "subtitle": "",
    "provider": "Microsoft"
  },
  {
    "workbookKey": "IdentityAndAccessWorkbook",
    "logoFileName": "Microsoft_logo.svg",
    "description": "Gain insights into Identity and access operations by collecting and analyzing security logs, using the audit and sign-in logs to gather insights into use of Microsoft products.\nYou can view anomalies and trends across login events from all users and machines. This workbook also identifies suspicious entities from login and access events.",
    "dataTypesDependencies": [
      "SecurityEvent"
    ],
    "dataConnectorsDependencies": [
      "SecurityEvents",
      "WindowsSecurityEvents"
    ],
    "previewImagesFileNames": [
      "IdentityAndAccessWhite.png",
      "IdentityAndAccessBlack.png"
    ],
    "version": "1.1.0",
    "title": "Identity & Access",
    "templateRelativePath": "IdentityAndAccess.json",
    "subtitle": "",
    "provider": "Microsoft"
  },
  {
    "workbookKey": "ConditionalAccessTrendsandChangesWorkbook",
    "logoFileName": "Microsoft_logo.svg",
    "description": "Gain insights into Conditional Access Trends and Changes.",
    "dataTypesDependencies": [ "SigninLogs" ],
    "dataConnectorsDependencies": [ "AzureActiveDirectory" ],
    "previewImagesFileNames": [ "catrendsWhite.png", "catrendsBlack.png" ],
    "version": "1.0.0",
    "title": "Conditional Access Trends and Changes",
    "templateRelativePath": "ConditionalAccessTrendsandChanges.json",
    "subtitle": "",
    "provider": "Microsoft",
    "support": {
      "tier": "Community"
    },
    "author": {
      "name": "Microsoft Sentinel Community"
    },
    "source": {
      "kind": "Community"
    },
    "categories": {
      "domains": [ "Identity" ]
    }
  },
  {
    "workbookKey": "CheckPointWorkbook",
    "logoFileName": "checkpoint_logo.svg",
    "description": "Gain insights into Check Point network activities, including number of gateways and servers, security incidents, and identify infected hosts.",
    "dataTypesDependencies": [
      "CommonSecurityLog"
    ],
    "dataConnectorsDependencies": [
      "CheckPoint"
    ],
    "previewImagesFileNames": [
      "CheckPointWhite.png",
      "CheckPointBlack.png"
    ],
    "version": "1.0.0",
    "title": "Check Point Software Technologies",
    "templateRelativePath": "CheckPoint.json",
    "subtitle": "",
    "provider": "Check Point"
  },
  {
    "workbookKey": "CiscoWorkbook",
    "logoFileName": "cisco_logo.svg",
    "description": "Gain insights into your Cisco ASA firewalls by analyzing traffic, events, and firewall operations.\nThis workbook analyzes Cisco ASA threat events and identifies suspicious ports, users, protocols and IP addresses.\nYou can learn about trends across user and data traffic directions, and drill down into the Cisco filter results.\nEasily detect attacks on your organization by monitoring management operations, such as configuration and logins.",
    "dataTypesDependencies": [
      "CommonSecurityLog"
    ],
    "dataConnectorsDependencies": [
      "CiscoASA"
    ],
    "previewImagesFileNames": [
      "CiscoWhite.png",
      "CiscoBlack.png"
    ],
    "version": "1.1.0",
    "title": "Cisco - ASA",
    "templateRelativePath": "Cisco.json",
    "subtitle": "",
    "provider": "Microsoft"
  },

  {
    "workbookKey": "ExchangeOnlineWorkbook",
    "logoFileName": "office365_logo.svg",
    "description": "Gain insights into Microsoft Exchange online by tracing and analyzing all Exchange operations and user activities.\nThis workbook let you monitor user activities, including logins, account operations, permission changes, and mailbox creations to discover suspicious trends among them.",
    "dataTypesDependencies": [
      "OfficeActivity"
    ],
    "dataConnectorsDependencies": [
      "Office365"
    ],
    "previewImagesFileNames": [
      "ExchangeOnlineWhite.png",
      "ExchangeOnlineBlack.png"
    ],
    "version": "2.0.0",
    "title": "Exchange Online",
    "templateRelativePath": "ExchangeOnline.json",
    "subtitle": "",
    "provider": "Microsoft"
  },
  {
    "workbookKey": "CloudNGFW-OverviewWorkbook",
    "logoFileName": "paloalto_logo.svg",
    "description": "Gain insights and comprehensive monitoring into Azure CloudNGFW by Palo Alto Networks by analyzing traffic and activities.\nThis workbook correlates all Palo Alto data with threat events to identify suspicious entities and relationships.\nYou can learn about trends across user and data traffic, and drill down into Palo Alto Wildfire and filter results.",
    "dataTypesDependencies": [
      "fluentbit_CL"
    ],
    "dataConnectorsDependencies": [
      "CloudNgfwByPAN"
    ],
    "previewImagesFileNames": [
      "PaloAltoOverviewWhite1.png",
      "PaloAltoOverviewBlack1.png",
      "PaloAltoOverviewWhite2.png",
      "PaloAltoOverviewBlack2.png",
      "PaloAltoOverviewWhite3.png",
      "PaloAltoOverviewBlack3.png"
    ],
    "version": "1.2.0",
    "title": "Azure CloudNGFW By Palo Alto Networks - Overview",
    "templateRelativePath": "CloudNGFW-Overview.json",
    "subtitle": "",
    "provider": "Palo Alto Networks"
  },
  {
    "workbookKey": "CloudNGFW-NetworkThreatWorkbook",
    "logoFileName": "paloalto_logo.svg",
    "description": "Gain insights into Azure CloudNGFW activities by analyzing threat events.\nYou can extract meaningful security information by correlating data between threats, applications, and time.\nThis workbook makes it easy to track malware, vulnerability, and virus log events.",
    "dataTypesDependencies": [
      "fluentbit_CL"
    ],
    "dataConnectorsDependencies": [
      "CloudNgfwByPAN"
    ],
    "previewImagesFileNames": [
      "PaloAltoNetworkThreatWhite1.png",
      "PaloAltoNetworkThreatBlack1.png",
      "PaloAltoNetworkThreatWhite2.png",
      "PaloAltoNetworkThreatBlack2.png"
    ],
    "version": "1.2.0",
    "title": "Azure CloudNGFW By Palo Alto Networks - Network Threats",
    "templateRelativePath": "CloudNGFW-NetworkThreat.json",
    "subtitle": "",
    "provider": "Palo Alto Networks"
  },
  {
    "workbookKey": "PaloAltoOverviewWorkbook",
    "logoFileName": "paloalto_logo.svg",
    "description": "Gain insights and comprehensive monitoring into Palo Alto firewalls by analyzing traffic and activities.\nThis workbook correlates all Palo Alto data with threat events to identify suspicious entities and relationships.\nYou can learn about trends across user and data traffic, and drill down into Palo Alto Wildfire and filter results.",
    "dataTypesDependencies": [
      "CommonSecurityLog"
    ],
    "dataConnectorsDependencies": [
      "PaloAltoNetworks"
    ],
    "previewImagesFileNames": [
      "PaloAltoOverviewWhite1.png",
      "PaloAltoOverviewBlack1.png",
      "PaloAltoOverviewWhite2.png",
      "PaloAltoOverviewBlack2.png",
      "PaloAltoOverviewWhite3.png",
      "PaloAltoOverviewBlack3.png"
    ],
    "version": "1.2.0",
    "title": "Palo Alto overview",
    "templateRelativePath": "PaloAltoOverview.json",
    "subtitle": "",
    "provider": "Microsoft"
  },
  {
    "workbookKey": "PaloAltoNetworkThreatWorkbook",
    "logoFileName": "paloalto_logo.svg",
    "description": "Gain insights into Palo Alto network activities by analyzing threat events.\nYou can extract meaningful security information by correlating data between threats, applications, and time.\nThis workbook makes it easy to track malware, vulnerability, and virus log events.",
    "dataTypesDependencies": [
      "CommonSecurityLog"
    ],
    "dataConnectorsDependencies": [
      "PaloAltoNetworks"
    ],
    "previewImagesFileNames": [
      "PaloAltoNetworkThreatWhite1.png",
      "PaloAltoNetworkThreatBlack1.png",
      "PaloAltoNetworkThreatWhite2.png",
      "PaloAltoNetworkThreatBlack2.png"
    ],
    "version": "1.1.0",
    "title": "Palo Alto Network Threat",
    "templateRelativePath": "PaloAltoNetworkThreat.json",
    "subtitle": "",
    "provider": "Palo Alto Networks"
  },
  {
    "workbookKey": "EsetSMCWorkbook",
    "logoFileName": "eset-logo.svg",
    "description": "Visualize events and threats from Eset Security Management Center.",
    "dataTypesDependencies": [
      "eset_CL"
    ],
    "dataConnectorsDependencies": [
      "EsetSMC"
    ],
    "previewImagesFileNames": [
      "esetSMCWorkbook-black.png",
      "esetSMCWorkbook-white.png"
    ],
    "version": "1.0.0",
    "title": "Eset Security Management Center Overview",
    "templateRelativePath": "esetSMCWorkbook.json",
    "subtitle": "",
    "provider": "Community",
	  "support": {
      "tier": "Community"
    },
    "author": {
      "name": "Tomáš Kubica"
    },
    "source": {
      "kind": "Community"
    },
    "categories": {
      "domains": [ "Security - Others" ]
    }
  },
  {
    "workbookKey": "FortigateWorkbook",
    "logoFileName": "fortinet_logo.svg",
    "description": "Gain insights into Fortigate firewalls by analyzing traffic and activities.\nThis workbook finds correlations in Fortigate threat events and identifies suspicious ports, users, protocols and IP addresses.\nYou can learn about trends across user and data traffic, and drill down into the Fortigate filter results.\nEasily detect attacks on your organization by monitoring management operations such as configuration and logins.",
    "dataTypesDependencies": [
      "CommonSecurityLog"
    ],
    "dataConnectorsDependencies": [
      "Fortinet"
    ],
    "previewImagesFileNames": [
      "FortigateWhite.png",
      "FortigateBlack.png"
    ],
    "version": "1.1.0",
    "title": "FortiGate",
    "templateRelativePath": "Fortigate.json",
    "subtitle": "",
    "provider": "Microsoft"
  },
  {
    "workbookKey": "DnsWorkbook",
    "logoFileName": "dns_logo.svg",
    "description": "Gain extensive insight into your organization's DNS by analyzing, collecting and correlating all DNS events.\nThis workbook exposes a variety of information about suspicious queries, malicious IP addresses and domain operations.",
    "dataTypesDependencies": [
      "DnsInventory",
      "DnsEvents"
    ],
    "dataConnectorsDependencies": [
      "DNS"
    ],
    "previewImagesFileNames": [
      "DnsWhite.png",
      "DnsBlack.png"
    ],
    "version": "1.3.0",
    "title": "DNS",
    "templateRelativePath": "Dns.json",
    "subtitle": "",
    "provider": "Microsoft"
  },
  {
    "workbookKey": "Office365Workbook",
    "logoFileName": "office365_logo.svg",
    "description": "Gain insights into Office 365 by tracing and analyzing all operations and activities. You can drill down into your SharePoint, OneDrive, and Exchange.\nThis workbook lets you find usage trends across users, files, folders, and mailboxes, making it easier to identify anomalies in your network.",
    "dataTypesDependencies": [
      "OfficeActivity"
    ],
    "dataConnectorsDependencies": [
      "Office365"
    ],
    "previewImagesFileNames": [
       "Office365White1.png",
       "Office365Black1.png",
       "Office365White2.png",
       "Office365Black2.png",
       "Office365White3.png",
       "Office365Black3.png"
      ],
    "version": "2.0.1",
    "title": "Office 365",
    "templateRelativePath": "Office365.json",
    "subtitle": "",
    "provider": "Microsoft"
  },
  {
    "workbookKey": "SharePointAndOneDriveWorkbook",
    "logoFileName": "office365_logo.svg",
    "description": "Gain insights into SharePoint and OneDrive by tracing and analyzing all operations and activities.\nYou can view trends across user operation, find correlations between users and files, and identify interesting information such as user IP addresses.",
    "dataTypesDependencies": [
      "OfficeActivity"
    ],
    "dataConnectorsDependencies": [
      "Office365"
    ],
    "previewImagesFileNames": [
      "SharePointAndOneDriveBlack1.png",
      "SharePointAndOneDriveBlack2.png",
      "SharePointAndOneDriveWhite1.png",
      "SharePointAndOneDriveWhite2.png"
    ],
    "version": "2.0.0",
    "title": "SharePoint & OneDrive",
    "templateRelativePath": "SharePointAndOneDrive.json",
    "subtitle": "",
    "provider": "Microsoft"
  },
  {
    "workbookKey": "AzureActiveDirectorySigninLogsWorkbook",
    "logoFileName": "azureactivedirectory_logo.svg",
    "description": "Gain insights into Microsoft Entra ID by connecting Microsoft Sentinel and using the sign-in logs to gather insights around Microsoft Entra ID scenarios. \nYou can learn about sign-in operations, such as user sign-ins and locations, email addresses, and  IP addresses of your users, as well as failed activities and the errors that triggered the failures.",
    "dataTypesDependencies": [
      "SigninLogs"
    ],
    "dataConnectorsDependencies": [
      "AzureActiveDirectory"
    ],
    "previewImagesFileNames": [
      "AADsigninBlack1.png",
      "AADsigninBlack2.png",
      "AADsigninWhite1.png",
      "AADsigninWhite2.png"
    ],
    "version": "2.4.0",
    "title": "Microsoft Entra ID Sign-in logs",
    "templateRelativePath": "AzureActiveDirectorySignins.json",
    "subtitle": "",
    "provider": "Microsoft"
  },
  {
    "workbookKey": "VirtualMachinesInsightsWorkbook",
    "logoFileName": "azurevirtualmachine_logo.svg",
    "description": "Gain rich insight into your organization's virtual machines from Azure Monitor, which analyzes and correlates data in your VM network. \nYou will get visibility on your VM parameters and behavior, and will be able to trace sent and received data. \nIdentify malicious attackers and their targets, and drill down into the protocols, source and destination IP addresses,  countries, and ports the attacks occur across.",
    "dataTypesDependencies": [
      "VMConnection",
      "ServiceMapComputer_CL",
      "ServiceMapProcess_CL"
    ],
    "dataConnectorsDependencies": [],
    "previewImagesFileNames": [
      "VMInsightBlack1.png",
      "VMInsightWhite1.png"
    ],
    "version": "1.3.0",
    "title": "VM insights",
    "templateRelativePath": "VirtualMachinesInsights.json",
    "subtitle": "",
    "provider": "Microsoft",
    "support": {
      "tier": "Microsoft"
    },
    "author": {
      "name": "Microsoft Corporation"
    },
    "source": {
      "kind": "Community"
    },
    "categories": {
      "domains": [
        "IT Operations",
        "Platform"
      ]
    }
  },
  {
    "workbookKey": "AzureActiveDirectoryAuditLogsWorkbook",
    "logoFileName": "azureactivedirectory_logo.svg",
    "description": "Gain insights into Microsoft Entra ID by connecting Microsoft Sentinel and using the audit logs to gather insights around Microsoft Entra ID scenarios. \nYou can learn about user operations, including password and group management, device activities, and top active users and apps.",
    "dataTypesDependencies": [
      "AuditLogs"
    ],
    "dataConnectorsDependencies": [
      "AzureActiveDirectory"
    ],
    "previewImagesFileNames": [
      "AzureADAuditLogsBlack1.png",
      "AzureADAuditLogsWhite1.png"
    ],
    "version": "1.2.0",
    "title": "Microsoft Entra ID Audit logs",
    "templateRelativePath": "AzureActiveDirectoryAuditLogs.json",
    "subtitle": "",
    "provider": "Microsoft"
  },
  {
    "workbookKey": "ThreatIntelligenceWorkbook",
    "logoFileName": "Azure_Sentinel.svg",
    "description": "Gain insights into threat indicators ingestion and search for indicators at scale across Microsoft 1st Party, 3rd Party, On-Premises, Hybrid, and Multi-Cloud Workloads. Indicators Search facilitates a simple interface for finding IP, File, Hash, Sender and more across your data. Seamless pivots to correlate indicators with Microsoft Sentinel: Incidents to make your threat intelligence actionable.",
    "dataTypesDependencies": [
      "ThreatIntelligenceIndicator",
      "SecurityIncident"
    ],
    "dataConnectorsDependencies": [
      "ThreatIntelligence",
      "ThreatIntelligenceTaxii",
	  "MicrosoftDefenderThreatIntelligence",
	  "ThreatIntelligenceUploadIndicatorsAPI"
    ],
    "previewImagesFileNames": [
      "ThreatIntelligenceWhite.png",
      "ThreatIntelligenceBlack.png"
    ],
    "version": "5.0.0",
    "title": "Threat Intelligence",
    "templateRelativePath": "ThreatIntelligence.json",
    "subtitle": "",
    "provider": "Microsoft"
  },
  {
    "workbookKey": "WebApplicationFirewallOverviewWorkbook",
    "logoFileName": "waf_logo.svg",
    "description": "Gain insights into your organization's Azure web application firewall (WAF). You will get a general overview of your application gateway firewall and application gateway access events.",
    "dataTypesDependencies": [
      "AzureDiagnostics"
    ],
    "dataConnectorsDependencies": [
      "WAF"
    ],
    "previewImagesFileNames": [
      "WAFOverviewBlack.png",
      "WAFOverviewWhite.png"
    ],
    "version": "1.1.0",
    "title": "Microsoft Web Application Firewall (WAF) - overview",
    "templateRelativePath": "WebApplicationFirewallOverview.json",
    "subtitle": "",
    "provider": "Microsoft"
  },
  {
    "workbookKey": "WebApplicationFirewallFirewallEventsWorkbook",
    "logoFileName": "waf_logo.svg",
    "description": "Gain insights into your organization's Azure web application firewall (WAF). You will get visibility in to your application gateway firewall. You can view anomalies and trends across all firewall event triggers, attack events, blocked URL addresses and more.",
    "dataTypesDependencies": [
      "AzureDiagnostics"
    ],
    "dataConnectorsDependencies": [
      "WAF"
    ],
    "previewImagesFileNames": [
      "WAFFirewallEventsBlack1.png",
      "WAFFirewallEventsBlack2.png",
      "WAFFirewallEventsWhite1.png",
      "WAFFirewallEventsWhite2.png"
    ],
    "version": "1.1.0",
    "title": "Microsoft Web Application Firewall (WAF) - firewall events",
    "templateRelativePath": "WebApplicationFirewallFirewallEvents.json",
    "subtitle": "",
    "provider": "Microsoft"
  },
  {
    "workbookKey": "WebApplicationFirewallGatewayAccessEventsWorkbook",
    "logoFileName": "waf_logo.svg",
    "description": "Gain insights into your organization's Azure web application firewall (WAF). You will get visibility in to your application gateway access events. You can view anomalies and trends across received and sent data, client IP addresses, URL addresses and more, and drill down into details.",
    "dataTypesDependencies": [
      "AzureDiagnostics"
    ],
    "dataConnectorsDependencies": [
      "WAF"
    ],
    "previewImagesFileNames": [
      "WAFGatewayAccessEventsBlack1.png",
      "WAFGatewayAccessEventsBlack2.png",
      "WAFGatewayAccessEventsWhite1.png",
      "WAFGatewayAccessEventsWhite2.png"
    ],
    "version": "1.2.0",
    "title": "Microsoft Web Application Firewall (WAF) - gateway access events",
    "templateRelativePath": "WebApplicationFirewallGatewayAccessEvents.json",
    "subtitle": "",
    "provider": "Microsoft"
  },
  {
    "workbookKey": "LinuxMachinesWorkbook",
    "logoFileName": "azurevirtualmachine_logo.svg",
    "description": "Gain insights into your workspaces' Linux machines by connecting Microsoft Sentinel and using the logs to gather insights around Linux events and errors.",
    "dataTypesDependencies": [
      "Syslog"
    ],
    "dataConnectorsDependencies": [
      "Syslog"
    ],
    "previewImagesFileNames": [
      "LinuxMachinesWhite.png",
      "LinuxMachinesBlack.png"
    ],
    "version": "1.1.0",
    "title": "Linux machines",
    "templateRelativePath": "LinuxMachines.json",
    "subtitle": "",
    "provider": "Microsoft"
  },
  {
    "workbookKey": "AzureFirewallWorkbook",
    "logoFileName": "AzFirewalls.svg",
    "description": "Gain insights into Azure Firewall events. You can learn about your application and network rules, see metrics for firewall activities across URLs, ports, and addresses across multiple workspaces.",
    "dataTypesDependencies": [
      "AzureDiagnostics"
    ],
    "dataConnectorsDependencies": [
      "AzureFirewall"
    ],
    "previewImagesFileNames": [
      "AzureFirewallWorkbookWhite1.PNG",
      "AzureFirewallWorkbookBlack1.PNG",
      "AzureFirewallWorkbookWhite2.PNG",
      "AzureFirewallWorkbookBlack2.PNG",
      "AzureFirewallWorkbookWhite3.PNG",
      "AzureFirewallWorkbookBlack3.PNG",
      "AzureFirewallWorkbookWhite4.PNG",
      "AzureFirewallWorkbookBlack4.PNG",
      "AzureFirewallWorkbookWhite5.PNG",
      "AzureFirewallWorkbookBlack5.PNG"
    ],
    "version": "1.3.0",
    "title": "Azure Firewall",
    "templateRelativePath": "AzureFirewallWorkbook.json",
    "subtitle": "",
    "provider": "Microsoft"
  },
  {
      "workbookKey": "AzureFirewallWorkbook-StructuredLogs",
      "logoFileName": "AzFirewalls.svg",
      "description": "Gain insights into Azure Firewall events using the new Structured Logs for Azure Firewall. You can learn about your application and network rules, see metrics for firewall activities across URLs, ports, and addresses across multiple workspaces.",
      "dataTypesDependencies": [
          "AZFWNetworkRule",
          "AZFWApplicationRule",
          "AZFWDnsQuery",
          "AZFWThreatIntel"
      ],
      "dataConnectorsDependencies": [
          "AzureFirewall"
      ],
      "previewImagesFileNames": [
          "AzureFirewallWorkbookWhite1.PNG",
          "AzureFirewallWorkbookBlack1.PNG",
          "AzureFirewallWorkbookWhite2.PNG",
          "AzureFirewallWorkbookBlack2.PNG",
          "AzureFirewallWorkbookWhite3.PNG",
          "AzureFirewallWorkbookBlack3.PNG",
          "AzureFirewallWorkbookWhite4.PNG",
          "AzureFirewallWorkbookBlack4.PNG",
          "AzureFirewallWorkbookWhite5.PNG",
          "AzureFirewallWorkbookBlack5.PNG"
      ],
      "version": "1.0.0",
      "title": "Azure Firewall Structured Logs",
      "templateRelativePath": "AzureFirewallWorkbook-StructuredLogs.json",
      "subtitle": "",
      "provider": "Microsoft"
  },
  {
    "workbookKey": "AzureDDoSStandardProtection",
    "logoFileName": "AzDDoS.svg",
    "description": "This workbook visualizes security-relevant Azure DDoS events across several filterable panels. Offering a summary tab, metrics and a investigate tabs across multiple workspaces.",
    "dataTypesDependencies": [
      "AzureDiagnostics"
    ],
    "dataConnectorsDependencies": [
      "DDOS"
    ],
    "previewImagesFileNames": [
      "AzureDDoSWhite1.PNG",
      "AzureDDoSBlack1.PNG",
      "AzureDDoSWhite2.PNG",
      "AzureDDoSBlack2.PNG",
      "AzureDDoSWhite2.PNG",
      "AzureDDoSBlack2.PNG"
    ],
    "version": "1.0.2",
    "title": "Azure DDoS Protection Workbook",
    "templateRelativePath": "AzDDoSStandardWorkbook.json",
    "subtitle": "",
    "provider": "Microsoft"
  },
  {
    "workbookKey": "MicrosoftCloudAppSecurityWorkbook",
    "logoFileName": "Microsoft_logo.svg",
    "description": "Using this workbook, you can identify which cloud apps are being used in your organization, gain insights from usage trends and drill down to a specific user and application.",
    "dataTypesDependencies": [
      "McasShadowItReporting"
    ],
    "dataConnectorsDependencies": [
      "MicrosoftCloudAppSecurity"
    ],
    "previewImagesFileNames": [
      "McasDiscoveryBlack.png",
      "McasDiscoveryWhite.png"
    ],
    "version": "1.2.0",
    "title": "Microsoft Cloud App Security - discovery logs",
    "templateRelativePath": "MicrosoftCloudAppSecurity.json",
    "subtitle": "",
    "provider": "Microsoft"
  },
  {
    "workbookKey": "F5BIGIPSytemMetricsWorkbook",
    "logoFileName": "f5_logo.svg",
    "description": "Gain insight into F5 BIG-IP health and performance.  This workbook provides visibility of various metrics including CPU, memory, connectivity, throughput and disk utilization.",
    "dataTypesDependencies": [
      "F5Telemetry_system_CL",
      "F5Telemetry_AVR_CL"
    ],
    "dataConnectorsDependencies": [
      "F5BigIp"
    ],
    "previewImagesFileNames": [
      "F5SMBlack.png",
      "F5SMWhite.png"
    ],
    "version": "1.1.0",
    "title": "F5 BIG-IP System Metrics",
    "templateRelativePath": "F5BIGIPSystemMetrics.json",
    "subtitle": "",
    "provider": "F5 Networks"
  },
  {
    "workbookKey": "F5NetworksWorkbook",
    "logoFileName": "f5_logo.svg",
    "description": "Gain insights into F5 BIG-IP Application Security Manager (ASM), by analyzing traffic and activities.\nThis workbook provides insight into F5's web application firewall events and identifies attack traffic patterns across multiple ASM instances as well as overall BIG-IP health.",
    "dataTypesDependencies": [
      "F5Telemetry_LTM_CL",
      "F5Telemetry_system_CL",
      "F5Telemetry_ASM_CL"
    ],
    "dataConnectorsDependencies": [
      "F5BigIp"
    ],
    "previewImagesFileNames": [
      "F5White.png",
      "F5Black.png"
    ],
    "version": "1.1.0",
    "title": "F5 BIG-IP ASM",
    "templateRelativePath": "F5Networks.json",
    "subtitle": "",
    "provider": "F5 Networks"
  },
  {
    "workbookKey": "AzureNetworkWatcherWorkbook",
    "logoFileName": "networkwatcher_logo.svg",
    "description": "Gain deeper understanding of your organization's Azure network traffic by analyzing, and correlating Network Security Group flow logs. \nYou can trace malicious traffic flows, and drill down into their protocols, source and destination IP addresses, machines, countries, and subnets. \nThis workbook also helps you protect your network by identifying weak NSG rules.",
    "dataTypesDependencies": [
      "AzureNetworkAnalytics_CL"
    ],
    "dataConnectorsDependencies": [],
    "previewImagesFileNames": [
      "AzureNetworkWatcherWhite.png",
      "AzureNetworkWatcherBlack.png"
    ],
    "version": "1.1.0",
    "title": "Azure Network Watcher",
    "templateRelativePath": "AzureNetworkWatcher.json",
    "subtitle": "",
    "provider": "Microsoft",
    "support": {
      "tier": "Microsoft"
    },
    "author": {
      "name": "Microsoft Corporation"
    },
    "source": {
      "kind": "Community"
    },
    "categories": {
      "domains": [
        "Security - Network"
      ]
    }
  },
  {
    "workbookKey": "ZscalerFirewallWorkbook",
    "logoFileName": "zscaler_logo.svg",
    "description": "Gain insights into your ZIA cloud firewall logs by connecting to Microsoft Sentinel.\nThe Zscaler firewall overview workbook provides an overview and ability to drill down into all cloud firewall activity in your Zscaler instance including non-web related networking events, security events, firewall rules, and bandwidth consumption",
    "dataTypesDependencies": [
      "CommonSecurityLog"
    ],
    "dataConnectorsDependencies": [
      "Zscaler"
    ],
    "previewImagesFileNames": [
      "ZscalerFirewallWhite1.png",
      "ZscalerFirewallBlack1.png",
      "ZscalerFirewallWhite2.png",
      "ZscalerFirewallBlack2.png"
    ],
    "version": "1.1.0",
    "title": "Zscaler Firewall",
    "templateRelativePath": "ZscalerFirewall.json",
    "subtitle": "",
    "provider": "Zscaler"
  },
  {
    "workbookKey": "ZscalerWebOverviewWorkbook",
    "logoFileName": "zscaler_logo.svg",
    "description": "Gain insights into your ZIA web logs by connecting to Microsoft Sentinel.\nThe Zscaler web overview workbook provides a bird's eye view and ability to drill down into all the security and networking events related to web transactions, types of devices, and bandwidth consumption.",
    "dataTypesDependencies": [
      "CommonSecurityLog"
    ],
    "dataConnectorsDependencies": [
      "Zscaler"
    ],
    "previewImagesFileNames": [
      "ZscalerWebOverviewWhite.png",
      "ZscalerWebOverviewBlack.png"
    ],
    "version": "1.1.0",
    "title": "Zscaler Web Overview",
    "templateRelativePath": "ZscalerWebOverview.json",
    "subtitle": "",
    "provider": "Zscaler"
  },
  {
    "workbookKey": "ZscalerThreatsOverviewWorkbook",
    "logoFileName": "zscaler_logo.svg",
    "description": "Gain insights into threats blocked by Zscaler Internet access on your network.\nThe Zscaler threat overview workbook shows your entire threat landscape including blocked malware, IPS/AV rules, and blocked cloud apps. Threats are displayed by threat categories, filetypes, inbound vs outbound threats, usernames, user location, and more.",
    "dataTypesDependencies": [
      "CommonSecurityLog"
    ],
    "dataConnectorsDependencies": [
      "Zscaler"
    ],
    "previewImagesFileNames": [
      "ZscalerThreatsWhite.png",
      "ZscalerThreatsBlack.png"
    ],
    "version": "1.2.0",
    "title": "Zscaler Threats",
    "templateRelativePath": "ZscalerThreats.json",
    "subtitle": "",
    "provider": "Zscaler"
  },
  {
    "workbookKey": "ZscalerOffice365AppsWorkbook",
    "logoFileName": "zscaler_logo.svg",
    "description": "Gain insights into Office 365 use on your network.\nThe Zscaler Office 365 overview workbook shows you the Microsoft apps running on your network and their individual bandwidth consumption. It also helps identify phishing attempts in which attackers disguised themselves as Microsoft services.",
    "dataTypesDependencies": [
      "CommonSecurityLog"
    ],
    "dataConnectorsDependencies": [
      "Zscaler"
    ],
    "previewImagesFileNames": [
      "ZscalerOffice365White.png",
      "ZscalerOffice365Black.png"
    ],
    "version": "1.1.0",
    "title": "Zscaler Office365 Apps",
    "templateRelativePath": "ZscalerOffice365Apps.json",
    "subtitle": "",
    "provider": "Zscaler"
  },
  {
    "workbookKey": "InsecureProtocolsWorkbook",
    "logoFileName": "Microsoft_logo.svg",
    "description": "Gain insights into insecure protocol traffic by collecting and analyzing security events from Microsoft products.\nYou can view analytics and quickly identify use of weak authentication as well as sources of legacy protocol traffic, like NTLM and SMBv1.\nYou will also have the ability to monitor use of weak ciphers, allowing you to find weak spots in your organization's security.",
    "dataTypesDependencies": [
      "SecurityEvent",
      "Event",
      "SigninLogs"
  ],
  "dataConnectorsDependencies": [
      "SecurityEvents",
      "AzureActiveDirectory",
      "WindowsSecurityEvents"
  ],
  "previewImagesFileNames": [
      "InsecureProtocolsWhite1.png",
      "InsecureProtocolsBlack1.png",
      "InsecureProtocolsWhite2.png",
      "InsecureProtocolsBlack2.png"
  ],
  "version": "2.1.0",
  "title": "Insecure Protocols",
  "templateRelativePath": "InsecureProtocols.json",
  "subtitle": "",
  "provider": "Microsoft",
  "support": {
    "tier": "Microsoft"
  },
  "author": {
    "name": "Microsoft Corporation"
  },
  "source": {
    "kind": "Community"
  },
  "categories": {
    "domains": [
      "Security - Others"
    ]
  }
},
  {
    "workbookKey": "AzureInformationProtectionWorkbook",
    "logoFileName": "informationProtection.svg",
    "description": "The Azure Information Protection Usage report workbook provides information on the volume of labeled and protected documents and emails over time, label distribution of files by label type, along with where the label was applied.",
    "dataTypesDependencies": [
      "SecurityEvent",
      "Event",
      "SigninLogs"
  ],
  "dataConnectorsDependencies": [
      "SecurityEvents",
      "AzureActiveDirectory",
      "WindowsSecurityEvents"
  ],
  "previewImagesFileNames": [
      "InsecureProtocolsWhite1.png",
      "InsecureProtocolsBlack1.png",
      "InsecureProtocolsWhite2.png",
      "InsecureProtocolsBlack2.png"
  ],
  "version": "2.1.0",
  "title": "Insecure Protocols",
  "templateRelativePath": "InsecureProtocols.json",
  "subtitle": "",
  "provider": "Microsoft",
  "support": {
    "tier": "Microsoft"
  },
  "author": {
    "name": "Amit Bergman"
  },
  "source": {
    "kind": "Community"
  },
  "categories": {
    "domains": [ "Security - Others" ]
  }
},
  {
    "workbookKey": "AmazonWebServicesNetworkActivitiesWorkbook",
    "logoFileName": "amazon_web_services_Logo.svg",
    "description": "Gain insights into AWS network related resource activities, including the creation, update, and deletions of security groups, network ACLs and routes, gateways, elastic load balancers, VPCs, subnets, and network interfaces.",
    "dataTypesDependencies": [
      "AWSCloudTrail"
    ],
    "dataConnectorsDependencies": [
      "AWS"
    ],
    "previewImagesFileNames": [
      "AwsNetworkActivitiesWhite.png",
      "AwsNetworkActivitiesBlack.png"
    ],
    "version": "1.0.0",
    "title": "AWS Network Activities",
    "templateRelativePath": "AmazonWebServicesNetworkActivities.json",
    "subtitle": "",
    "provider": "Microsoft"
  },
  {
    "workbookKey": "AmazonWebServicesUserActivitiesWorkbook",
    "logoFileName": "amazon_web_services_Logo.svg",
    "description": "Gain insights into AWS user activities, including failed sign-in attempts, IP addresses, regions, user agents, and identity types, as well as potential malicious user activities with assumed roles.",
    "dataTypesDependencies": [
      "AWSCloudTrail"
    ],
    "dataConnectorsDependencies": [
      "AWS"
    ],
    "previewImagesFileNames": [
      "AwsUserActivitiesWhite.png",
      "AwsUserActivitiesBlack.png"
    ],
    "version": "1.0.0",
    "title": "AWS User Activities",
    "templateRelativePath": "AmazonWebServicesUserActivities.json",
    "subtitle": "",
    "provider": "Microsoft"
  },
  {
    "workbookKey": "TrendMicroDeepSecurityAttackActivityWorkbook",
    "logoFileName": "trendmicro_logo.svg",
    "description": "Visualize and gain insights into the MITRE ATT&CK related activity detected by Trend Micro Deep Security.",
    "dataTypesDependencies": [
      "CommonSecurityLog"
    ],
    "dataConnectorsDependencies": [
      "TrendMicro"
    ],
    "previewImagesFileNames": [
      "TrendMicroDeepSecurityAttackActivityWhite.png",
      "TrendMicroDeepSecurityAttackActivityBlack.png"
    ],
    "version": "1.0.0",
    "title": "Trend Micro Deep Security ATT&CK Related Activity",
    "templateRelativePath": "TrendMicroDeepSecurityAttackActivity.json",
    "subtitle": "",
    "provider": "Trend Micro"
  },
  {
    "workbookKey": "TrendMicroDeepSecurityOverviewWorkbook",
    "logoFileName": "trendmicro_logo.svg",
    "description": "Gain insights into your Trend Micro Deep Security security event data by visualizing your Deep Security Anti-Malware, Firewall, Integrity Monitoring, Intrusion Prevention, Log Inspection, and Web Reputation event data.",
    "dataTypesDependencies": [
      "CommonSecurityLog"
    ],
    "dataConnectorsDependencies": [
      "TrendMicro"
    ],
    "previewImagesFileNames": [
      "TrendMicroDeepSecurityOverviewWhite1.png",
      "TrendMicroDeepSecurityOverviewBlack1.png",
      "TrendMicroDeepSecurityOverviewWhite2.png",
      "TrendMicroDeepSecurityOverviewBlack2.png"
    ],
    "version": "1.0.0",
    "title": "Trend Micro Deep Security Events",
    "templateRelativePath": "TrendMicroDeepSecurityOverview.json",
    "subtitle": "",
    "provider": "Trend Micro"
  },
  {
    "workbookKey": "ExtraHopDetectionSummaryWorkbook",
    "logoFileName": "extrahop_logo.svg",
    "description": "Gain insights into ExtraHop Reveal(x) detections by analyzing traffic and activities.\nThis workbook provides an overview of security detections in your organization's network, including high-risk detections and top participants.",
    "dataTypesDependencies": [
      "CommonSecurityLog"
    ],
    "dataConnectorsDependencies": [
      "ExtraHopNetworks",
	  "ExtraHopNetworksAma"
    ],
    "previewImagesFileNames": [
      "ExtrahopWhite.png",
      "ExtrahopBlack.png"
    ],
    "version": "1.0.0",
    "title": "ExtraHop",
    "templateRelativePath": "ExtraHopDetectionSummary.json",
    "subtitle": "",
    "provider": "ExtraHop Networks"
  },
  {
    "workbookKey": "BarracudaCloudFirewallWorkbook",
    "logoFileName": "barracuda_logo.svg",
    "description": "Gain insights into your Barracuda CloudGen Firewall by analyzing firewall operations and events.\nThis workbook provides insights into rule enforcement, network activities, including number of connections, top users, and helps you identify applications that are popular on your network.",
    "dataTypesDependencies": [
      "CommonSecurityLog",
      "Syslog"
    ],
    "dataConnectorsDependencies": [
      "BarracudaCloudFirewall"
    ],
    "previewImagesFileNames": [
      "BarracudaWhite1.png",
      "BarracudaBlack1.png",
      "BarracudaWhite2.png",
      "BarracudaBlack2.png"
    ],
    "version": "1.0.0",
    "title": "Barracuda CloudGen FW",
    "templateRelativePath": "Barracuda.json",
    "subtitle": "",
    "provider": "Barracuda"
  },
  {
    "workbookKey": "CitrixWorkbook",
    "logoFileName": "citrix_logo.svg",
    "description": "Citrix Analytics for Security aggregates and correlates information across network traffic, users, files and endpoints in Citrix environments. This generates actionable insights that enable Citrix administrators and security teams to remediate user security threats through automation while optimizing IT operations. Machine learning and artificial intelligence empowers Citrix Analytics for Security to identify and take automated action to prevent data exfiltration. While delivered as a cloud service, Citrix Analytics for Security can generate insights from resources located on-premises, in the cloud, or in hybrid architectures. The Citrix Analytics Workbook further enhances the value of both your Citrix Analytics for Security and Microsoft Sentinel. The Workbook enables you to integrate data sources together, helping you gain even richer insights. It also gives Security Operations (SOC) teams the ability to correlate data from disparate logs, helping you identify and proactively remediate security risk quickly. Additionally, valuable dashboards that were unique to the Citrix Analytics for Security can now be implemented in Sentinel. You can also create new custom Workbooks that were not previously available, helping extend the value of both investments.",
    "dataTypesDependencies": [
      "CitrixAnalytics_userProfile_CL",
      "CitrixAnalytics_riskScoreChange_CL",
      "CitrixAnalytics_indicatorSummary_CL",
      "CitrixAnalytics_indicatorEventDetails_CL"
  ],
  "dataConnectorsDependencies": [
      "Citrix"
  ],
  "previewImagesFileNames": [
      "CitrixWhite.png",
      "CitrixBlack.png"
  ],
    "version": "2.1.0",
    "title": "Citrix Analytics",
    "templateRelativePath": "Citrix.json",
    "subtitle": "",
    "provider": "Citrix Systems Inc."
  },
  {
    "workbookKey": "OneIdentityWorkbook",
    "logoFileName": "oneIdentity_logo.svg",
    "description": "This simple workbook gives an overview of sessions going through your SafeGuard for Privileged Sessions device.",
    "dataTypesDependencies": [
      "CommonSecurityLog"
    ],
    "dataConnectorsDependencies": [
      "OneIdentity"
    ],
    "previewImagesFileNames": [
      "OneIdentityWhite.png",
      "OneIdentityBlack.png"
    ],
    "version": "1.0.0",
    "title": "One Identity",
    "templateRelativePath": "OneIdentity.json",
    "subtitle": "",
    "provider": "One Identity LLC.",
	  "support": {
      "tier": "Community"
    },
    "author": {
      "name": "Amit Bergman"
    },
    "source": {
      "kind": "Community"
    },
    "categories": {
      "domains": [ "Identity" ]
    }
  },
  {
    "workbookKey": "SecurityStatusWorkbook",
    "logoFileName": "Azure_Sentinel.svg",
    "description": "This workbook gives an overview of Security Settings for VMs and Azure Arc.",
    "dataTypesDependencies": [
      "CommonSecurityLog",
      "SecurityEvent",
      "Syslog"
    ],
    "dataConnectorsDependencies": [],
    "previewImagesFileNames": [
      "AzureSentinelSecurityStatusBlack.png",
      "AzureSentinelSecurityStatusWhite.png"
    ],
    "version": "1.3.0",
    "title": "Security Status",
    "templateRelativePath": "SecurityStatus.json",
    "subtitle": "",
    "provider": "Microsoft",
    "author": {
      "name": "Microsoft"
    },
    "support": {
      "tier": "Microsoft"
    },
    "categories": {
      "verticals": [],
      "domains": [
        "IT Operations",
        "Security - Others",
        "Compliance"
      ]
    }
  },
  {
    "workbookKey": "AzureSentinelSecurityAlertsWorkbook",
    "logoFileName": "Azure_Sentinel.svg",
    "description": "Security Alerts dashboard for alerts in your Microsoft Sentinel environment.",
    "dataTypesDependencies": [
      "SecurityAlert"
    ],
    "dataConnectorsDependencies": [],
    "previewImagesFileNames": [
      "AzureSentinelSecurityAlertsWhite.png",
      "AzureSentinelSecurityAlertsBlack.png"
    ],
    "version": "1.1.0",
    "title": "Security Alerts",
    "templateRelativePath": "AzureSentinelSecurityAlerts.json",
    "subtitle": "",
    "provider": "Microsoft"
  },
  {
    "workbookKey": "SquadraTechnologiesSecRMMWorkbook",
    "logoFileName": "SquadraTechnologiesLogo.svg",
    "description": "This workbook gives an overview of security data for removable storage activity such as USB thumb drives and USB connected mobile devices.",
    "dataTypesDependencies": [
      "secRMM_CL"
    ],
    "dataConnectorsDependencies": [
      "SquadraTechnologiesSecRmm"
    ],
    "previewImagesFileNames": [
      "SquadraTechnologiesSecRMMWhite.PNG",
      "SquadraTechnologiesSecRMMBlack.PNG"
    ],
    "version": "1.0.0",
    "title": "Squadra Technologies SecRMM - USB removable storage security",
    "templateRelativePath": "SquadraTechnologiesSecRMM.json",
    "subtitle": "",
    "provider": "Squadra Technologies"
  },
  {
    "workbookKey": "IoT-Alerts",
    "logoFileName": "IoTIcon.svg",
    "description": "Gain insights into your IoT data workloads from Azure IoT Hub managed deployments, monitor alerts across all your IoT Hub deployments, detect devices at risk and act upon potential threats.",
    "dataTypesDependencies": [
      "SecurityAlert"
    ],
    "dataConnectorsDependencies": [
      "IoT"
    ],
    "previewImagesFileNames": [
      "IOTBlack1.png",
      "IOTWhite1.png"
    ],
    "version": "1.2.0",
    "title": "Azure Defender for IoT Alerts",
    "templateRelativePath": "IOT_Alerts.json",
    "subtitle": "",
    "provider": "Microsoft",
    "support": {
      "tier": "Community"
    },
    "author": {
      "name": "morshabi"
    },
    "source": {
      "kind": "Community"
    },
    "categories": {
      "domains": [
        "Internet of Things (IoT)"
      ]
    }
  },
  {
    "workbookKey": "IoTAssetDiscovery",
    "logoFileName": "IoTIcon.svg",
    "description": "IoT Devices asset discovery from Firewall logs By Azure Defender for IoT",
    "dataTypesDependencies": [
      "CommonSecurityLog"
    ],
    "dataConnectorsDependencies": [
      "Fortinet"
    ],
    "previewImagesFileNames": [
      "workbook-iotassetdiscovery-screenshot-Black.PNG",
      "workbook-iotassetdiscovery-screenshot-White.PNG"
    ],
    "version": "1.0.0",
    "title": "IoT Asset Discovery",
    "templateRelativePath": "IoTAssetDiscovery.json",
    "subtitle": "",
    "provider": "Microsoft",
    "support": {
      "tier": "Community"
    },
    "author": {
      "name": "jomeczyk"
    },
    "source": {
      "kind": "Community"
    },
    "categories": {
      "domains": [
        "Internet of Things (IoT)"
      ]
    }
   },
  {
    "workbookKey": "ForcepointCASBWorkbook",
    "logoFileName": "FP_Green_Emblem_RGB-01.svg",
    "description": "Get insights on user risk with the Forcepoint CASB (Cloud Access Security Broker) workbook.",
    "dataTypesDependencies": [
      "CommonSecurityLog"
    ],
    "dataConnectorsDependencies": [
      "ForcepointCasb",
	  "ForcepointCasbAma"
    ],
    "previewImagesFileNames": [
      "ForcepointCASBWhite.png",
      "ForcepointCASBBlack.png"
    ],
    "version": "1.0.0",
    "title": "Forcepoint Cloud Access Security Broker (CASB)",
    "templateRelativePath": "ForcepointCASB.json",
    "subtitle": "",
    "provider": "Forcepoint"
  },
  {
    "workbookKey": "ForcepointNGFWWorkbook",
    "logoFileName": "FP_Green_Emblem_RGB-01.svg",
    "description": "Get insights on firewall activities with the Forcepoint NGFW (Next Generation Firewall) workbook.",
    "dataTypesDependencies": [
      "CommonSecurityLog"
    ],
    "dataConnectorsDependencies": [
      "ForcepointNgfw",
	  "ForcepointNgfwAma"
    ],
    "previewImagesFileNames": [
      "ForcepointNGFWWhite.png",
      "ForcepointNGFWBlack.png"
    ],
    "version": "1.0.0",
    "title": "Forcepoint Next Generation Firewall (NGFW)",
    "templateRelativePath": "ForcepointNGFW.json",
    "subtitle": "",
    "provider": "Forcepoint"
  },
  {
    "workbookKey": "ForcepointDLPWorkbook",
    "logoFileName": "FP_Green_Emblem_RGB-01.svg",
    "description": "Get insights on DLP incidents with the Forcepoint DLP (Data Loss Prevention) workbook.",
    "dataTypesDependencies": [
      "ForcepointDLPEvents_CL"
    ],
    "dataConnectorsDependencies": [
      "ForcepointDlp"
    ],
    "previewImagesFileNames": [
      "ForcepointDLPWhite.png",
      "ForcepointDLPBlack.png"
    ],
    "version": "1.0.0",
    "title": "Forcepoint Data Loss Prevention (DLP)",
    "templateRelativePath": "ForcepointDLP.json",
    "subtitle": "",
    "provider": "Forcepoint"
  },
  {
    "workbookKey": "ZimperiumMTDWorkbook",
    "logoFileName": "ZIMPERIUM-logo_square2.svg",
    "description": "This workbook provides insights on Zimperium Mobile Threat Defense (MTD) threats and mitigations.",
    "dataTypesDependencies": [
      "ZimperiumThreatLog_CL",
      "ZimperiumMitigationLog_CL"
    ],
    "dataConnectorsDependencies": [
      "ZimperiumMtdAlerts"
    ],
    "previewImagesFileNames": [
      "ZimperiumWhite.png",
      "ZimperiumBlack.png"
    ],
    "version": "1.0.0",
    "title": "Zimperium Mobile Threat Defense (MTD)",
    "templateRelativePath": "ZimperiumWorkbooks.json",
    "subtitle": "",
    "provider": "Zimperium"
  },
  {
    "workbookKey": "AzureAuditActivityAndSigninWorkbook",
    "logoFileName": "azureactivedirectory_logo.svg",
    "description": "Gain insights into Microsoft Entra ID Audit, Activity and Signins with one workbook. This workbook can be used by Security and Azure administrators.",
    "dataTypesDependencies": [
      "AzureActivity",
      "AuditLogs",
      "SigninLogs"
    ],
    "dataConnectorsDependencies": [
      "AzureActiveDirectory"
    ],
    "previewImagesFileNames": [
      "AzureAuditActivityAndSigninWhite1.png",
      "AzureAuditActivityAndSigninWhite2.png",
      "AzureAuditActivityAndSigninBlack1.png",
      "AzureAuditActivityAndSigninBlack2.png"
    ],
    "version": "1.3.0",
    "title": "Azure AD Audit, Activity and Sign-in logs",
    "templateRelativePath": "AzureAuditActivityAndSignin.json",
    "subtitle": "",
    "provider": "Microsoft Sentinel community",
    "support": {
      "tier": "Community"
    },
    "author": {
      "name": "Sem Tijsseling"
    },
    "source": {
      "kind": "Community"
    },
    "categories": {
      "domains": [
        "Identity"
      ]
    }
    },
  {
    "workbookKey": "WindowsFirewall",
    "logoFileName": "Microsoft_logo.svg",
    "description": "Gain insights into Windows Firewall logs in combination with security and Azure signin logs",
    "dataTypesDependencies": [
      "WindowsFirewall",
      "SecurityEvent",
      "SigninLogs"
    ],
    "dataConnectorsDependencies": [
      "SecurityEvents",
      "WindowsFirewall",
      "WindowsSecurityEvents"
    ],
    "previewImagesFileNames": [
      "WindowsFirewallWhite1.png",
      "WindowsFirewallWhite2.png",
      "WindowsFirewallBlack1.png",
      "WindowsFirewallBlack2.png"
    ],
    "version": "1.0.0",
    "title": "Windows Firewall",
    "templateRelativePath": "WindowsFirewall.json",
    "subtitle": "",
    "provider": "Microsoft Sentinel community"
  },
  {
    "workbookKey": "EventAnalyzerwWorkbook",
    "logoFileName": "Azure_Sentinel.svg",
    "description": "The Event Analyzer workbook allows to explore, audit and speed up analysis of Windows Event Logs, including all event details and attributes, such as security, application, system, setup, directory service, DNS and others.",
    "dataTypesDependencies": [
      "SecurityEvent"
    ],
    "dataConnectorsDependencies": [
      "SecurityEvents",
      "WindowsSecurityEvents"
    ],
    "previewImagesFileNames": [
      "EventAnalyzer-Workbook-White.png",
      "EventAnalyzer-Workbook-Black.png"
    ],
    "version": "1.0.0",
    "title": "Event Analyzer",
    "templateRelativePath": "EventAnalyzer.json",
    "subtitle": "",
    "provider": "Microsoft Sentinel community"
  },
  {
    "workbookKey": "ASC-ComplianceandProtection",
    "logoFileName": "Azure_Sentinel.svg",
    "description": "Gain insight into regulatory compliance, alert trends, security posture, and more with this workbook based on Azure Security Center data.",
    "dataTypesDependencies": [
      "SecurityAlert",
      "ProtectionStatus",
      "SecurityRecommendation",
      "SecurityBaseline",
      "SecurityBaselineSummary",
      "Update",
      "ConfigurationChange"
    ],
    "dataConnectorsDependencies": [
      "AzureSecurityCenter"
    ],
    "previewImagesFileNames": [
      "ASCCaPBlack.png",
      "ASCCaPWhite.png"
    ],
    "version": "1.2.0",
    "title": "ASC Compliance and Protection",
    "templateRelativePath": "ASC-ComplianceandProtection.json",
    "subtitle": "",
    "provider": "Microsoft Sentinel community",
    "support": {
      "tier": "Community"
    },
    "author": {
      "name": "Matt Lowe"
    },
    "source": {
      "kind": "Community"
    },
    "categories": {
      "domains": [
        "Security - Cloud Security"
      ]
    }
  },
  {
    "workbookKey": "AIVectraDetectWorkbook",
    "logoFileName": "AIVectraDetect.svg",
    "description": "Start investigating network attacks surfaced by Vectra Detect directly from Sentinel. View critical hosts, accounts, campaigns and detections. Also monitor Vectra system health and audit logs.",
    "dataTypesDependencies": [
      "CommonSecurityLog"
    ],
    "dataConnectorsDependencies": [
      "AIVectraDetect"
    ],
    "previewImagesFileNames": [
      "AIVectraDetectWhite1.png",
      "AIVectraDetectBlack1.png"
    ],
    "version": "1.1.1",
    "title": "Vectra AI Detect",
    "templateRelativePath": "AIVectraDetectWorkbook.json",
    "subtitle": "",
    "provider": "Vectra AI"
  },
  {
    "workbookKey": "Perimeter81OverviewWorkbook",
    "logoFileName": "Perimeter81_Logo.svg",
    "description": "Gain insights and comprehensive monitoring into your Perimeter 81 account by analyzing activities.",
    "dataTypesDependencies": [
      "Perimeter81_CL"
    ],
    "dataConnectorsDependencies": [
      "Perimeter81ActivityLogs"
    ],
    "previewImagesFileNames": [
      "Perimeter81OverviewWhite1.png",
      "Perimeter81OverviewBlack1.png",
      "Perimeter81OverviewWhite2.png",
      "Perimeter81OverviewBlack2.png"
    ],
    "version": "1.0.0",
    "title": "Perimeter 81 Overview",
    "templateRelativePath": "Perimeter81OverviewWorkbook.json",
    "subtitle": "",
    "provider": "Perimeter 81"
  },
  {
    "workbookKey": "SymantecProxySGWorkbook",
    "logoFileName": "symantec_logo.svg",
    "description": "Gain insight into Symantec ProxySG by analyzing, collecting and correlating proxy data.\nThis workbook provides visibility into ProxySG Access logs",
    "dataTypesDependencies": [
      "Syslog"
    ],
    "dataConnectorsDependencies": [
      "SymantecProxySG"
    ],
    "previewImagesFileNames": [
      "SymantecProxySGWhite.png",
      "SymantecProxySGBlack.png"
    ],
    "version": "1.0.0",
    "title": "Symantec ProxySG",
    "templateRelativePath": "SymantecProxySG.json",
    "subtitle": "",
    "provider": "Symantec"
  },
  {
    "workbookKey": "IllusiveASMWorkbook",
    "logoFileName": "illusive_logo_workbook.svg",
    "description": "Gain insights into your organization's Cyber Hygiene and Attack Surface risk.\nIllusive ASM automates discovery and clean-up of credential violations, allows drill-down inspection of pathways to critical assets, and provides risk insights that inform intelligent decision-making to reduce attacker mobility.",
    "dataTypesDependencies": [
      "CommonSecurityLog"
    ],
    "dataConnectorsDependencies": [
      "illusiveAttackManagementSystem",
	  "illusiveAttackManagementSystemAma"
    ],
    "previewImagesFileNames": [
      "IllusiveASMWhite.png",
      "IllusiveASMBlack.png"
    ],
    "version": "1.0.0",
    "title": "Illusive ASM Dashboard",
    "templateRelativePath": "IllusiveASM.json",
    "subtitle": "",
    "provider": "Illusive"
  },
  {
    "workbookKey": "IllusiveADSWorkbook",
    "logoFileName": "illusive_logo_workbook.svg",
    "description": "Gain insights into unauthorized lateral movement in your organization's network.\nIllusive ADS is designed to paralyzes attackers and eradicates in-network threats by creating a hostile environment for the attackers across all the layers of the attack surface.",
    "dataTypesDependencies": [
      "CommonSecurityLog"
    ],
    "dataConnectorsDependencies": [
      "illusiveAttackManagementSystem",
	  "illusiveAttackManagementSystemAma"
    ],
    "previewImagesFileNames": [
      "IllusiveADSWhite.png",
      "IllusiveADSBlack.png"
    ],
    "version": "1.0.0",
    "title": "Illusive ADS Dashboard",
    "templateRelativePath": "IllusiveADS.json",
    "subtitle": "",
    "provider": "Illusive"
  },
  {
    "workbookKey": "PulseConnectSecureWorkbook",
    "logoFileName": "Azure_Sentinel.svg",
    "description": "Gain insight into Pulse Secure VPN by analyzing, collecting and correlating vulnerability data.\nThis workbook provides visibility into user VPN activities",
    "dataTypesDependencies": [
      "Syslog"
    ],
    "dataConnectorsDependencies": [
      "PulseConnectSecure"
    ],
    "previewImagesFileNames": [
      "PulseConnectSecureWhite.png",
      "PulseConnectSecureBlack.png"
    ],
    "version": "1.0.0",
    "title": "Pulse Connect Secure",
    "templateRelativePath": "PulseConnectSecure.json",
    "subtitle": "",
    "provider": "Pulse Secure"
  },
  {
    "workbookKey": "InfobloxNIOSWorkbook",
    "logoFileName": "infoblox_logo.svg",
    "description": "Gain insight into Infoblox NIOS by analyzing, collecting and correlating DHCP and DNS data.\nThis workbook provides visibility into DHCP and DNS traffic",
    "dataTypesDependencies": [
      "Syslog"
    ],
    "dataConnectorsDependencies": [
      "InfobloxNIOS"
    ],
    "previewImagesFileNames": [
      "InfobloxNIOSWhite.png",
      "InfobloxNIOSBlack.png"
    ],
    "version": "1.1.0",
    "title": "Infoblox NIOS",
    "templateRelativePath": "Infoblox-Workbook-V2.json",
    "subtitle": "",
    "provider": "Infoblox"
  },
  {
    "workbookKey": "SymantecVIPWorkbook",
    "logoFileName": "symantec_logo.svg",
    "description": "Gain insight into Symantec VIP by analyzing, collecting and correlating strong authentication data.\nThis workbook provides visibility into user authentications",
    "dataTypesDependencies": [
      "Syslog"
    ],
    "dataConnectorsDependencies": [
      "SymantecVIP"
    ],
    "previewImagesFileNames": [
      "SymantecVIPWhite.png",
      "SymantecVIPBlack.png"
    ],
    "version": "1.0.0",
    "title": "Symantec VIP",
    "templateRelativePath": "SymantecVIP.json",
    "subtitle": "",
    "provider": "Symantec"
  },
  {
    "workbookKey": "ProofPointTAPWorkbook",
    "logoFileName": "proofpointlogo.svg",
    "description": "Gain extensive insight into Proofpoint Targeted Attack Protection (TAP) by analyzing, collecting and correlating TAP log events.\nThis workbook provides visibility into message and click events that were permitted, delivered, or blocked",
    "dataTypesDependencies": [
      "ProofPointTAPMessagesBlocked_CL",
      "ProofPointTAPMessagesDelivered_CL",
      "ProofPointTAPClicksPermitted_CL",
      "ProofPointTAPClicksBlocked_CL"
    ],
    "dataConnectorsDependencies": [
      "ProofpointTAP"
    ],
    "previewImagesFileNames": [
      "ProofpointTAPWhite.png",
      "ProofpointTAPBlack.png"
    ],
    "version": "1.0.0",
    "title": "Proofpoint TAP",
    "templateRelativePath": "ProofpointTAP.json",
    "subtitle": "",
    "provider": "Proofpoint"
  },
  {
    "workbookKey": "QualysVMWorkbook",
    "logoFileName": "qualys_logo.svg",
    "description": "Gain insight into Qualys Vulnerability Management by analyzing, collecting and correlating vulnerability data.\nThis workbook provides visibility into vulnerabilities detected from vulnerability scans",
    "dataTypesDependencies": [
      "QualysHostDetection_CL"
    ],
    "dataConnectorsDependencies": [
      "QualysVulnerabilityManagement"
    ],
    "previewImagesFileNames": [
      "QualysVMWhite.png",
      "QualysVMBlack.png"
    ],
    "version": "1.0.0",
    "title": "Qualys Vulnerability Management",
    "templateRelativePath": "QualysVM.json",
    "subtitle": "",
    "provider": "Qualys"
  },
  {
    "workbookKey": "QualysVMV2Workbook",
    "logoFileName": "qualys_logo.svg",
    "description": "Gain insight into Qualys Vulnerability Management by analyzing, collecting and correlating vulnerability data.\nThis workbook provides visibility into vulnerabilities detected from vulnerability scans",
    "dataTypesDependencies": [
      "QualysHostDetectionV2_CL"
    ],
    "dataConnectorsDependencies": [
      "QualysVulnerabilityManagement"
    ],
    "previewImagesFileNames": [
      "QualysVMWhite.png",
      "QualysVMBlack.png"
    ],
    "version": "1.0.0",
    "title": "Qualys Vulnerability Management",
    "templateRelativePath": "QualysVMv2.json",
    "subtitle": "",
    "provider": "Qualys"
  },
  {
    "workbookKey": "GitHubSecurity",
    "logoFileName": "GitHub.svg",
    "description": "Gain insights to GitHub activities that may be interesting for security.",
    "dataTypesDependencies": [
      "Github_CL",
      "GitHubRepoLogs_CL"
    ],
    "dataConnectorsDependencies": [],
    "previewImagesFileNames": [
      "GitHubSecurityWhite.png",
      "GitHubSecurityBlack.png"
    ],
    "version": "1.0.0",
    "title": "GitHub Security",
    "templateRelativePath": "GitHubSecurityWorkbook.json",
    "subtitle": "",
    "provider": "Microsoft Sentinel community"
  },
  {
    "workbookKey": "VisualizationDemo",
    "logoFileName": "Azure_Sentinel.svg",
    "description": "Learn and explore the many ways of displaying information within Microsoft Sentinel workbooks",
    "dataTypesDependencies": [
      "SecurityAlert"
    ],
    "dataConnectorsDependencies": [],
    "previewImagesFileNames": [
      "VisualizationDemoBlack.png",
      "VisualizationDemoWhite.png"
    ],
    "version": "1.0.0",
    "title": "Visualizations Demo",
    "templateRelativePath": "VisualizationDemo.json",
    "subtitle": "",
    "provider": "Microsoft Sentinel Community",
    "support": {
      "tier": "Community"
    },
    "author": {
      "name": "Matt Lowe"
    },
    "source": {
      "kind": "Community"
    },
    "categories": {
      "domains": [
        "Platform"
      ]
    }
  },
  {
    "workbookKey": "SophosXGFirewallWorkbook",
    "logoFileName": "sophos_logo.svg",
    "description": "Gain insight into Sophos XG Firewall by analyzing, collecting and correlating firewall data.\nThis workbook provides visibility into network traffic",
    "dataTypesDependencies": [
      "Syslog"
    ],
    "dataConnectorsDependencies": [
      "SophosXGFirewall"
    ],
    "previewImagesFileNames": [
      "SophosXGFirewallWhite.png",
      "SophosXGFirewallBlack.png"
    ],
    "version": "1.0.0",
    "title": "Sophos XG Firewall",
    "templateRelativePath": "SophosXGFirewall.json",
    "subtitle": "",
    "provider": "Sophos"
  },
  {
    "workbookKey": "SysmonThreatHuntingWorkbook",
    "logoFileName": "sysmonthreathunting_logo.svg",
    "description": "Simplify your threat hunts using Sysmon data mapped to MITRE ATT&CK data. This workbook gives you the ability to drilldown into system activity based on known ATT&CK techniques as well as other threat hunting entry points such as user activity, network connections or virtual machine Sysmon events.\nPlease note that for this workbook to work you must have deployed Sysmon on your virtual machines in line with the instructions at https://github.com/BlueTeamLabs/sentinel-attack/wiki/Onboarding-sysmon-data-to-Azure-Sentinel",
    "dataTypesDependencies": [
      "Event"
    ],
    "dataConnectorsDependencies": [],
    "previewImagesFileNames": [
      "SysmonThreatHuntingWhite1.png",
      "SysmonThreatHuntingBlack1.png"
    ],
    "version": "1.4.0",
    "title": "Sysmon Threat Hunting",
    "templateRelativePath": "SysmonThreatHunting.json",
    "subtitle": "",
    "provider": "Microsoft Sentinel community",
    "support": {
      "tier": "Community"
    },
    "author": {
      "name": "Edoardo Gerosa"
    },
    "source": {
      "kind": "Community"
    },
    "categories": {
      "domains": [
        "Security - Threat Protection",
        "Application"
      ]
    }
  },
  {
    "workbookKey": "WebApplicationFirewallWAFTypeEventsWorkbook",
    "logoFileName": "webapplicationfirewall(WAF)_logo.svg",
    "description": "Gain insights into your organization's Azure web application firewall (WAF) across various services such as Azure Front Door Service and Application Gateway. You can view event triggers, full messages, attacks over time, among other data. Several aspects of the workbook are interactable to allow users to further understand their data",
    "dataTypesDependencies": [
      "AzureDiagnostics"
    ],
    "dataConnectorsDependencies": [
      "WAF"
    ],
    "previewImagesFileNames": [
      "WAFFirewallWAFTypeEventsBlack1.PNG",
      "WAFFirewallWAFTypeEventsBlack2.PNG",
      "WAFFirewallWAFTypeEventsBlack3.PNG",
      "WAFFirewallWAFTypeEventsBlack4.PNG",
      "WAFFirewallWAFTypeEventsWhite1.png",
      "WAFFirewallWAFTypeEventsWhite2.PNG",
      "WAFFirewallWAFTypeEventsWhite3.PNG",
      "WAFFirewallWAFTypeEventsWhite4.PNG"
    ],
    "version": "1.1.0",
    "title": "Microsoft Web Application Firewall (WAF) - Azure WAF",
    "templateRelativePath": "WebApplicationFirewallWAFTypeEvents.json",
    "subtitle": "",
    "provider": "Microsoft"
  },
  {
    "workbookKey": "OrcaAlertsOverviewWorkbook",
    "logoFileName": "Orca_logo.svg",
    "description": "A visualized overview of Orca security alerts.\nExplore, analize and learn about your security posture using Orca alerts Overview",
    "dataTypesDependencies": [
      "OrcaAlerts_CL"
    ],
    "dataConnectorsDependencies": [
      "OrcaSecurityAlerts"
    ],
    "previewImagesFileNames": [
      "OrcaAlertsWhite.png",
      "OrcaAlertsBlack.png"
    ],
    "version": "1.1.0",
    "title": "Orca alerts overview",
    "templateRelativePath": "OrcaAlerts.json",
    "subtitle": "",
    "provider": "Orca Security"
  },
  {
    "workbookKey": "CyberArkWorkbook",
    "logoFileName": "CyberArk_Logo.svg",
    "description": "The CyberArk Syslog connector allows you to easily connect all your CyberArk security solution logs with your Microsoft Sentinel, to view dashboards, create custom alerts, and improve investigation. Integration between CyberArk and Microsoft Sentinel makes use of the CEF Data Connector to properly parse and display CyberArk Syslog messages.",
    "dataTypesDependencies": [
      "CommonSecurityLog"
    ],
    "dataConnectorsDependencies": [
      "CyberArk",
	  "CyberArkAma"
    ],
    "previewImagesFileNames": [
      "CyberArkActivitiesWhite.PNG",
      "CyberArkActivitiesBlack.PNG"
    ],
    "version": "1.1.0",
    "title": "CyberArk EPV Events",
    "templateRelativePath": "CyberArkEPV.json",
    "subtitle": "",
    "provider": "CyberArk"
  },
  {
    "workbookKey": "UserEntityBehaviorAnalyticsWorkbook",
    "logoFileName": "Azure_Sentinel.svg",
    "description": "Identify compromised users and insider threats using User and Entity Behavior Analytics. Gain insights into anomalous user behavior from baselines learned from behavior patterns",
    "dataTypesDependencies": [
      "Anomalies"
    ],
    "dataConnectorsDependencies": [],
    "previewImagesFileNames": [
      "UserEntityBehaviorAnalyticsBlack2.png",
      "UserEntityBehaviorAnalyticsWhite2.png"
    ],
    "version": "2.0",
    "title": "User And Entity Behavior Analytics",
    "templateRelativePath": "UserEntityBehaviorAnalytics.json",
    "subtitle": "",
    "provider": "Microsoft",
    "support": {
      "tier": "Microsoft"
    },
    "author": {
      "name": "Microsoft Corporation"
    },
    "source": {
      "kind": "Community"
    },
    "categories": {
      "domains": [
        "User Behavior (UEBA)"
      ]
    }
  },
  {
    "workbookKey": "CitrixWAF",
    "logoFileName": "citrix_logo.svg",
    "description": "Gain insight into the Citrix WAF logs",
    "dataTypesDependencies": [
      "CommonSecurityLog"
    ],
    "dataConnectorsDependencies": [
      "CitrixWAF",
	  "CitrixWAFAma"
    ],
    "previewImagesFileNames": [
      "CitrixWAFBlack.png",
      "CitrixWAFWhite.png"
    ],
    "version": "1.0.0",
    "title": "Citrix WAF (Web App Firewall)",
    "templateRelativePath": "CitrixWAF.json",
    "subtitle": "",
    "provider": "Citrix Systems Inc."
  },
  {
    "workbookKey": "UnifiSGWorkbook",
    "logoFileName": "Azure_Sentinel.svg",
    "description": "Gain insights into Unifi Security Gateways analyzing traffic and activities.",
    "dataTypesDependencies": [
      "CommonSecurityLog"
    ],
    "dataConnectorsDependencies": [],
    "previewImagesFileNames": [
      "UnifiSGBlack.png",
      "UnifiSGWhite.png"
    ],
    "version": "1.0.0",
    "title": "Unifi Security Gateway",
    "templateRelativePath": "UnifiSG.json",
    "subtitle": "",
    "provider": "Microsoft Sentinel community",
    "support": {
      "tier": "Community"
    },
    "author": {
      "name": "SecurityJedi"
    },
    "source": {
      "kind": "Community"
    },
    "categories": {
      "domains": [
        "Security - Network"
      ]
    }
  },
  {
    "workbookKey": "UnifiSGNetflowWorkbook",
    "logoFileName": "Azure_Sentinel.svg",
    "description": "Gain insights into Unifi Security Gateways analyzing traffic and activities using Netflow.",
    "dataTypesDependencies": [
      "netflow_CL"
    ],
    "dataConnectorsDependencies": [],
    "previewImagesFileNames": [
      "UnifiSGNetflowBlack.png",
      "UnifiSGNetflowWhite.png"
    ],
    "version": "1.0.0",
    "title": "Unifi Security Gateway - NetFlow",
    "templateRelativePath": "UnifiSGNetflow.json",
    "subtitle": "",
    "provider": "Microsoft Sentinel community",
    "support": {
      "tier": "Community"
    },
    "author": {
      "name": "SecurityJedi"
    },
    "source": {
      "kind": "Community"
    },
    "categories": {
      "domains": [
        "Security - Network"
      ]
    }
  },
  {
    "workbookKey": "NormalizedNetworkEventsWorkbook",
    "logoFileName": "Azure_Sentinel.svg",
    "description": "See insights on multiple networking appliances and other network sessions, that have been parsed or mapped to the normalized networking sessions table. Note this requires enabling parsers for the different products - to learn more, visit https://aka.ms/sentinelnormalizationdocs",
    "dataTypesDependencies": [],
    "dataConnectorsDependencies": [],
    "previewImagesFileNames": [
      "NormalizedNetworkEventsWhite.png",
      "NormalizedNetworkEventsBlack.png"
    ],
    "version": "1.0.0",
    "title": "Normalized network events",
    "templateRelativePath": "NormalizedNetworkEvents.json",
    "subtitle": "",
    "provider": "Microsoft",
    "support": {
      "tier": "Community"
    },
    "author": {
      "name": "yoav fransis"
    },
    "source": {
      "kind": "Community"
    },
    "categories": {
      "domains": [
        "Networking"
      ]
    }
  },
  {
    "workbookKey": "WorkspaceAuditingWorkbook",
    "logoFileName": "Azure_Sentinel.svg",
    "description": "Workspace auditing report\r\nUse this report to understand query runs across your workspace.",
    "dataTypesDependencies": [
      "LAQueryLogs"
    ],
    "dataConnectorsDependencies": [],
    "previewImagesFileNames": [
      "WorkspaceAuditingWhite.png",
      "WorkspaceAuditingBlack.png"
    ],
    "version": "1.0.0",
    "title": "Workspace audit",
    "templateRelativePath": "WorkspaceAuditing.json",
    "subtitle": "",
    "provider": "Microsoft Sentinel community",
    "support": {
      "tier": "Community"
    },
    "author": {
      "name": "Sarah Young"
    },
    "source": {
      "kind": "Community"
    },
    "categories": {
      "domains": [
        "IT Operations"
      ]
    }
  },
  {
    "workbookKey": "MITREATTACKWorkbook",
    "logoFileName": "Azure_Sentinel.svg",
    "description": "Workbook to showcase MITRE ATT&CK Coverage for Microsoft Sentinel",
    "dataTypesDependencies": [
      "SecurityAlert"
  ],
    "dataConnectorsDependencies": [],
    "previewImagesFileNames": [
      "MITREATTACKWhite1.PNG",
      "MITREATTACKWhite2.PNG",
      "MITREATTACKBlack1.PNG",
      "MITREATTACKBlack2.PNG"
    ],
    "version": "1.0.1",
    "title": "MITRE ATT&CK Workbook",
    "templateRelativePath": "MITREAttack.json",
    "subtitle": "",
    "provider": "Microsoft Sentinel community"
  },
  {
    "workbookKey": "BETTERMTDWorkbook",
    "logoFileName": "BETTER_MTD_logo.svg",
    "description": "Workbook using the BETTER Mobile Threat Defense (MTD) connector, to give insights into your mobile devices, installed application and overall device security posture.",
    "dataTypesDependencies": [
      "BetterMTDDeviceLog_CL",
      "BetterMTDAppLog_CL",
      "BetterMTDIncidentLog_CL",
      "BetterMTDNetflowLog_CL"
    ],
    "dataConnectorsDependencies": [
      "BetterMTD"
    ],
    "previewImagesFileNames": [
      "BetterMTDWorkbookPreviewWhite1.png",
      "BetterMTDWorkbookPreviewWhite2.png",
      "BetterMTDWorkbookPreviewWhite3.png",
      "BetterMTDWorkbookPreviewBlack1.png",
      "BetterMTDWorkbookPreviewBlack2.png",
      "BetterMTDWorkbookPreviewBlack3.png"
    ],
    "version": "1.1.0",
    "title": "BETTER Mobile Threat Defense (MTD)",
    "templateRelativePath": "BETTER_MTD_Workbook.json",
    "subtitle": "",
    "provider": "BETTER Mobile"
  },
  {
    "workbookKey": "AlsidIoEWorkbook",
    "logoFileName": "Alsid.svg",
    "description": "Workbook showcasing the state and evolution of your Alsid for AD Indicators of Exposures alerts.",
    "dataTypesDependencies": [
      "AlsidForADLog_CL"
    ],
    "dataConnectorsDependencies": [
      "AlsidForAD"
    ],
    "previewImagesFileNames": [
      "AlsidIoEBlack1.png",
      "AlsidIoEBlack2.png",
      "AlsidIoEBlack3.png",
      "AlsidIoEWhite1.png",
      "AlsidIoEWhite2.png",
      "AlsidIoEWhite3.png"
    ],
    "version": "1.0.0",
    "title": "Alsid for AD | Indicators of Exposure",
    "templateRelativePath": "AlsidIoE.json",
    "subtitle": "",
    "provider": "Alsid"
  },
  {
    "workbookKey": "AlsidIoAWorkbook",
    "logoFileName": "Alsid.svg",
    "description": "Workbook showcasing the state and evolution of your Alsid for AD Indicators of Attack alerts.",
    "dataTypesDependencies": [
      "AlsidForADLog_CL"
    ],
    "dataConnectorsDependencies": [
      "AlsidForAD"
    ],
    "previewImagesFileNames": [
      "AlsidIoABlack1.png",
      "AlsidIoABlack2.png",
      "AlsidIoABlack3.png",
      "AlsidIoAWhite1.png",
      "AlsidIoAWhite2.png",
      "AlsidIoAWhite3.png"
    ],
    "version": "1.0.0",
    "title": "Alsid for AD | Indicators of Attack",
    "templateRelativePath": "AlsidIoA.json",
    "subtitle": "",
    "provider": "Alsid"
  },
  {
    "workbookKey": "InvestigationInsightsWorkbook",
    "logoFileName": "Microsoft_logo.svg",
    "description": "Help analysts gain insight into incident, bookmark and entity data through the Investigation Insights Workbook. This workbook provides common queries and detailed visualizations to help an analyst investigate suspicious activities quickly with an easy to use interface. Analysts can start their investigation from a Microsoft Sentinel incident, bookmark, or by simply entering the entity data into the workbook manually.",
    "dataTypesDependencies": [
      "AuditLogs",
      "AzureActivity",
      "CommonSecurityLog",
      "OfficeActivity",
      "SecurityEvent",
      "SigninLogs",
      "ThreatIntelligenceIndicator"
  ],
  "dataConnectorsDependencies": [
      "AzureActivity",
      "SecurityEvents",
      "Office365",
      "AzureActiveDirectory",
      "ThreatIntelligence",
      "ThreatIntelligenceTaxii",
      "WindowsSecurityEvents"
  ],
  "previewImagesFileNames": [
      "InvestigationInsightsWhite1.png",
      "InvestigationInsightsBlack1.png",
      "InvestigationInsightsWhite2.png",
      "InvestigationInsightsBlack2.png"
  ],
  "version": "1.4.1",
  "title": "Investigation Insights",
  "templateRelativePath": "InvestigationInsights.json",
  "subtitle": "",
  "provider": "Microsoft Sentinel community"
  },
  {
    "workbookKey": "AksSecurityWorkbook",
    "logoFileName": "Kubernetes_services.svg",
    "description": "See insights about the security of your AKS clusters. The workbook helps to identify sensitive operations in the clusters and get insights based on Azure Defender alerts.",
    "dataTypesDependencies": [
      "SecurityAlert",
      "AzureDiagnostics"
    ],
    "dataConnectorsDependencies": [
      "AzureSecurityCenter",
      "AzureKubernetes"
    ],
    "previewImagesFileNames": [
      "AksSecurityWhite.png",
      "AksSecurityBlack.png"
    ],
    "version": "1.5.0",
    "title": "Azure Kubernetes Service (AKS) Security",
    "templateRelativePath": "AksSecurity.json",
    "subtitle": "",
    "provider": "Microsoft"
  },
  {
    "workbookKey": "AzureKeyVaultWorkbook",
    "logoFileName": "KeyVault.svg",
    "description": "See insights about the security of your Azure key vaults. The workbook helps to identify sensitive operations in the key vaults and get insights based on Azure Defender alerts.",
    "dataTypesDependencies": [
      "SecurityAlert",
      "AzureDiagnostics"
    ],
    "dataConnectorsDependencies": [
      "AzureSecurityCenter",
      "AzureKeyVault"
    ],
    "previewImagesFileNames": [
      "AkvSecurityWhite.png",
      "AkvSecurityBlack.png"
    ],
    "version": "1.1.0",
    "title": "Azure Key Vault Security",
    "templateRelativePath": "AzureKeyVaultWorkbook.json",
    "subtitle": "",
    "provider": "Microsoft"
  },
  {
    "workbookKey": "IncidentOverview",
    "logoFileName": "Azure_Sentinel.svg",
    "description": "The Incident Overview workbook is designed to assist in triaging and investigation by providing in-depth information about the incident, including:\r\n* General information\r\n* Entity data\r\n* Triage time (time between incident creation and first response)\r\n* Mitigation time (time between incident creation and closing)\r\n* Comments\r\n\r\nCustomize this workbook by saving and editing it. \r\nYou can reach this workbook template from the incidents panel as well. Once you have customized it, the link from the incident panel will open the customized workbook instead of the template.\r\n",
    "dataTypesDependencies": [
      "SecurityAlert",
      "SecurityIncident"
    ],
    "dataConnectorsDependencies": [],
    "previewImagesFileNames": [
      "IncidentOverviewBlack1.png",
      "IncidentOverviewWhite1.png",
      "IncidentOverviewBlack2.png",
      "IncidentOverviewWhite2.png"
    ],
    "version": "2.1.0",
    "title": "Incident overview",
    "templateRelativePath": "IncidentOverview.json",
    "subtitle": "",
    "provider": "Microsoft"
  },
  {
    "workbookKey": "SecurityOperationsEfficiency",
    "logoFileName": "Azure_Sentinel.svg",
    "description": "Security operations center managers can view overall efficiency metrics and measures regarding the performance of their team. They can find operations by multiple indicators over time including severity, MITRE tactics, mean time to triage, mean time to resolve and more. The SOC manager can develop a picture of the performance in both general and specific areas over time and use it to improve efficiency.",
    "dataTypesDependencies": [
      "SecurityAlert",
      "SecurityIncident"
    ],
    "dataConnectorsDependencies": [],
    "previewImagesFileNames": [
      "SecurityEfficiencyWhite1.png",
      "SecurityEfficiencyWhite2.png",
      "SecurityEfficiencyBlack1.png",
      "SecurityEfficiencyBlack2.png"
  ],
  "version": "1.5.1",
  "title": "Security Operations Efficiency",
  "templateRelativePath": "SecurityOperationsEfficiency.json",
  "subtitle": "",
  "provider": "Microsoft"
  },
  {
    "workbookKey": "DataCollectionHealthMonitoring",
    "logoFileName": "Azure_Sentinel.svg",
    "description": "Gain insights into your workspace's data ingestion status. In this workbook, you can view additional monitors and detect anomalies that will help you determine your workspace's data collection health.",
    "dataTypesDependencies": [],
    "dataConnectorsDependencies": [],
    "previewImagesFileNames": [
        "HealthMonitoringWhite1.png",
        "HealthMonitoringWhite2.png",
        "HealthMonitoringWhite3.png",
        "HealthMonitoringBlack1.png",
        "HealthMonitoringBlack2.png",
        "HealthMonitoringBlack3.png"
    ],
    "version": "1.0.0",
    "title": "Data collection health monitoring",
    "templateRelativePath": "DataCollectionHealthMonitoring.json",
    "subtitle": "",
    "provider": "Microsoft",
    "support": { "tier": "Community" },
    "author": { "name": "morshabi" },
    "source": { "kind": "Community" },
    "categories": { "domains": [ "IT Operations", "Platform" ] }
  },
  {
    "workbookKey": "OnapsisAlarmsWorkbook",
    "logoFileName": "onapsis_logo.svg",
    "description": "Gain insights into what is going on in your SAP Systems with this overview of the alarms triggered in the Onapsis Platform. Incidents are enriched with context and next steps to help your Security team respond effectively.",
    "dataTypesDependencies": [
      "CommonSecurityLog"
    ],
    "dataConnectorsDependencies": [
      "OnapsisPlatform"
    ],
    "previewImagesFileNames": [
      "OnapsisWhite1.PNG",
      "OnapsisBlack1.PNG",
      "OnapsisWhite2.PNG",
      "OnapsisBlack2.PNG"
    ],
    "version": "1.0.0",
    "title": "Onapsis Alarms Overview",
    "templateRelativePath": "OnapsisAlarmsOverview.json",
    "subtitle": "",
    "provider": "Onapsis"
  },
  {
    "workbookKey": "DelineaWorkbook",
    "logoFileName": "DelineaLogo.svg",
    "description": "The Delinea Secret Server Syslog connector",
    "dataTypesDependencies": [
      "CommonSecurityLog"
    ],
    "dataConnectorsDependencies": [
      "DelineaSecretServer_CEF",
	  "DelineaSecretServerAma"
    ],
    "previewImagesFileNames": [
      "DelineaWorkbookWhite.PNG",
      "DelineaWorkbookBlack.PNG"
    ],
    "version": "1.0.0",
    "title": "Delinea Secret Server Workbook",
    "templateRelativePath": "DelineaWorkbook.json",
    "subtitle": "",
    "provider": "Delinea"
  },
  {
    "workbookKey": "ForcepointCloudSecurityGatewayWorkbook",
    "logoFileName": "Forcepoint_new_logo.svg",
    "description": "Use this report to understand query runs across your workspace.",
    "dataTypesDependencies": [
      "CommonSecurityLog"
    ],
    "dataConnectorsDependencies": [
      "ForcepointCSG",
	  "ForcepointCSGAma"
    ],
    "previewImagesFileNames": [
      "ForcepointCloudSecurityGatewayWhite.png",
      "ForcepointCloudSecurityGatewayBlack.png"
    ],
    "version": "1.0.0",
    "title": "Forcepoint Cloud Security Gateway Workbook",
    "templateRelativePath": "ForcepointCloudSecuirtyGateway.json",
    "subtitle": "",
    "provider": "Forcepoint"
  },
  {
    "workbookKey": "IntsightsIOCWorkbook",
    "logoFileName": "IntSights_logo.svg",
    "description": "This Microsoft Sentinel workbook provides an overview of Indicators of Compromise (IOCs) and their correlations allowing users to analyze and visualize indicators based on severity, type, and other parameters.",
    "dataTypesDependencies": [
      "ThreatIntelligenceIndicator",
      "SecurityAlert"
  ],
  "dataConnectorsDependencies": [
      "ThreatIntelligenceTaxii"
  ],
  "previewImagesFileNames": [
      "IntsightsIOCWhite.png",
      "IntsightsMatchedWhite.png",
      "IntsightsMatchedBlack.png",
      "IntsightsIOCBlack.png"
  ],
    "version": "2.0.0",
    "title": "IntSights IOC Workbook",
    "templateRelativePath": "IntsightsIOCWorkbook.json",
    "subtitle": "",
    "provider": "IntSights Cyber Intelligence"
  },
  {
    "workbookKey": "DarktraceSummaryWorkbook",
    "logoFileName": "Darktrace.svg",
    "description": "A workbook containing relevant KQL queries to help you visualise the data in model breaches from the Darktrace Connector",
    "dataTypesDependencies": [
      "CommonSecurityLog"
    ],
    "dataConnectorsDependencies": [
      "Darktrace",
	  "DarktraceAma"
    ],
    "previewImagesFileNames": [
      "AIA-DarktraceSummaryWhite.png",
      "AIA-DarktraceSummaryBlack.png"
    ],
    "version": "1.1.0",
    "title": "AI Analyst Darktrace Model Breach Summary",
    "templateRelativePath": "AIA-Darktrace.json",
    "subtitle": "",
    "provider": "Darktrace"
  },
  {
    "workbookKey": "TrendMicroXDR",
    "logoFileName": "trendmicro_logo.svg",
    "description": "Gain insights from Trend Vision One with this overview of the Alerts triggered.",
    "dataTypesDependencies": [
      "TrendMicro_XDR_WORKBENCH_CL"
  ],
  "dataConnectorsDependencies": [
      "TrendMicroXDR"
  ],
  "previewImagesFileNames": [
      "TrendMicroXDROverviewWhite.png",
      "TrendMicroXDROverviewBlack.png"
  ],
  "version": "1.3.0",
    "title": "Trend Vision One Alert Overview",
    "templateRelativePath": "TrendMicroXDROverview.json",
    "subtitle": "",
    "provider": "Trend Micro"
  },
  {
    "workbookKey": "CyberpionOverviewWorkbook",
    "logoFileName": "cyberpion_logo.svg",
    "description": "Use Cyberpion's Security Logs and this workbook, to get an overview of your online assets, gain insights into their current state, and find ways to better secure your ecosystem.",
    "dataTypesDependencies": [
      "CyberpionActionItems_CL"
    ],
    "dataConnectorsDependencies": [
      "CyberpionSecurityLogs"
    ],
    "previewImagesFileNames": [
      "CyberpionActionItemsBlack.png",
      "CyberpionActionItemsWhite.png"
    ],
    "version": "1.0.0",
    "title": "Cyberpion Overview",
    "templateRelativePath": "CyberpionOverviewWorkbook.json",
    "subtitle": "",
    "provider": "Cyberpion"
  },
  {
    "workbookKey": "SolarWindsPostCompromiseHuntingWorkbook",
    "logoFileName": "MSTIC-Logo.svg",
    "description": "This hunting workbook is intended to help identify activity related to the Solorigate compromise and subsequent attacks discovered in December 2020",
    "dataTypesDependencies": [
      "CommonSecurityLog",
      "SigninLogs",
      "AuditLogs",
      "AADServicePrincipalSignInLogs",
      "OfficeActivity",
      "BehaviorAnalytics",
      "SecurityEvent",
      "DeviceProcessEvents",
      "SecurityAlert",
      "DnsEvents"
    ],
    "dataConnectorsDependencies": [
      "AzureActiveDirectory",
      "SecurityEvents",
      "Office365",
      "MicrosoftThreatProtection",
      "DNS",
      "WindowsSecurityEvents"
    ],
    "previewImagesFileNames": [
      "SolarWindsPostCompromiseHuntingWhite.png",
      "SolarWindsPostCompromiseHuntingBlack.png"
    ],
    "version": "1.5.1",
    "title": "SolarWinds Post Compromise Hunting",
    "templateRelativePath": "SolarWindsPostCompromiseHunting.json",
    "subtitle": "",
    "provider": "Microsoft",
	  "support": {
      "tier": "Microsoft"
    },
    "author": {
      "name": "Shain"
    },
    "source": {
      "kind": "Community"
    },
    "categories": {
      "domains": [ "Security - Others" ]
    }
  },
  {
    "workbookKey": "ProofpointPODWorkbook",
    "logoFileName": "proofpointlogo.svg",
    "description": "Gain insights into your Proofpoint on Demand Email Security activities, including maillog and messages data. The Workbook provides users with an executive dashboard showing the reporting capabilities, message traceability and monitoring.",
    "dataTypesDependencies": [
      "ProofpointPOD_maillog_CL",
      "ProofpointPOD_message_CL"
    ],
    "dataConnectorsDependencies": [
      "ProofpointPOD"
    ],
    "previewImagesFileNames": [
      "ProofpointPODMainBlack1.png",
      "ProofpointPODMainBlack2.png",
      "ProofpointPODMainWhite1.png",
      "ProofpointPODMainWhite2.png",
      "ProofpointPODMessageSummaryBlack.png",
      "ProofpointPODMessageSummaryWhite.png",
      "ProofpointPODTLSBlack.png",
      "ProofpointPODTLSWhite.png"
    ],
    "version": "1.0.0",
    "title": "Proofpoint On-Demand Email Security",
    "templateRelativePath": "ProofpointPOD.json",
    "subtitle": "",
    "provider": "Proofpoint"
  },
  {
    "workbookKey": "CiscoUmbrellaWorkbook",
    "logoFileName": "cisco_logo.svg",
    "description": "Gain insights into Cisco Umbrella activities, including the DNS, Proxy and Cloud Firewall data. Workbook shows general information along with threat landscape including categories, blocked destinations and URLs.",
    "dataTypesDependencies": [
      "Cisco_Umbrella_dns_CL",
      "Cisco_Umbrella_proxy_CL",
      "Cisco_Umbrella_ip_CL",
      "Cisco_Umbrella_cloudfirewall_CL"
    ],
    "dataConnectorsDependencies": [
      "CiscoUmbrellaDataConnector"
    ],
    "previewImagesFileNames": [
      "CiscoUmbrellaDNSBlack1.png",
      "CiscoUmbrellaDNSBlack2.png",
      "CiscoUmbrellaDNSWhite1.png",
      "CiscoUmbrellaDNSWhite2.png",
      "CiscoUmbrellaFirewallBlack.png",
      "CiscoUmbrellaFirewallWhite.png",
      "CiscoUmbrellaMainBlack1.png",
      "CiscoUmbrellaMainBlack2.png",
      "CiscoUmbrellaMainWhite1.png",
      "CiscoUmbrellaMainWhite2.png",
      "CiscoUmbrellaProxyBlack1.png",
      "CiscoUmbrellaProxyBlack2.png",
      "CiscoUmbrellaProxyWhite1.png",
      "CiscoUmbrellaProxyWhite2.png"
    ],
    "version": "1.0.0",
    "title": "Cisco Umbrella",
    "templateRelativePath": "CiscoUmbrella.json",
    "subtitle": "",
    "provider": "Cisco"
  },
  {
    "workbookKey": "AnalyticsEfficiencyWorkbook",
    "logoFileName": "Azure_Sentinel.svg",
    "description": "Gain insights into the efficacy of your analytics rules. In this workbook you can analyze and monitor the analytics rules found in your workspace to achieve better performance by your SOC.",
    "dataTypesDependencies": [
      "SecurityAlert",
      "SecurityIncident"
    ],
    "dataConnectorsDependencies": [],
    "previewImagesFileNames": [
      "AnalyticsEfficiencyBlack.png",
      "AnalyticsEfficiencyWhite.png"
    ],
    "version": "1.2.0",
    "title": "Analytics Efficiency",
    "templateRelativePath": "AnalyticsEfficiency.json",
    "subtitle": "",
    "provider": "Microsoft"
  },
  {
    "workbookKey": "WorkspaceUsage",
    "logoFileName": "Azure_Sentinel.svg",
    "description": "Gain insights into your workspace's usage. In this workbook, you can view your workspace's data consumption, latency, recommended tasks and Cost and Usage statistics.",
    "dataTypesDependencies": [],
    "dataConnectorsDependencies": [],
    "previewImagesFileNames": [
      "WorkspaceUsageBlack.png",
      "WorkspaceUsageWhite.png"
    ],
    "version": "1.6.0",
    "title": "Workspace Usage Report",
    "templateRelativePath": "WorkspaceUsage.json",
    "subtitle": "",
    "provider": "Microsoft Sentinel community",
    "support": {
      "tier": "Community"
    },
    "author": {
      "name": "Clive Watson"
    },
    "source": {
      "kind": "Community"
    },
    "categories": {
      "domains": [
        "IT Operations"
      ]
    }
  },
  {
    "workbookKey": "SentinelCentral",
    "logoFileName": "Azure_Sentinel.svg",
    "description": "Use this report to view Incident (and Alert data) across many workspaces, this works with Azure Lighthouse and across any subscription you have access to.",
    "dataTypesDependencies": [
      "SecurityIncident"
  ],
    "dataConnectorsDependencies": [],
    "previewImagesFileNames": [
      "SentinelCentralBlack.png",
      "SentinelCentralWhite.png"
    ],
    "version": "2.1.1",
    "title": "Microsoft Sentinel Central",
    "templateRelativePath": "SentinelCentral.json",
    "subtitle": "",
    "provider": "Microsoft Sentinel community"
  },
  {
    "workbookKey": "CognniIncidentsWorkbook",
    "logoFileName": "cognni-logo.svg",
    "description": "Gain intelligent insights into the risks to your important financial, legal, HR, and governance information. This workbook lets you monitor your at-risk information to determine when and why incidents occurred, as well as who was involved. These incidents are broken into high, medium, and low risk incidents for each information category.",
    "dataTypesDependencies": [
      "CognniIncidents_CL"
    ],
    "dataConnectorsDependencies": [
      "CognniSentinelDataConnector"
    ],
    "previewImagesFileNames": [
      "CognniBlack.PNG",
      "CognniWhite.PNG"
    ],
    "version": "1.0.0",
    "title": "Cognni Important Information Incidents",
    "templateRelativePath": "CognniIncidentsWorkbook.json",
    "subtitle": "",
    "provider": "Cognni"
  },
  {
    "workbookKey": "pfsense",
    "logoFileName": "pfsense_logo.svg",
    "description": "Gain insights into pfsense logs from both filterlog and nginx.",
    "dataTypesDependencies": [
      "CommonSecurityLog"
    ],
    "dataConnectorsDependencies": [],
    "previewImagesFileNames": [
      "pfsenseBlack.png",
      "pfsenseWhite.png"
    ],
    "version": "1.0.0",
    "title": "pfsense",
    "templateRelativePath": "pfsense.json",
    "subtitle": "",
    "provider": "Microsoft Sentinel community",
    "support": {
      "tier": "Community"
    },
    "author": {
      "name": "dicolanl"
    },
    "source": {
      "kind": "Community"
    },
    "categories": {
      "domains": [
        "Security - Network"
      ]
    }
  },
  {
    "workbookKey": "ExchangeCompromiseHunting",
    "logoFileName": "MSTIC-Logo.svg",
    "description": "This workbook is intended to help defenders in responding to the Exchange Server vulnerabilities disclosed in March 2021, as well as hunting for potential compromise activity. More details on these vulnearbilities can be found at: https://aka.ms/exchangevulns",
    "dataTypesDependencies": [
      "SecurityEvent",
      "W3CIISLog"
    ],
    "dataConnectorsDependencies": [
      "SecurityEvents",
      "AzureMonitor(IIS)",
      "WindowsSecurityEvents"
    ],
    "previewImagesFileNames": [
      "ExchangeBlack.png",
      "ExchangeWhite.png"
    ],
    "version": "1.0.0",
    "title": "Exchange Compromise Hunting",
    "templateRelativePath": "ExchangeCompromiseHunting.json",
    "subtitle": "",
    "provider": "Microsoft",
    "support": {
      "tier": "Community"
    },
    "author": {
      "name": "Pete Bryan"
    },
    "source": {
      "kind": "Community"
    },
    "categories": {
      "domains": [
        "Security - Threat Protection"
      ]
    }
  },
  {
    "workbookKey": "SOCProcessFramework",
    "logoFileName": "Azure_Sentinel.svg",
    "description": "Built by Microsoft's Sentinel GBB's - This workbook contains years of SOC Best Practices and is intended to help SOCs mature and leverage industry standards in Operationalizing their SOC in using Microsoft Sentinel. It contains Processes and Procedures every SOC should consider and builds a high level of operational excellence.",
    "dataTypesDependencies": [],
    "dataConnectorsDependencies": [],
    "previewImagesFileNames": [
      "SOCProcessFrameworkCoverImage1White.png",
      "SOCProcessFrameworkCoverImage1Black.png",
      "SOCProcessFrameworkCoverImage2White.png",
      "SOCProcessFrameworkCoverImage2Black.png"
    ],
    "version": "1.1.0",
    "title": "SOC Process Framework",
    "templateRelativePath": "SOCProcessFramework.json",
    "subtitle": "",
    "provider": "Microsoft Sentinel Community"
  },
  {
    "workbookKey": "Building_a_SOCLargeStaffWorkbook",
    "logoFileName": "Azure_Sentinel.svg",
    "description": "Built by Microsoft's Sentinel GBB's - This workbook contains years of SOC Best Practices and is intended to help SOCs mature and leverage industry standards in Operationalizing their SOC in using Microsoft Sentinel. It contains Processes and Procedures every SOC should consider and builds a high level of operational excellence.",
    "dataTypesDependencies": [],
    "dataConnectorsDependencies": [],
    "previewImagesFileNames": [
        "SOCProcessFrameworkCoverImage1White.png",
        "SOCProcessFrameworkCoverImage1Black.png",
        "SOCProcessFrameworkCoverImage2White.png",
        "SOCProcessFrameworkCoverImage2Black.png"
    ],
    "version": "1.1.0",
    "title": "SOC Large Staff",
    "templateRelativePath": "Building_a_SOCLargeStaff.json",
    "subtitle": "",
    "provider": "Microsoft Sentinel Community"
},
{
    "workbookKey": "Building_a_SOCMediumStaffWorkbook",
    "logoFileName": "Azure_Sentinel.svg",
    "description": "Built by Microsoft's Sentinel GBB's - This workbook contains years of SOC Best Practices and is intended to help SOCs mature and leverage industry standards in Operationalizing their SOC in using Microsoft Sentinel. It contains Processes and Procedures every SOC should consider and builds a high level of operational excellence.",
    "dataTypesDependencies": [],
    "dataConnectorsDependencies": [],
    "previewImagesFileNames": [
        "SOCProcessFrameworkCoverImage1White.png",
        "SOCProcessFrameworkCoverImage1Black.png",
        "SOCProcessFrameworkCoverImage2White.png",
        "SOCProcessFrameworkCoverImage2Black.png"
    ],
    "version": "1.1.0",
    "title": "SOC Medium Staff",
    "templateRelativePath": "Building_a_SOCMediumStaff.json",
    "subtitle": "",
    "provider": "Microsoft Sentinel Community"
},
{
    "workbookKey": "Building_a_SOCPartTimeStaffWorkbook",
    "logoFileName": "Azure_Sentinel.svg",
    "description": "Built by Microsoft's Sentinel GBB's - This workbook contains years of SOC Best Practices and is intended to help SOCs mature and leverage industry standards in Operationalizing their SOC in using Microsoft Sentinel. It contains Processes and Procedures every SOC should consider and builds a high level of operational excellence.",
    "dataTypesDependencies": [],
    "dataConnectorsDependencies": [],
    "previewImagesFileNames": [
        "SOCProcessFrameworkCoverImage1White.png",
        "SOCProcessFrameworkCoverImage1Black.png",
        "SOCProcessFrameworkCoverImage2White.png",
        "SOCProcessFrameworkCoverImage2Black.png"
    ],
    "version": "1.1.0",
    "title": "SOC Part Time Staff",
    "templateRelativePath": "Building_a_SOCPartTimeStaff.json",
    "subtitle": "",
    "provider": "Microsoft Sentinel Community"
},
{
    "workbookKey": "Building_a_SOCSmallStaffWorkbook",
    "logoFileName": "Azure_Sentinel.svg",
    "description": "Built by Microsoft's Sentinel GBB's - This workbook contains years of SOC Best Practices and is intended to help SOCs mature and leverage industry standards in Operationalizing their SOC in using Microsoft Sentinel. It contains Processes and Procedures every SOC should consider and builds a high level of operational excellence.",
    "dataTypesDependencies": [],
    "dataConnectorsDependencies": [],
    "previewImagesFileNames": [
        "SOCProcessFrameworkCoverImage1White.png",
        "SOCProcessFrameworkCoverImage1Black.png",
        "SOCProcessFrameworkCoverImage2White.png",
        "SOCProcessFrameworkCoverImage2Black.png"
    ],
    "version": "1.1.0",
    "title": "SOC Small Staff",
    "templateRelativePath": "Building_a_SOCSmallStaff.json",
    "subtitle": "",
    "provider": "Microsoft Sentinel Community"
},
{
    "workbookKey": "SOCIRPlanningWorkbook",
    "logoFileName": "Azure_Sentinel.svg",
    "description": "Built by Microsoft's Sentinel GBB's - This workbook contains years of SOC Best Practices and is intended to help SOCs mature and leverage industry standards in Operationalizing their SOC in using Microsoft Sentinel. It contains Processes and Procedures every SOC should consider and builds a high level of operational excellence.",
    "dataTypesDependencies": [],
    "dataConnectorsDependencies": [],
    "previewImagesFileNames": [
        "SOCProcessFrameworkCoverImage1White.png",
        "SOCProcessFrameworkCoverImage1Black.png",
        "SOCProcessFrameworkCoverImage2White.png",
        "SOCProcessFrameworkCoverImage2Black.png"
    ],
    "version": "1.1.0",
    "title": "SOC IR Planning",
    "templateRelativePath": "SOCIRPlanning.json",
    "subtitle": "",
    "provider": "Microsoft Sentinel Community"
},
{
    "workbookKey": "UpdateSOCMaturityScoreWorkbook",
    "logoFileName": "Azure_Sentinel.svg",
    "description": "Built by Microsoft's Sentinel GBB's - This workbook contains years of SOC Best Practices and is intended to help SOCs mature and leverage industry standards in Operationalizing their SOC in using Microsoft Sentinel. It contains Processes and Procedures every SOC should consider and builds a high level of operational excellence.",
    "dataTypesDependencies": [],
    "dataConnectorsDependencies": [],
    "previewImagesFileNames": [
        "SOCProcessFrameworkCoverImage1White.png",
        "SOCProcessFrameworkCoverImage1Black.png",
        "SOCProcessFrameworkCoverImage2White.png",
        "SOCProcessFrameworkCoverImage2Black.png"
    ],
    "version": "1.1.0",
    "title": "Update SOC Maturity Score",
    "templateRelativePath": "UpdateSOCMaturityScore.json",
    "subtitle": "",
    "provider": "Microsoft Sentinel Community"
},
  {
    "workbookKey": "Microsoft365SecurityPosture",
    "logoFileName": "M365securityposturelogo.svg",
    "description": "This workbook presents security posture data collected from Azure Security Center, M365 Defender, Defender for Endpoint, and Microsoft Cloud App Security. This workbook relies on the M365 Security Posture Playbook in order to bring the data in.",
    "dataTypesDependencies": [
      "M365SecureScore_CL",
      "MDfESecureScore_CL",
      "MDfEExposureScore_CL",
      "MDfERecommendations_CL",
      "MDfEVulnerabilitiesList_CL",
      "McasShadowItReporting"
    ],
    "dataConnectorsDependencies": [],
    "previewImagesFileNames": [
      "M365securitypostureblack.png",
      "M365securityposturewhite.png"
    ],
    "version": "1.0.0",
    "title": "Microsoft 365 Security Posture",
    "templateRelativePath": "M365SecurityPosture.json",
    "subtitle": "",
    "provider": "Microsoft Sentinel Community",
    "support": {
      "tier": "Community"
    },
    "author": {
      "name": "Matt Lowe"
    },
    "source": {
      "kind": "Community"
    },
    "categories": {
      "domains": [
        "Security - Others"
      ]
    }
  },
  {
    "workbookKey": "AzureSentinelCost",
    "logoFileName": "Azure_Sentinel.svg",
    "description": "This workbook provides an estimated cost across the main billed items in Microsoft Sentinel: ingestion, retention and automation. It also provides insight about the possible impact of the Microsoft 365 E5 offer.",
    "dataTypesDependencies": [
      "Usage"
  ],
  "dataConnectorsDependencies": [],
  "previewImagesFileNames": [
      "AzureSentinelCostWhite.png",
      "AzureSentinelCostBlack.png"
  ],
  "version": "1.5.1",
    "title": "Microsoft Sentinel Cost",
    "templateRelativePath": "AzureSentinelCost.json",
    "subtitle": "",
    "provider": "Microsoft Sentinel Community"
  },
  {
    "workbookKey": "ADXvsLA",
    "logoFileName": "Azure_Sentinel.svg",
    "description": "This workbook shows the tables from Microsoft Sentinel which are backed up in ADX. It also provides a comparison between the entries in the Microsoft Sentinel tables and the ADX tables. Lastly some general information about the queries and ingestion on ADX is shown.",
    "dataTypesDependencies": [],
    "dataConnectorsDependencies": [],
    "previewImagesFileNames": [
      "ADXvsLABlack.PNG",
      "ADXvsLAWhite.PNG"
    ],
    "version": "1.0.0",
    "title": "ADXvsLA",
    "templateRelativePath": "ADXvsLA.json",
    "subtitle": "",
    "provider": "Microsoft Sentinel Community",
    "support": {
      "tier": "Community"
    },
    "author": {
      "name": "Naomi"
    },
    "source": {
      "kind": "Community"
    },
    "categories": {
      "domains": [
        "Platform"
      ]
    }
  },
  {
    "workbookKey": "MicrosoftDefenderForOffice365",
    "logoFileName": "office365_logo.svg",
    "description": "Gain insights into your Microsoft Defender for Office 365 raw data logs.  This workbook lets you look at trends in email senders, attachments and embedded URL data to find anomalies. You can also search by, sender, recipient, subject, attachment or embedded URL to find where the related messages have been sent.",
    "dataTypesDependencies": [
      "EmailEvents",
      "EmailUrlInfo",
      "EmailAttachmentInfo"
    ],
    "dataConnectorsDependencies": [],
    "previewImagesFileNames": [
      "MDOWhite1.png",
      "MDOBlack1.png",
      "MDOWhite2.png",
      "MDOBlack2.png"
    ],
    "version": "1.0.0",
    "title": "Microsoft Defender For Office 365",
    "templateRelativePath": "MicrosoftDefenderForOffice365.json",
    "subtitle": "",
    "provider": "Microsoft Sentinel Community",
    "support": {
        "tier": "Community"
      },
      "author": {
        "name": "Brian Delaney"
      },
      "source": {
        "kind": "Community"
      },
      "categories": {
        "domains": [ "Security - Others" ]
      }
  },
  {
    "workbookKey": "ProofPointThreatDashboard",
    "logoFileName": "proofpointlogo.svg",
    "description": "Provides an overview of email threat activity based on log data provided by ProofPoint",
    "dataTypesDependencies": [
      "ProofpointPOD_message_CL",
      "ProofpointPOD_maillog_CL",
      "ProofPointTAPClicksBlocked_CL",
      "ProofPointTAPClicksPermitted_CL",
      "ProofPointTAPMessagesBlocked_CL",
      "ProofPointTAPMessagesDelivered_CL"
    ],
    "dataConnectorsDependencies": [
      "ProofpointTAP",
      "ProofpointPOD"
    ],
    "previewImagesFileNames": [
      "ProofPointThreatDashboardBlack1.png",
      "ProofPointThreatDashboardWhite1.png"
    ],
    "version": "1.0.0",
    "title": "ProofPoint Threat Dashboard",
    "templateRelativePath": "ProofPointThreatDashboard.json",
    "subtitle": "",
    "provider": "Microsoft Sentinel Community",
    "support": {
      "tier": "Community"
    },
    "author": {
      "name": "reprise99"
    },
    "source": {
      "kind": "Community"
    },
    "categories": {
      "domains": [
        "Security - Others"
      ]
    }
  },
  {
    "workbookKey": "AMAmigrationTracker",
    "logoFileName": "Azure_Sentinel.svg",
    "description": "See what Azure and Azure Arc servers have Log Analytics agent or Azure Monitor agent installed. Review what DCR (data collection rules) apply to your machines and whether you are collecting logs from those machines into your selected workspaces.",
    "dataTypesDependencies": [],
    "dataConnectorsDependencies": [],
    "previewImagesFileNames": [
      "AMAtrackingWhite1.png",
      "AMAtrackingWhite2.png",
      "AMAtrackingWhite3.png",
      "AMAtrackingWhite4.png",
      "AMAtrackingBlack1.png",
      "AMAtrackingBlack2.png",
      "AMAtrackingBlack3.png",
      "AMAtrackingBlack4.png"
    ],
    "version": "1.1.0",
    "title": "AMA migration tracker",
    "templateRelativePath": "AMAmigrationTracker.json",
    "subtitle": "",
    "provider": "Microsoft Sentinel Community",
    "support": {
      "tier": "Community"
    },
    "author": {
      "name": "mariavaladas"
    },
    "source": {
      "kind": "Community"
    },
    "categories": {
      "domains": [
        "Platform",
        "Migration"
      ]
    }
  },
  {
    "workbookKey": "AdvancedKQL",
    "logoFileName": "Azure_Sentinel.svg",
    "description": "This interactive Workbook is designed to improve your KQL proficiency by using a use-case driven approach.",
    "dataTypesDependencies": [],
    "dataConnectorsDependencies": [],
    "previewImagesFileNames": [
      "AdvancedKQLWhite.png",
      "AdvancedKQLBlack.png"
    ],
    "version": "1.3.0",
    "title": "Advanced KQL for Microsoft Sentinel",
    "templateRelativePath": "AdvancedKQL.json",
    "subtitle": "",
    "provider": "Microsoft Sentinel Community"
  },
  {
    "workbookKey": "DSTIMWorkbook",
    "logoFileName": "DSTIM.svg",
    "description": "Identify sensitive data blast radius (i.e., who accessed sensitive data, what kinds of sensitive data, from where and when) in a given data security incident investigation or as part of Threat Hunting. Prioritize your investigation based on insights provided with integrations with Watchlists(VIPUsers, TerminatedEmployees and HighValueAssets), Threat Intelligence feed, UEBA baselines and much more.",
    "dataTypesDependencies": [
      "DSMAzureBlobStorageLogs",
      "DSMDataClassificationLogs",
      "DSMDataLabelingLogs",
      "Anomalies",
      "ThreatIntelligenceIndicator",
      "AADManagedIdentitySignInLogs",
      "SecurityAlert",
      "SigninLogs"
    ],
    "dataConnectorsDependencies": [],
    "previewImagesFileNames": [
      "DSTIMWorkbookBlack.png",
      "DSTIMWorkbookWhite.png"
    ],
    "version": "1.9.0",
    "title": "Data Security - Sensitive Data Impact Assessment",
    "templateRelativePath": "DSTIMWorkbook.json",
    "subtitle": "",
    "provider": "Microsoft",
    "featureFlag": "DSTIMWorkbook",
    "support": {
      "tier": "Community"
    },
    "author": {
      "name": "avital-m"
    },
    "source": {
      "kind": "Community"
    },
    "categories": {
      "domains": [
        "Security - Others"
      ]
    }
  },
  {
    "workbookKey": "IntrotoKQLWorkbook",
    "logoFileName": "Azure_Sentinel.svg",
    "description": "Learn and practice the Kusto Query Language. This workbook introduces and provides 100 to 200 level content for new and existing users looking to learn KQL. This workbook will be updated with content over time.",
    "dataTypesDependencies": [],
    "dataConnectorsDependencies": [],
    "previewImagesFileNames": [
      "IntrotoKQL-black.png",
      "IntrotoKQL-white.png"
    ],
    "version": "1.0.0",
    "title": "Intro to KQL",
    "templateRelativePath": "IntrotoKQL.json",
    "subtitle": "",
    "provider": "Microsoft Sentinel Community"
  },
  {
    "workbookKey": "Log4jPostCompromiseHuntingWorkbook",
    "logoFileName": "Log4j.svg",
    "description": "This hunting workbook is intended to help identify activity related to the Log4j compromise discovered in December 2021.",
    "dataTypesDependencies": [
      "SecurityNestedRecommendation",
      "AzureDiagnostics",
      "OfficeActivity",
      "W3CIISLog",
      "AWSCloudTrail",
      "SigninLogs",
      "AADNonInteractiveUserSignInLogs",
      "imWebSessions",
      "imNetworkSession"
    ],
    "dataConnectorsDependencies": [],
    "previewImagesFileNames": [
      "Log4jPostCompromiseHuntingBlack.png",
      "Log4jPostCompromiseHuntingWhite.png"
    ],
    "version": "1.0.0",
    "title": "Log4j Post Compromise Hunting",
    "templateRelativePath": "Log4jPostCompromiseHunting.json",
    "subtitle": "",
    "provider": "Microsoft Sentinel Community"
	},
{
  "workbookKey": "Log4jImpactAssessmentWorkbook",
  "logoFileName": "Log4j.svg",
  "description": "This hunting workbook is intended to help identify activity related to the Log4j compromise discovered in December 2021.",
  "dataTypesDependencies": [
      "SecurityIncident",
      "SecurityAlert",
      "AzureSecurityCenter",
      "MDfESecureScore_CL",
      "MDfEExposureScore_CL",
      "MDfERecommendations_CL",
      "MDfEVulnerabilitiesList_CL"
  ],
  "dataConnectorsDependencies": [],
  "previewImagesFileNames": [
    "Log4jPostCompromiseHuntingBlack.png",
    "Log4jPostCompromiseHuntingWhite.png"
  ],
  "version": "1.0.0",
  "title": "Log4j Impact Assessment",
  "templateRelativePath": "Log4jImpactAssessment.json",
  "subtitle": "",
  "provider": "Microsoft Sentinel Community"
},
  {
    "workbookKey": "UserMap",
    "logoFileName": "Azure_Sentinel.svg",
    "description": "This Workbook shows MaliciousIP, User SigninLog Data (this shows user Signin Locations and distance between as well as order visited) and WAF information.",
    "dataTypesDependencies": [
      "SigninLogs",
      "AzureDiagnostics",
      "WireData",
      "VMconnection",
      "CommonSecurityLog",
      "WindowsFirewall",
      "W3CIISLog",
      "DnsEvents"
    ],
    "dataConnectorsDependencies": [
      "AzureActiveDirectory"
    ],
    "previewImagesFileNames": [
      "UserMapBlack.png",
      "UserMapWhite.png"
    ],
    "version": "1.0.1",
    "title": "User Map information",
    "templateRelativePath": "UserMap.json",
    "subtitle": "",
    "provider": "Microsoft Sentinel Community",
    "support": {
      "tier": "Community"
    },
    "author": {
      "name": "Clive Watson"
    },
    "source": {
      "kind": "Community"
    },
    "categories": {
      "domains": [
        "Security - Threat Protection"
      ]
    }
  },
  {
    "workbookKey": "AWSS3",
    "logoFileName": "amazon_web_services_Logo.svg",
    "description": "This workbook shows quick summary of AWS S3 data (AWSCloudTrail, AWSGuardDuty, AWSVPCFlow). To visulaize the data, make sure you configure AWS S3 connector and data geting ingested into Sentinel",
    "dataTypesDependencies": [
      "AWSCloudTrail",
      "AWSGuardDuty",
      "AWSVPCFlow"
    ],
    "dataConnectorsDependencies": [
      "AWSS3"
    ],
    "previewImagesFileNames": [
      "AWSS3Black.png",
      "AWSS3White.png",
      "AWSS3White1.png"
    ],
    "version": "1.0.0",
    "title": "AWS S3 Workbook",
    "templateRelativePath": "AWSS3.json",
    "subtitle": "",
    "provider": "Microsoft Sentinel Community",
    "support": {
      "tier": "Community"
    },
    "author": {
      "name": "Clive Watson"
    },
    "source": {
      "kind": "Community"
    },
    "categories": {
      "domains": [
        "Security - Cloud Security"
      ]
    }
  },
  {
    "workbookKey": "LogSourcesAndAnalyticRulesCoverageWorkbook",
    "logoFileName": "Azure_Sentinel.svg",
    "description": "This workbook is intended to show how the different tables in a Log Analytics workspace are being used by the different Microsoft Sentinel features, like analytics, hunting queries, playbooks and queries in general.",
    "dataTypesDependencies": [],
    "dataConnectorsDependencies": [],
    "previewImagesFileNames": [
      "LogSourcesAndAnalyticRulesCoverageBlack.png",
      "LogSourcesAndAnalyticRulesCoverageWhite.png"
    ],
    "version": "1.1.0",
    "title": "Log Sources & Analytic Rules Coverage",
    "templateRelativePath": "LogSourcesAndAnalyticRulesCoverage.json",
    "subtitle": "",
    "provider": "Microsoft Sentinel Community",
    "support": {
      "tier": "Community"
    },
    "author": {
      "name": "Eli Forbes"
    },
    "source": {
      "kind": "Community"
    },
    "categories": {
      "domains": [
        "Security - Others"
      ]
    }
  },
  {
    "workbookKey": "CiscoFirepower",
    "logoFileName": "cisco-logo-72px.svg",
    "description": "Gain insights into your Cisco Firepower firewalls. This workbook analyzes Cisco Firepower device logs.",
    "dataTypesDependencies": [
      "CommonSecurityLog"
    ],
    "dataConnectorsDependencies": [],
    "previewImagesFileNames": [
      "CiscoFirepowerBlack.png",
      "CiscoFirepowerWhite.png"
    ],
    "version": "1.0.0",
    "title": "Cisco Firepower",
    "templateRelativePath": "CiscoFirepower.json",
    "subtitle": "",
    "provider": "Microsoft Sentinel Community",
    "support": {
      "tier": "Community"
    },
    "author": {
      "name": "Samik Roy"
    },
    "source": {
      "kind": "Community"
    },
    "categories": {
      "domains": [
        "Security - Network"
      ]
    }
  },
  {
    "workbookKey": "MicrorosftTeams",
    "logoFileName": "microsoftteams.svg",
    "description": "This workbook is intended to identify the activities on Microrsoft Teams.",
    "dataTypesDependencies": [
      "OfficeActivity"
    ],
    "dataConnectorsDependencies": [],
    "previewImagesFileNames": [
      "MicrosoftTeamsBlack.png",
      "MicrosoftTeamsWhite.png"
    ],
    "version": "1.0.0",
    "title": "Microsoft Teams",
    "templateRelativePath": "MicrosoftTeams.json",
    "subtitle": "",
    "provider": "Microsoft Sentinel Community"
  },
  {
    "workbookKey": "ArchivingBasicLogsRetention",
    "logoFileName": "ArchivingBasicLogsRetention.svg",
    "description": "This workbooks shows workspace and table retention periods, basic logs, and search & restore tables. It also allows you to update table retention periods, plans, and delete search or restore tables.",
    "dataTypesDependencies": [],
    "dataConnectorsDependencies": [],
    "previewImagesFileNames": [
      "ArchivingBasicLogsRetentionBlack1.png",
      "ArchivingBasicLogsRetentionWhite1.png"
    ],
    "version": "1.1.0",
    "title": "Archiving, Basic Logs, and Retention",
    "templateRelativePath": "ArchivingBasicLogsRetention.json",
    "subtitle": "",
    "provider": "Microsoft Sentinel Community",
    "support": {
      "tier": "Community"
    },
    "author": {
      "name": "seanstark-ms"
    },
    "source": {
      "kind": "Community"
    },
    "categories": {
      "domains": [
        "Platform",
        "IT Operations"
      ]
    }
  },
{
  "workbookKey": "OktaSingleSignOnWorkbook",
  "logoFileName": "okta_logo.svg",
  "description": "Gain extensive insight into Okta Single Sign-On (SSO) by analyzing, collecting and correlating Audit and Event events.\nThis workbook provides visibility into message and click events that were permitted, delivered, or blocked.",
  "dataTypesDependencies": [
      "Okta_CL",
      "OktaSSO"
  ],
  "dataConnectorsDependencies": [
      "OktaSSO",
      "OktaSSOv2"
  ],
  "previewImagesFileNames": [
      "OktaSingleSignOnWhite.png",
      "OktaSingleSignOnBlack.png"
  ],
  "version": "1.2",
  "title": "Okta Single Sign-On",
  "templateRelativePath": "OktaSingleSignOn.json",
  "subtitle": "",
  "provider": "Okta"
},
{
  "workbookKey": "CiscoMerakiWorkbook",
  "logoFileName": "cisco-logo-72px.svg",
  "description": "Gain insights into the Events from Cisco Meraki Solution and analyzing all the different types of Security Events. This workbook also helps in identifying the Events from affected devices, IPs and the nodes where malware was successfully detected.\nIP data received in Events is correlated with Threat Intelligence to identify if the reported IP address is known bad based on threat intelligence data.",
  "dataTypesDependencies": [
      "meraki_CL",
      "CiscoMerakiNativePoller",
      "ThreatIntelligenceIndicator"
  ],
  "dataConnectorsDependencies": [
      "CiscoMeraki",
      "CiscoMerakiNativePolling",
      "ThreatIntelligence"
  ],
  "previewImagesFileNames": [
      "CiscoMerakiWorkbookWhite.png",
      "CiscoMerakiWorkbookBlack.png"
  ],
  "version": "1.0.0",
  "title": "CiscoMerakiWorkbook",
  "templateRelativePath": "CiscoMerakiWorkbook.json",
  "subtitle": "",
  "provider": "Microsoft"
},
{
  "workbookKey": "SentinelOneWorkbook",
  "logoFileName": "Azure_Sentinel.svg",
  "description": "Sets the time name for analysis.",
  "dataTypesDependencies": [
      "SentinelOne_CL"
  ],
  "dataConnectorsDependencies": [
      "SentinelOne"
  ],
  "previewImagesFileNames": [
      "SentinelOneBlack.png",
      "SentinelOneWhite.png"
  ],
  "version": "1.0.0",
  "title": "SentinelOneWorkbook",
  "templateRelativePath": "SentinelOne.json",
  "subtitle": "",
  "provider": "Microsoft"
},
{
  "workbookKey": "TrendMicroApexOneWorkbook",
  "logoFileName": "trendmicro_logo.svg",
  "description": "Sets the time name for analysis.",
  "dataTypesDependencies": [
      "CommonSecurityLog"
  ],
  "dataConnectorsDependencies": [
      "TrendMicroApexOne",
	  "TrendMicroApexOneAma"
  ],
  "previewImagesFileNames": [
      "TrendMicroApexOneBlack.png",
      "TrendMicroApexOneWhite.png"
  ],
  "version": "1.0.0",
  "title": "Trend Micro Apex One",
  "templateRelativePath": "TrendMicroApexOne.json",
  "subtitle": "",
  "provider": "TrendMicro"
},
{
  "workbookKey": "ContrastProtect",
  "logoFileName": "contrastsecurity_logo.svg",
  "description": "Select the time range for this Overview.",
  "dataTypesDependencies": [
      "CommonSecurityLog"
  ],
  "dataConnectorsDependencies": [
      "ContrastProtect",
	  "ContrastProtectAma"
  ],
  "previewImagesFileNames": [
      "ContrastProtectAllBlack.png",
      "ContrastProtectAllWhite.png",
      "ContrastProtectEffectiveBlack.png",
      "ContrastProtectEffectiveWhite.png",
      "ContrastProtectSummaryBlack.png",
      "ContrastProtectSummaryWhite.png"
  ],
  "version": "1.0.0",
  "title": "Contrast Protect",
  "templateRelativePath": "ContrastProtect.json",
  "subtitle": "",
  "provider": "contrast security"
},
{
  "workbookKey": "ArmorbloxOverview",
  "logoFileName": "armorblox.svg",
  "description": "INCIDENTS FROM SELECTED TIME RANGE",
  "dataTypesDependencies": [
      "Armorblox_CL"
  ],
  "dataConnectorsDependencies": [
      "Armorblox"
  ],
  "previewImagesFileNames": [
      "ArmorbloxOverviewBlack01.png",
      "ArmorbloxOverviewBlack02.png",
      "ArmorbloxOverviewWhite01.png",
      "ArmorbloxOverviewWhite02.png"
  ],
  "version": "1.0.0",
  "title": "Armorblox",
  "templateRelativePath": "ArmorbloxOverview.json",
  "subtitle": "",
  "provider": "Armorblox"
},
{
  "workbookKey": "CiscoETDWorkbook",
  "logoFileName": "cisco-logo-72px.svg",
  "description": "Analyze email threat data seamlessly with the workbook, correlating information from the Secure Email Threat Defense API to identify and mitigate suspicious activities, providing insights into trends and allowing for precise filtering and analysis",
  "dataTypesDependencies": [ 
      "CiscoETD_CL"
  ],
  "dataConnectorsDependencies": [ 
      "CiscoETD"
  ],
  "previewImagesFileNames": [ 
      "CiscoETDBlack01.PNG", 
      "CiscoETDBlack02.PNG",
      "CiscoETDWhite01.PNG",
      "CiscoETDWhite02.PNG"
  ],
  "version": "1.0",
  "title": "Cisco Email Threat Defense",
  "templateRelativePath": "CiscoETD.json",
  "subtitle": "",
  "provider": "Cisco"
},
{
  "workbookKey": "PaloAltoCDL",
  "logoFileName": "paloalto_logo.svg",
  "description": "Sets the time name for analysis",
  "dataTypesDependencies": [
      "CommonSecurityLog"
  ],
  "dataConnectorsDependencies": [
      "PaloAltoCDL",
	  "PaloAltoCDLAma"
  ],
  "previewImagesFileNames": [
      "PaloAltoBlack.png",
      "PaloAltoWhite.png"
  ],
  "version": "1.0.0",
  "title": "Palo Alto Networks Cortex Data Lake",
  "templateRelativePath": "PaloAltoCDL.json",
  "subtitle": "",
  "provider": "Palo Alto Networks"
},
{
  "workbookKey": "VMwareCarbonBlack",
  "logoFileName": "Azure_Sentinel.svg",
  "description": "Sets the time name for analysis",
  "dataTypesDependencies": [
      "CarbonBlackEvents_CL",
      "CarbonBlackAuditLogs_CL",
      "CarbonBlackNotifications_CL"
  ],
  "dataConnectorsDependencies": [
      "VMwareCarbonBlack"
  ],
  "previewImagesFileNames": [
      "VMwareCarbonBlack.png",
      "VMwareCarbonWhite.png"
  ],
  "version": "1.0.0",
  "title": "VMware Carbon Black Cloud",
  "templateRelativePath": "VMwareCarbonBlack.json",
  "subtitle": "",
  "provider": "Microsoft"
},
{
  "workbookKey": "VMwareSDWAN",
  "logoFileName": "vmware_sase_logo.svg",
  "description": "This workbook is intended to provide an overview on security events on VMware SD-WAN and Cloud Web Security.",
  "dataTypesDependencies": [
      "VMware_CWS_Weblogs_CL",
      "VMware_VECO_EventLogs_CL"
  ],
  "dataConnectorsDependencies": [
      "VMwareSDWAN"
  ],
  "previewImagesFileNames": [
    "vmwaresdwan_sentinel_audit_overview_Black.png",
    "vmwaresdwan_sentinel_audit_overview_White.png",
    "vmwaresdwan_sentinel_connectivity_overview_Black.png",
    "vmwaresdwan_sentinel_connectivity_overview_White.png",
    "vmwaresdwan_sentinel_cws_agents_events_Black.png",
    "vmwaresdwan_sentinel_cws_agents_events_White.png",
    "vmwaresdwan_sentinel_cws_casb_Black.png",
    "vmwaresdwan_sentinel_cws_casb_White.png",
    "vmwaresdwan_sentinel_cws_cf_users_policy_Black.png",
    "vmwaresdwan_sentinel_cws_cf_users_policy_White.png",
    "vmwaresdwan_sentinel_cws_overview_Black.png",
    "vmwaresdwan_sentinel_cws_overview_White.png",
    "vmwaresdwan_sentinel_cws_sasepop_urlf_Black.png",
    "vmwaresdwan_sentinel_cws_sasepop_urlf_White.png",
    "vmwaresdwan_sentinel_cws_urlf_Black.png",
    "vmwaresdwan_sentinel_cws_urlf_White.png",
    "vmwaresdwan_sentinel_efs_idps_categories_Black.png",
    "vmwaresdwan_sentinel_efs_idps_categories_White.png",
    "vmwaresdwan_sentinel_idps_activity_Black.png",
    "vmwaresdwan_sentinel_idps_activity_White.png",
    "vmwaresdwan_sentinel_nsd_overview_Black.png",
    "vmwaresdwan_sentinel_nsd_overview_White.png",
    "vmwaresdwan_sentinel_nsd_via_vcg_Black.png",
    "vmwaresdwan_sentinel_nsd_via_vcg_White.png",
    "vmwaresdwan_sentinel_sdwan_efs_statefulfw_Black.png",
    "vmwaresdwan_sentinel_sdwan_efs_statefulfw_White.png"
  ],
  "version": "1.0.0",
  "title": "VMware SD-WAN and SASE",
  "templateRelativePath": "VMwareSASESOCDashboard.json",
  "subtitle": "",
  "provider": "velocloud"
},
{
  "workbookKey": "arista-networks",
  "logoFileName": "AristaAwakeSecurity.svg",
  "description": "Sets the time name for analysis",
  "dataTypesDependencies": [
      "CommonSecurityLog"
  ],
  "dataConnectorsDependencies": [
      "AristaAwakeSecurity"
  ],
  "previewImagesFileNames": [
      "AristaAwakeSecurityDevicesBlack.png",
      "AristaAwakeSecurityDevicesWhite.png",
      "AristaAwakeSecurityModelsBlack.png",
      "AristaAwakeSecurityModelsWhite.png",
      "AristaAwakeSecurityOverviewBlack.png",
      "AristaAwakeSecurityOverviewWhite.png"
  ],
  "version": "1.0.0",
  "title": "Arista Awake",
  "templateRelativePath": "AristaAwakeSecurityWorkbook.json",
  "subtitle": "",
  "provider": "Arista Networks"
},
{
  "workbookKey": "TomcatWorkbook",
  "logoFileName": "Azure_Sentinel.svg",
  "description": "Sets the time name for analysis",
  "dataTypesDependencies": [
      "Tomcat_CL"
  ],
  "dataConnectorsDependencies": [
      "ApacheTomcat"
  ],
  "previewImagesFileNames": [
      "TomcatBlack.png",
      "TomcatWhite.png"
  ],
  "version": "1.0.0",
  "title": "ApacheTomcat",
  "templateRelativePath": "Tomcat.json",
  "subtitle": "",
  "provider": "Apache"
},
{
  "workbookKey": "ClarotyWorkbook",
  "logoFileName": "Azure_Sentinel.svg",
  "description": "Sets the time name for analysis",
  "dataTypesDependencies": [
      "CommonSecurityLog"
  ],
  "dataConnectorsDependencies": [
      "Claroty",
	  "ClarotyAma"
  ],
  "previewImagesFileNames": [
      "ClarotyBlack.png",
      "ClarotyWhite.png"
  ],
  "version": "1.0.0",
  "title": "Claroty",
  "templateRelativePath": "ClarotyOverview.json",
  "subtitle": "",
  "provider": "Claroty"
},
{
  "workbookKey": "ApacheHTTPServerWorkbook",
  "logoFileName": "apache.svg",
  "description": "Sets the time name for analysis",
  "dataTypesDependencies": [
      "ApacheHTTPServer_CL"
  ],
  "dataConnectorsDependencies": [
      "ApacheHTTPServer"
  ],
  "previewImagesFileNames": [
      "ApacheHTTPServerOverviewBlack01.png",
      "ApacheHTTPServerOverviewBlack02.png",
      "ApacheHTTPServerOverviewWhite01.png",
      "ApacheHTTPServerOverviewWhite02.png"
  ],
  "version": "1.0.0",
  "title": "Apache HTTP Server",
  "templateRelativePath": "ApacheHTTPServer.json",
  "subtitle": "",
  "provider": "Apache Software Foundation"
},
{
  "workbookKey": "OCIWorkbook",
  "logoFileName": "Azure_Sentinel.svg",
  "description": "Sets the time name for analysis",
  "dataTypesDependencies": [
      "OCI_Logs_CL"
  ],
  "dataConnectorsDependencies": [
      "OracleCloudInfrastructureLogsConnector"
  ],
  "previewImagesFileNames": [
      "OCIBlack.png",
      "OCIWhite.png"
  ],
  "version": "1.0.0",
  "title": "Oracle Cloud Infrastructure",
  "templateRelativePath": "OracleCloudInfrastructureOCI.json",
  "subtitle": "",
  "provider": "Microsoft"
},
{
  "workbookKey": "OracleWeblogicServerWorkbook",
  "logoFileName": "Azure_Sentinel.svg",
  "description": "Sets the time name for analysis",
  "dataTypesDependencies": [
      "OracleWebLogicServer_CL"
  ],
  "dataConnectorsDependencies": [
      "OracleWebLogicServer"
  ],
  "previewImagesFileNames": [
      "OracleWeblogicServerBlack.png",
      "OracleWeblogicServerWhite.png"
  ],
  "version": "1.0.0",
  "title": "Oracle WebLogic Server",
  "templateRelativePath": "OracleWorkbook.json",
  "subtitle": "",
  "provider": "Oracle"
},
{
  "workbookKey": "BitglassWorkbook",
  "logoFileName": "Azure_Sentinel.svg",
  "description": "Sets the time name for analysis",
  "dataTypesDependencies": [
      "BitglassLogs_CL"
  ],
  "dataConnectorsDependencies": [
      "Bitglass"
  ],
  "previewImagesFileNames": [
      "BitglassBlack.png",
      "BitglassWhite.png"
  ],
  "version": "1.0.0",
  "title": "Bitglass",
  "templateRelativePath": "Bitglass.json",
  "subtitle": "",
  "provider": "Bitglass"
},
{
  "workbookKey": "NGINXWorkbook",
  "logoFileName": "Azure_Sentinel.svg",
  "description": "Sets the time name for analysis",
  "dataTypesDependencies": [
      "NGINX_CL"
  ],
  "dataConnectorsDependencies": [
      "NGINXHTTPServer"
  ],
  "previewImagesFileNames": [
      "NGINXOverviewBlack01.png",
      "NGINXOverviewBlack02.png",
      "NGINXOverviewWhite01.png",
      "NGINXOverviewWhite02.png"
  ],
  "version": "1.0.0",
  "title": "NGINX HTTP Server",
  "templateRelativePath": "NGINX.json",
  "subtitle": "",
  "provider": "Microsoft"
},
{
  "workbookKey": "vArmourAppContollerWorkbook",
  "logoFileName": "varmour-logo.svg",
  "description": "Sets the time name for analysis",
  "dataTypesDependencies": [
      "CommonSecurityLog"
  ],
  "dataConnectorsDependencies": [
      "vArmourAC",
      "vArmourACAma"
  ],
  "previewImagesFileNames": [
      "vArmourAppControllerAppBlack.png",
      "vArmourAppControllerAppBlack-1.png",
      "vArmourAppControllerAppBlack-2.png",
      "vArmourAppControllerAppBlack-3.png",
      "vArmourAppControllerAppBlack-4.png",
      "vArmourAppControllerAppBlack-5.png",
      "vArmourAppControllerAppBlack-6.png",
      "vArmourAppControllerAppBlack-7.png",
      "vArmourAppControllerAppWhite.png",
      "vArmourAppControllerAppWhite-1.png",
      "vArmourAppControllerAppWhite-2.png",
      "vArmourAppControllerAppWhite-3.png",
      "vArmourAppControllerAppWhite-4.png",
      "vArmourAppControllerAppWhite-5.png",
      "vArmourAppControllerAppWhite-6.png",
      "vArmourAppControllerAppWhite-7.png"
  ],
  "version": "1.0.0",
  "title": "vArmour Application Controller",
  "templateRelativePath": "vArmour_AppContoller_Workbook.json",
  "subtitle": "",
  "provider": "vArmour"
},
{
  "workbookKey": "CorelightWorkbook",
  "logoFileName": "corelight.svg",
  "description": "Sets the time name for analysis",
  "dataTypesDependencies": [
      "Corelight_CL"
  ],
  "dataConnectorsDependencies": [
      "Corelight"
  ],
  "previewImagesFileNames": [
      "CorelightConnectionsBlack1.png",
      "CorelightConnectionsBlack2.png",
      "CorelightConnectionsWhite1.png",
      "CorelightConnectionsWhite2.png",
      "CorelightDNSBlack1.png",
      "CorelightDNSWhite1.png",
      "CorelightFileBlack1.png",
      "CorelightFileBlack2.png",
      "CorelightFileWhite1.png",
      "CorelightFileWhite2.png",
      "CorelightMainBlack1.png",
      "CorelightMainWhite1.png",
      "CorelightSoftwareBlack1.png",
      "CorelightSoftwareWhite1.png"
  ],
  "version": "1.0.0",
  "title": "Corelight",
  "templateRelativePath": "Corelight.json",
  "subtitle": "",
  "provider": "Corelight"
},
{
  "workbookKey": "LookoutEvents",
  "logoFileName": "lookout.svg",
  "description": "Sets the time name for analysis",
  "dataTypesDependencies": [
      "Lookout_CL"
  ],
  "dataConnectorsDependencies": [
      "LookoutAPI"
  ],
  "previewImagesFileNames": [
      "SampleLookoutWorkBookBlack.png",
      "SampleLookoutWorkBookWhite.png"
  ],
  "version": "1.0.0",
  "title": "Lookout",
  "templateRelativePath": "LookoutEvents.json",
  "subtitle": "",
  "provider": "Lookout"
},
{
  "workbookKey": "sentinel-MicrosoftPurview",
  "logoFileName": "MicrosoftPurview.svg",
  "description": "Sets the time name for analysis",
  "dataTypesDependencies": [
      "AzureDiagnostics"
  ],
  "dataConnectorsDependencies": [
      "MicrosoftAzurePurview"
  ],
  "previewImagesFileNames": [
      ""
  ],
  "version": "1.0.0",
  "title": "Microsoft Purview",
  "templateRelativePath": "MicrosoftPurview.json",
  "subtitle": "",
  "provider": "Microsoft"
},
{
  "workbookKey": "InfobloxCDCB1TDWorkbook",
  "logoFileName": "infoblox_logo.svg",
  "description": "Get a closer look at your BloxOne DNS Query/Response logs, DHCP logs and Threat Defense security event data. This workbook is intended to help visualize BloxOne query data as part of the Infoblox Cloud solution. Drilldown your data and visualize events, trends, and anomalous changes over time.",
  "dataTypesDependencies": [
      "CommonSecurityLog"
  ],
  "dataConnectorsDependencies": [
      "InfobloxCloudDataConnector",
	  "InfobloxCloudDataConnectorAma"
  ],
  "previewImagesFileNames": [
      "InfobloxCDCB1TDBlack.png",
      "InfobloxCDCB1TDWhite.png"
  ],
  "version": "2.0.0",
  "title": "Infoblox CDC BloxOne DDI & Threat Defense DNS Workbook",
  "templateRelativePath": "InfobloxCDCB1TDWorkbook.json",
  "subtitle": "",
  "provider": "Infoblox"
},
{
  "workbookKey": "InfobloxSOCInsightsWorkbook",
  "logoFileName": "infoblox_logo.svg",
  "description": "Get a closer look at your Infoblox SOC Insights. This workbook is intended to help visualize your BloxOne SOC Insights data as part of the Infoblox SOC Insights Solution. Drilldown your data and visualize events, trends, and anomalous changes over time.",
  "dataTypesDependencies": [
      "InfobloxInsight",
      "InfobloxInsightAssets",
      "InfobloxInsightComments",
      "InfobloxInsightIndicators",
      "InfobloxInsightEvents"
  ],
  "dataConnectorsDependencies": [
      "InfobloxSOCInsightsDataConnector_AMA",
	  "InfobloxSOCInsightsDataConnector_API",
	  "InfobloxSOCInsightsDataConnector_Legacy"
  ],
  "previewImagesFileNames": [
      "InfobloxSOCInsightsBlack.png",
      "InfobloxSOCInsightsWhite.png"
  ],
  "version": "1.0.0",
  "title": "Infoblox SOC Insights Workbook",
  "templateRelativePath": "InfobloxSOCInsightsWorkbook.json",
  "subtitle": "",
  "provider": "Infoblox"
},
{
  "workbookKey": "UbiquitiUniFiWorkbook",
  "logoFileName": "ubiquiti.svg",
  "description": "Sets the time name for analysis",
  "dataTypesDependencies": [
      "Ubiquiti_CL"
  ],
  "dataConnectorsDependencies": [
      "UbiquitiUnifi"
  ],
  "previewImagesFileNames": [
      "UbiquitiOverviewBlack01.png",
      "UbiquitiOverviewBlack02.png",
      "UbiquitiOverviewWhite01.png",
      "UbiquitiOverviewWhite02.png"
  ],
  "version": "1.0.0",
  "title": "Ubiquiti UniFi",
  "templateRelativePath": "Ubiquiti.json",
  "subtitle": "",
  "provider": "Microsoft"
},
{
  "workbookKey": "VMwareESXiWorkbook",
  "logoFileName": "Azure_Sentinel.svg",
  "description": "Sets the time name for analysis",
  "dataTypesDependencies": [
      "Syslog"
  ],
  "dataConnectorsDependencies": [
      "VMwareESXi"
  ],
  "previewImagesFileNames": [
      "VMWareESXiBlack.png",
      "VMWareESXiWhite.png"
  ],
  "version": "1.0.0",
  "title": "VMware ESXi",
  "templateRelativePath": "VMWareESXi.json",
  "subtitle": "",
  "provider": "Microsoft"
},
{
  "workbookKey": "SnowflakeWorkbook",
  "logoFileName": "Azure_Sentinel.svg",
  "description": "Sets the time name for analysis",
  "dataTypesDependencies": [
      "Snowflake_CL"
  ],
  "dataConnectorsDependencies": [
      "SnowflakeDataConnector"
  ],
  "previewImagesFileNames": [
      "SnowflakeBlack.png",
      "SnowflakeWhite.png"
  ],
  "version": "1.0.0",
  "title": "Snowflake",
  "templateRelativePath": "Snowflake.json",
  "subtitle": "",
  "provider": "Snowflake"
},
{
  "workbookKey": "LastPassWorkbook",
  "logoFileName": "LastPass.svg",
  "description": "Sets the time name for analysis",
  "dataTypesDependencies": [
      "LastPassNativePoller_CL"
  ],
  "dataConnectorsDependencies": [
      "LastPassAPIConnector"
  ],
  "previewImagesFileNames": [
      "LastPassBlack.png",
      "LastPassWhite.png"
  ],
  "version": "1.0.0",
  "title": "Lastpass Enterprise Activity Monitoring",
  "templateRelativePath": "LastPassWorkbook.json",
  "subtitle": "",
  "provider": "LastPass"
},
{
  "workbookKey": "SecurityBridgeWorkbook",
  "logoFileName": "SecurityBridgeLogo-Vector-TM_75x75.svg",
  "description": "Sets the time name for analysis",
  "dataTypesDependencies": [
      "SecurityBridgeLogs"
  ],
  "dataConnectorsDependencies": [
      "SecurityBridgeSAP"
  ],
  "previewImagesFileNames": [""],
  "version": "1.0.0",
  "title": "SecurityBridge App",
  "templateRelativePath": "SecurityBridgeThreatDetectionforSAP.json",
  "subtitle": "",
  "provider": "SecurityBridge"
},
{
  "workbookKey": "PaloAltoPrismaCloudWorkbook",
  "logoFileName": "paloalto_logo.svg",
  "description": "Sets the time name for analysis.",
  "dataTypesDependencies": [
      "PaloAltoPrismaCloudAlert_CL",
      "PaloAltoPrismaCloudAudit_CL"
  ],
  "dataConnectorsDependencies": [
      "PaloAltoPrismaCloud"
  ],
  "previewImagesFileNames": [
      "PaloAltoPrismaCloudBlack01.png",
      "PaloAltoPrismaCloudBlack02.png",
      "PaloAltoPrismaCloudWhite01.png",
      "PaloAltoPrismaCloudWhite02.png"
  ],
  "version": "1.0.0",
  "title": "Palo Alto Prisma",
  "templateRelativePath": "PaloAltoPrismaCloudOverview.json",
  "subtitle": "",
  "provider": "Microsoft"
},
{
  "workbookKey": "PingFederateWorkbook",
  "logoFileName": "PingIdentity.svg",
  "description": "Sets the time name for analysis",
  "dataTypesDependencies": [
      "PingFederateEvent"
  ],
  "dataConnectorsDependencies": [
      "PingFederate",
	  "PingFederateAma"
  ],
  "previewImagesFileNames": [
      "PingFederateBlack1.png",
      "PingFederateWhite1.png"
  ],
  "version": "1.0.0",
  "title": "PingFederate",
  "templateRelativePath": "PingFederate.json",
  "subtitle": "",
  "provider": "Microsoft"
},
{
  "workbookKey": "McAfeeePOWorkbook",
  "logoFileName": "mcafee_logo.svg",
  "description": "Sets the time name for analysis",
  "dataTypesDependencies": [
      "McAfeeEPOEvent"
  ],
  "dataConnectorsDependencies": [
      "McAfeeePO"
  ],
  "previewImagesFileNames": [
      "McAfeeePOBlack1.png",
      "McAfeeePOBlack2.png",
      "McAfeeePOWhite1.png",
      "McAfeeePOWhite2.png"
  ],
  "version": "1.0.0",
  "title": "McAfee ePolicy Orchestrator",
  "templateRelativePath": "McAfeeePOOverview.json",
  "subtitle": "",
  "provider": "Microsoft"
},
{
  "workbookKey": "OracleDatabaseAudit",
  "logoFileName": "oracle_logo.svg",
  "description": "Sets the time name for analysis",
  "dataTypesDependencies": [
      "Syslog"
  ],
  "dataConnectorsDependencies": [
      "OracleDatabaseAudit"
  ],
  "previewImagesFileNames": [
      "OracleDatabaseAuditBlack1.png",
      "OracleDatabaseAuditBlack2.png",
      "OracleDatabaseAuditWhite1.png",
      "OracleDatabaseAuditWhite2.png"
  ],
  "version": "1.0.0",
  "title": "Oracle Database Audit",
  "templateRelativePath": "OracleDatabaseAudit.json",
  "subtitle": "",
  "provider": "Oracle"
},
{
  "workbookKey": "SenservaProAnalyticsWorkbook",
  "logoFileName": "SenservaPro_logo.svg",
  "description": "Sets the time name for analysis",
  "dataTypesDependencies": [
      "SenservaPro_CL"
  ],
  "dataConnectorsDependencies": [
      "SenservaPro"
  ],
  "previewImagesFileNames": [
      "SenservaProAnalyticsBlack.png",
      "SenservaProAnalyticsWhite.png"
  ],
  "version": "1.0.0",
  "title": "SenservaProAnalytics",
  "templateRelativePath": "SenservaProAnalyticsWorkbook.json",
  "subtitle": "",
  "provider": "Senserva Pro"
},
{
  "workbookKey": "SenservaProMultipleWorkspaceWorkbook",
  "logoFileName": "SenservaPro_logo.svg",
  "description": "Sets the time name for analysis",
  "dataTypesDependencies": [
      "SenservaPro_CL"
  ],
  "dataConnectorsDependencies": [
      "SenservaPro"
  ],
  "previewImagesFileNames": [
      "SenservaProMultipleWorkspaceWorkbookBlack.png",
      "SenservaProMultipleWorkspaceWorkbookWhite.png"
  ],
  "version": "1.0.0",
  "title": "SenservaProMultipleWorkspace",
  "templateRelativePath": "SenservaProMultipleWorkspaceWorkbook.json",
  "subtitle": "",
  "provider": "Senserva Pro"
},
{
  "workbookKey": "SenservaProSecureScoreMultiTenantWorkbook",
  "logoFileName": "SenservaPro_logo.svg",
  "description": "Sets the time name for analysis",
  "dataTypesDependencies": [
      "SenservaPro_CL"
  ],
  "dataConnectorsDependencies": [
      "SenservaPro"
  ],
  "previewImagesFileNames": [
      "SenservaProSecureScoreMultiTenantBlack.png",
      "SenservaProSecureScoreMultiTenantWhite.png"
  ],
  "version": "1.0.0",
  "title": "SenservaProSecureScoreMultiTenant",
  "templateRelativePath": "SenservaProSecureScoreMultiTenantWorkbook.json",
  "subtitle": "",
  "provider": "Senserva Pro"
},
{
  "workbookKey": "CiscoSecureEndpointOverviewWorkbook",
  "logoFileName": "cisco-logo-72px.svg",
  "description": "Sets the time name for analysis",
  "dataTypesDependencies": [
      "CiscoSecureEndpoint"
  ],
  "dataConnectorsDependencies": [
      "CiscoSecureEndpoint"
  ],
  "previewImagesFileNames": [
      "CiscoSecureEndpointBlack.png",
      "CiscoSecureEndpointWhite.png"
  ],
  "version": "1.0.0",
  "title": "Cisco Secure Endpoint",
  "templateRelativePath": "Cisco Secure Endpoint Overview.json",
  "subtitle": "",
  "provider": "Cisco"
},
{
  "workbookKey": "InfoSecGlobalWorkbook",
  "logoFileName": "infosecglobal.svg",
  "description": "Sets the time name for analysis.",
  "dataTypesDependencies": [
      "InfoSecAnalytics_CL"
  ],
  "dataConnectorsDependencies": [
      "InfoSecDataConnector"
  ],
  "previewImagesFileNames": [
      "InfoSecGlobalWorkbookBlack.png",
      "InfoSecGlobalWorkbookWhite.png"
  ],
  "version": "1.0.0",
  "title": "AgileSec Analytics Connector",
  "templateRelativePath": "InfoSecGlobal.json",
  "subtitle": "",
  "provider": "InfoSecGlobal"
},
{
  "workbookKey": "CrowdStrikeFalconEndpointProtectionWorkbook",
  "logoFileName": "crowdstrike.svg",
  "description": "Sets the time name for analysis",
  "dataTypesDependencies": [
      "CrowdstrikeReplicatorLogs_CL"
  ],
  "dataConnectorsDependencies": [
      "CrowdstrikeReplicator"
  ],
  "previewImagesFileNames": [
      "CrowdStrikeFalconEndpointProtectionBlack.png",
      "CrowdStrikeFalconEndpointProtectionWhite.png"
  ],
  "version": "1.0.0",
  "title": "CrowdStrike Falcon Endpoint Protection",
  "templateRelativePath": "CrowdStrikeFalconEndpointProtection.json",
  "subtitle": "",
  "provider": "Microsoft"
},
{
  "workbookKey": "IronDefenseAlertDashboard",
  "logoFileName": "IronNet.svg",
  "description": "Sets the time name for analysis",
  "dataTypesDependencies": [
      "CommonSecurityLog"
  ],
  "dataConnectorsDependencies": [
      "IronNetIronDefense"
  ],
  "previewImagesFileNames": [
      "IronDefenseDashboardBlack.png",
      "IronDefenseDashboardWhite.png"
  ],
  "version": "1.0.0",
  "title": "IronDefenseAlertDashboard",
  "templateRelativePath": "IronDefenseAlertDashboard.json",
  "subtitle": "",
  "provider": "Microsoft"
},
{
  "workbookKey": "IronDefenseAlertDetails",
  "logoFileName": "IronNet.svg",
  "description": "Sets the time name for analysis",
  "dataTypesDependencies": [
      "CommonSecurityLog"
  ],
  "dataConnectorsDependencies": [
      "IronNetIronDefense"
  ],
  "previewImagesFileNames": [
      "IronDefenseAlertsBlack.png",
      "IronDefenseAlertsWhite.png"
  ],
  "version": "1.0.0",
  "title": "IronDefenseAlertDetails",
  "templateRelativePath": "IronDefenseAlertDetails.json",
  "subtitle": "",
  "provider": "Microsoft"
},
{
  "workbookKey": "CiscoSEGWorkbook",
  "logoFileName": "cisco-logo-72px.svg",
  "description": "Sets the time name for analysis",
  "dataTypesDependencies": [
      "CommonSecurityLog"
  ],
  "dataConnectorsDependencies": [
      "CiscoSEG",
	  "CiscoSEGAma"
  ],
  "previewImagesFileNames": [
      "CiscoSEGBlack.png",
      "CiscoSEGWhite.png"
  ],
  "version": "1.0.0",
  "title": "Cisco Secure Email Gateway",
  "templateRelativePath": "CiscoSEG.json",
  "subtitle": "",
  "provider": "Cisco"
},
{
  "workbookKey": "EatonForeseerHealthAndAccess",
  "logoFileName": "Azure_Sentinel.svg",
  "description": "This workbook gives an insight into the health of all the Windows VMs in this subscription running Eaton Foreseer and       the unauthorized access into the Eaton Foreseer application running on these VMs.",
  "dataTypesDependencies": [
      "SecurityEvent"
  ],
  "dataConnectorsDependencies": [],
  "previewImagesFileNames": [
      "EatonForeseerHealthAndAccessBlack.png",
      "EatonForeseerHealthAndAccessWhite.png"
  ],
  "version": "1.0.0",
  "title": "EatonForeseerHealthAndAccess",
  "templateRelativePath": "EatonForeseerHealthAndAccess.json",
  "subtitle": "",
  "provider": "Eaton"
},
{
  "workbookKey": "PCIDSSComplianceWorkbook",
  "logoFileName": "Azure_Sentinel.svg",
  "description": "Choose your subscription and workspace in which PCI assets are deployed",
  "dataTypesDependencies": [
      "AzureDaignostics",
      "SecurityEvent",
      "SecurityAlert",
      "OracleDatabaseAuditEvent",
      "Syslog",
      "Anomalies"
  ],
  "dataConnectorsDependencies": [],
  "previewImagesFileNames": [
      "PCIDSSComplianceBlack01.PNG",
      "PCIDSSComplianceBlack02.PNG",
      "PCIDSSComplianceWhite01.PNG",
      "PCIDSSComplianceWhite02.PNG"
  ],
  "version": "1.0.0",
  "title": "PCI DSS Compliance",
  "templateRelativePath": "PCIDSSCompliance.json",
  "subtitle": "",
  "provider": "Microsoft"
},
{
  "workbookKey": "SonraiSecurityWorkbook",
  "logoFileName": "Sonrai.svg",
  "description": "Sets the time name for analysis",
  "dataTypesDependencies": [
      "Sonrai_Tickets_CL"
  ],
  "dataConnectorsDependencies": [
      "SonraiDataConnector"
  ],
  "previewImagesFileNames": [
      "SonraiWorkbookBlack.png",
      "SonraiWorkbookWhite.png"
  ],
  "version": "1.0.0",
  "title": "Sonrai",
  "templateRelativePath": "Sonrai.json",
  "subtitle": "",
  "provider": "Sonrai"
},
{
  "workbookKey": "SemperisDSPWorkbook",
  "logoFileName": "Semperis.svg",
  "description": "Specify the time range on which to query the data",
  "dataTypesDependencies": [
      "dsp_parser"
  ],
  "dataConnectorsDependencies": [
      "SemperisDSP"
  ],
  "previewImagesFileNames": [
      "SemperisDSPOverview1Black.png",
      "SemperisDSPOverview1White.png",
      "SemperisDSPOverview2Black.png",
      "SemperisDSPOverview2White.png",
      "SemperisDSPOverview3Black.png",
      "SemperisDSPOverview3White.png"
  ],
  "version": "1.0.0",
  "title": "Semperis Directory Services Protector",
  "templateRelativePath": "SemperisDSPWorkbook.json",
  "subtitle": "",
  "provider": "Semperis"
},
{
  "workbookKey": "BoxWorkbook",
  "logoFileName": "box.svg",
  "description": "Sets the time name for analysis",
  "dataTypesDependencies": [
      "BoxEvents_CL"
  ],
  "dataConnectorsDependencies": [
      "BoxDataConnector"
  ],
  "previewImagesFileNames": [
      "BoxBlack1.png",
      "BoxWhite1.png",
      "BoxBlack2.png",
      "BoxWhite2.png"
  ],
  "version": "1.0.0",
  "title": "Box",
  "templateRelativePath": "Box.json",
  "subtitle": "",
  "provider": "Box"
},
{
  "workbookKey": "SymantecEndpointProtection",
  "logoFileName": "symantec_logo.svg",
  "description": "Sets the time name for analysis",
  "dataTypesDependencies": [
      "SymantecEndpointProtection"
  ],
  "dataConnectorsDependencies": [
      "SymantecEndpointProtection"
  ],
  "previewImagesFileNames": [
      "SymantecEndpointProtectionBlack.png",
      "SymantecEndpointProtectionWhite.png"
  ],
  "version": "1.0.0",
  "title": "Symantec Endpoint Protection",
  "templateRelativePath": "SymantecEndpointProtection.json",
  "subtitle": "",
  "provider": "Symantec"
},
{
  "workbookKey": "DynamicThreatModeling&Response",
  "logoFileName": "Azure_Sentinel.svg",
  "description": "Sets the time name for analysis",
  "dataTypesDependencies": [
      "SecurityAlert"
  ],
  "dataConnectorsDependencies": [],
  "previewImagesFileNames": [
      "DynamicThreatModeling&ResponseWhite.png",
      "DynamicThreatModeling&ResponseBlack.png"
  ],
  "version": "1.0.0",
  "title": "Dynamic Threat Modeling Response",
  "templateRelativePath": "DynamicThreatModeling&Response.json",
  "subtitle": "",
  "provider": "Microsoft"
},
{
  "workbookKey": "ThreatAnalysis&Response",
  "logoFileName": "Azure_Sentinel.svg",
  "description": "The Defenders for IoT workbook provide guided investigations for OT entities based on open incidents, alert notifications, and activities for OT assets. They also provide a hunting experience across the MITRE ATT&CK® framework for ICS, and are designed to enable analysts, security engineers, and MSSPs to gain situational awareness of OT security posture.",
  "dataTypesDependencies": [
      "SecurityAlert"
  ],
  "dataConnectorsDependencies": [],
  "previewImagesFileNames": [
      "ThreatAnalysis&ResponseWhite1.png",
      "ThreatAnalysis&ResponseWhite2.png",
      "ThreatAnalysis&ResponseWhite3.png",
      "ThreatAnalysis&ResponseWhite4.png",
      "ThreatAnalysis&ResponseBlack1.png",
      "ThreatAnalysis&ResponseBlack2.png",
      "ThreatAnalysis&ResponseBlack3.png",
      "ThreatAnalysis&ResponseBlack4.png"
  ],
  "version": "1.0.1",
  "title": "Threat Analysis Response",
  "templateRelativePath": "ThreatAnalysis&Response.json",
  "subtitle": "",
  "provider": "Microsoft"
},
{
  "workbookKey": "TrendMicroCAS",
  "logoFileName": "Trend_Micro_Logo.svg",
  "description": "Sets the time name for analysis",
  "dataTypesDependencies": [
      "TrendMicroCAS_CL"
  ],
  "dataConnectorsDependencies": [
      "TrendMicroCAS"
  ],
  "previewImagesFileNames": [
      "TrendMicroCASBlack.png",
      "TrendMicroCASWhite.png"
  ],
  "version": "1.0.0",
  "title": "TrendMicroCAS",
  "templateRelativePath": "TrendMicroCAS.json",
  "subtitle": "",
  "provider": "TrendMicro"
},
{
  "workbookKey": "GitHubSecurityWorkbook",
  "logoFileName": "GitHub.svg",
  "description": "Gain insights to GitHub activities that may be interesting for security.",
  "dataTypesDependencies": [
      "GitHubAuditLogPolling_CL"
  ],
  "dataConnectorsDependencies": [
      "GitHubEcAuditLogPolling"
  ],
  "previewImagesFileNames": [
    "GitHubSecurityBlack.png",
    "GitHubSecurityWhite.png"
  ],
  "version": "1.0.0",
  "title": "GithubWorkbook",
  "templateRelativePath": "GitHub.json",
  "subtitle": "",
  "provider": "Microsoft"
},
{
  "workbookKey": "GCPDNSWorkbook",
  "logoFileName": "google_logo.svg",
  "description": "Sets the time name for analysis",
  "dataTypesDependencies": [
      "GCPCloudDNS"
  ],
  "dataConnectorsDependencies": [
      "GCPDNSDataConnector"
  ],
  "previewImagesFileNames": [
      "GCPDNSBlack.png",
      "GCPDNSWhite.png"
  ],
  "version": "1.0.0",
  "title": "Google Cloud Platform DNS",
  "templateRelativePath": "GCPDNS.json",
  "subtitle": "",
  "provider": "Microsoft"
},
{
  "workbookKey": "AtlassianJiraAuditWorkbook",
    "logoFileName": "atlassian.svg",
  "description": "Sets the time name for analysis",
  "dataTypesDependencies": [
      "AtlassianJiraNativePoller_CL"
  ],
  "dataConnectorsDependencies": [
      "AtlassianJira"
  ],
  "previewImagesFileNames": [
      "AtlassianJiraAuditWhite.png",
      "AtlassianJiraAuditBlack.png"
  ],
  "version": "1.0.0",
  "title": "AtlassianJiraAudit",
  "templateRelativePath": "AtlassianJiraAudit.json",
  "subtitle": "",
  "provider": "Atlassian"
},
{
  "workbookKey": "DigitalGuardianWorkbook",
  "logoFileName": "Azure_Sentinel.svg",
  "description": "Sets the time name for analysis",
  "dataTypesDependencies": [
      "DigitalGuardianDLPEvent"
  ],
  "dataConnectorsDependencies": [
      "DigitalGuardianDLP"
  ],
  "previewImagesFileNames": [
      "DigitalGuardianBlack.png",
      "DigitalGuardianWhite.png"
  ],
  "version": "1.0.0",
  "title": "DigitalGuardianDLP",
  "templateRelativePath": "DigitalGuardian.json",
  "subtitle": "",
  "provider": "Digital Guardian"
},
{
  "workbookKey": "CiscoDuoWorkbook",
  "logoFileName": "cisco-logo-72px.svg",
  "description": "Sets the time name for analysis",
  "dataTypesDependencies": [
      "CiscoDuo_CL"
  ],
  "dataConnectorsDependencies": [
      "CiscoDuoSecurity"
  ],
  "previewImagesFileNames": [
      "CiscoDuoWhite.png",
      "CiscoDuoBlack.png"
  ],
  "version": "1.0.0",
  "title": "CiscoDuoSecurity",
  "templateRelativePath": "CiscoDuo.json",
  "subtitle": "",
  "provider": "Cisco"
},
{
  "workbookKey": "SlackAudit",
  "logoFileName": "slacklogo.svg",
  "description": "Sets the time name for analysis",
  "dataTypesDependencies": [
      "SlackAudit_CL"
  ],
  "dataConnectorsDependencies": [
      "SlackAuditAPI"
  ],
  "previewImagesFileNames": [
      "SlackAuditApplicationActivityBlack1.png",
      "SlackAuditApplicationActivityWhite1.png"
  ],
  "version": "1.0.0",
  "title": "SlackAudit",
  "templateRelativePath": "SlackAudit.json",
  "subtitle": "",
  "provider": "Slack"
},
{
  "workbookKey": "CiscoWSAWorkbook",
  "logoFileName": "cisco-logo-72px.svg",
  "description": "Sets the time name for analysis",
  "dataTypesDependencies": [
      "Syslog"
  ],
  "dataConnectorsDependencies": [
      "CiscoWSA"
  ],
  "previewImagesFileNames": [
      "CiscoWSAWhite.png",
      "CiscoWSABlack.png"
  ],
  "version": "1.0.0",
  "title": "CiscoWSA",
  "templateRelativePath": "CiscoWSA.json",
  "subtitle": "",
  "provider": "Cisco"
},
{
  "workbookKey": "GCP-IAM-Workbook",
  "logoFileName": "google_logo.svg",
  "description": "Sets the time name for analysis",
  "dataTypesDependencies": [
      "GCP_IAM_CL"
  ],
  "dataConnectorsDependencies": [
      "GCPIAMDataConnector"
  ],
  "previewImagesFileNames": [
      "GCPIAMBlack01.png",
      "GCPIAMBlack02.png",
      "GCPIAMWhite01.png",
      "GCPIAMWhite02.png"
  ],
  "version": "1.0.0",
  "title": "Google Cloud Platform IAM",
  "templateRelativePath": "GCP_IAM.json",
  "subtitle": "",
  "provider": "Google"
},
{
  "workbookKey": "ImpervaWAFCloudWorkbook",
  "logoFileName": "Imperva_DarkGrey_final_75x75.svg",
  "description": "Sets the time name for analysis.",
  "dataTypesDependencies": [
      "ImpervaWAFCloud_CL"
  ],
  "dataConnectorsDependencies": [
      "ImpervaWAFCloudAPI"
  ],
  "previewImagesFileNames": [
      "ImpervaWAFCloudBlack01.png",
      "ImpervaWAFCloudBlack02.png",
      "ImpervaWAFCloudWhite01.png",
      "ImpervaWAFCloudWhite02.png"
  ],
  "version": "1.0.0",
  "title": "Imperva WAF Cloud Overview",
  "templateRelativePath": "Imperva WAF Cloud Overview.json",
  "subtitle": "",
  "provider": "Microsoft"
},
{
  "workbookKey": "ZscalerZPAWorkbook",
  "logoFileName": "ZscalerLogo.svg",
  "description": "Select the time range for this Overview.",
  "dataTypesDependencies": [
      "ZPA_CL"
  ],
  "dataConnectorsDependencies": [
      "ZscalerPrivateAccess"
  ],
  "previewImagesFileNames": [
      "ZscalerZPABlack.png",
      "ZscalerZPAWhite.png"
  ],
  "version": "1.0.0",
  "title": "Zscaler Private Access (ZPA)",
  "templateRelativePath": "ZscalerZPA.json",
  "subtitle": "",
  "provider": "Zscaler"
},
{
  "workbookKey": "GoogleWorkspaceWorkbook",
  "logoFileName": "google_logo.svg",
  "description": "Sets the time name for analysis",
  "dataTypesDependencies": [
      "GWorkspace_ReportsAPI_admin_CL",
      "GWorkspace_ReportsAPI_calendar_CL",
      "GWorkspace_ReportsAPI_drive_CL",
      "GWorkspace_ReportsAPI_login_CL",
      "GWorkspace_ReportsAPI_login_CL",
      "GWorkspace_ReportsAPI_mobile_CL"
  ],
  "dataConnectorsDependencies": [
      "GoogleWorkspaceReportsAPI"
  ],
  "previewImagesFileNames": [
      "GoogleWorkspaceBlack.png",
      "GoogleWorkspaceWhite.png"
  ],
  "version": "1.0.0",
  "title": "GoogleWorkspaceReports",
  "templateRelativePath": "GoogleWorkspace.json",
  "subtitle": "",
  "provider": "Microsoft"
},
{
  "workbookKey": "NCProtectWorkbook",
  "logoFileName": "NCProtectIcon.svg",
  "description": "Sets the time name for analysis",
  "dataTypesDependencies": [
      "NCProtectUAL_CL"
  ],
  "dataConnectorsDependencies": [
      "NucleusCyberNCProtect"
  ],
  "previewImagesFileNames": [""],
  "version": "1.0.0",
  "title": "NucleusCyberProtect",
  "templateRelativePath": "NucleusCyber_NCProtect_Workbook.json",
  "subtitle": "",
  "provider": "archTIS"
},
{
  "workbookKey": "CiscoISEWorkbook",
  "logoFileName": "cisco-logo-72px.svg",
  "description": "Sets the time name for analysis",
  "dataTypesDependencies": [
      "Syslog"
  ],
  "dataConnectorsDependencies": [
      "CiscoISE"
  ],
  "previewImagesFileNames": [
    "CiscoISEBlack1.png",
    "CiscoISEBlack2.png",
    "CiscoISEWhite1.png",
    "CiscoISEWhite2.png"
  ],
  "version": "1.0.0",
  "title": "Cisco ISE",
  "templateRelativePath": "CiscoISE.json",
  "subtitle": "",
  "provider": "Cisco"
},
{
  "workbookKey": "IoTOTThreatMonitoringwithDefenderforIoTWorkbook",
  "logoFileName": "Azure_Sentinel.svg",
  "description": "The OT Threat Monitoring with Defender for IoT Workbook features OT filtering for Security Alerts, Incidents, Vulnerabilities and Asset Inventory. The workbook features a dynamic assessment of the MITRE ATT&CK for ICS matrix across your environment to analyze and respond to OT-based threats. This workbook is designed to enable SecOps Analysts, Security Engineers, and MSSPs to gain situational awareness for IT/OT security posture.",
  "dataTypesDependencies": [
      "SecurityAlert",
      "SecurityIncident"
  ],
  "dataConnectorsDependencies": [],
  "previewImagesFileNames": [
    "IoTOTThreatMonitoringwithDefenderforIoTBlack.png",
    "IoTOTThreatMonitoringwithDefenderforIoTWhite.png"
  ],
  "version": "1.0.0",
  "title": "Microsoft Defender for IoT",
  "templateRelativePath": "IoTOTThreatMonitoringwithDefenderforIoT.json",
  "subtitle": "",
  "provider": "Microsoft"
},
{
  "workbookKey": "ZeroTrust(TIC3.0)Workbook",
  "logoFileName": "Azure_Sentinel.svg",
  "description": "Sets the time name for analysis",
  "dataTypesDependencies": [
      "SecurityRecommendation"
  ],
  "dataConnectorsDependencies": [],
  "previewImagesFileNames": [
      "ZeroTrust(TIC3.0)Black1.PNG",
      "ZeroTrust(TIC3.0)White1.PNG"
  ],
  "version": "1.0.0",
  "title": "ZeroTrust(TIC3.0)",
  "templateRelativePath": "ZeroTrustTIC3.json",
  "subtitle": "",
  "provider": "Microsoft"
},
{
  "workbookKey": "CybersecurityMaturityModelCertification(CMMC)2.0Workbook",
  "logoFileName": "Azure_Sentinel.svg",
  "description": "Sets the time name for analysis.",
  "dataTypesDependencies": [
      "InformationProtectionLogs_CL",
      "AuditLogs",
      "SecurityIncident",
      "SigninLogs",
      "AzureActivity"
  ],
  "dataConnectorsDependencies": [],
  "previewImagesFileNames": [
    "CybersecurityMaturityModelCertificationBlack.png",
    "CybersecurityMaturityModelCertificationWhite.png"
  ],
  "version": "1.0.0",
  "title": "CybersecurityMaturityModelCertification(CMMC)2.0",
  "templateRelativePath": "CybersecurityMaturityModelCertification_CMMCV2.json",
  "subtitle": "",
  "provider": "Microsoft"
},
{
  "workbookKey": "NISTSP80053Workbook",
  "logoFileName": "Azure_Sentinel.svg",
  "description": "Sets the time name for analysis.",
  "dataTypesDependencies": [
      "SigninLogs",
      "AuditLogs",
      "AzureActivity",
      "OfficeActivity",
      "SecurityEvents",
      "CommonSecurityLog",
      "SecurityIncident",
      "SecurityRecommendation"
  ],
  "dataConnectorsDependencies": [
      "SecurityEvents"
  ],
  "previewImagesFileNames": [
    "NISTSP80053Black.png",
    "NISTSP80053White.png"
  ],
  "version": "1.0.0",
  "title": "NISTSP80053workbook",
  "templateRelativePath": "NISTSP80053.json",
  "subtitle": "",
  "provider": "Microsoft"
},
{
  "workbookKey": "DarktraceWorkbook",
  "logoFileName": "Darktrace.svg",
  "description": "The Darktrace Workbook visualises Model Breach and AI Analyst data received by the Darktrace Data Connector and visualises events across the network, SaaS, IaaS and Email.",
  "dataTypesDependencies": [
      "darktrace_model_alerts_CL"
  ],
  "dataConnectorsDependencies": [
      "DarktraceRESTConnector"
  ],
  "previewImagesFileNames": [
      "DarktraceWorkbookBlack01.png",
      "DarktraceWorkbookBlack02.png",
      "DarktraceWorkbookWhite01.png",
      "DarktraceWorkbookWhite02.png"
  ],
  "version": "1.0.1",
  "title": "Darktrace",
  "templateRelativePath": "DarktraceWorkbook.json",
  "subtitle": "",
  "provider": "Darktrace"
},
{
  "workbookKey": "RecordedFutureAlertOverviewWorkbook",
  "logoFileName": "RecordedFuture.svg",
  "description": "Recorded Future Alerts Overview Workbook. This workbook will visualize playbook alerts imported via the RecordedFuture-Alert-Importer.",
  "dataTypesDependencies": [
      "RecordedFuturePortalAlerts_CL"
  ],
  "dataConnectorsDependencies": [],
  "previewImagesFileNames": [
      "RecordedFutureAlertOverviewWhite.png",
      "RecordedFutureAlertOverviewBlack.png"
  ],
  "version": "1.0.1",
  "title": "Recorded Future - Alerts Overview",
  "templateRelativePath": "RecordedFutureAlertOverview.json",
  "subtitle": "",
  "provider": "Recorded Future"
},
{
  "workbookKey": "RecordedFuturePlaybookAlertOverviewWorkbook",
  "logoFileName": "RecordedFuture.svg",
  "description": "Recorded Future Playbook Alerts Overview Workbook. This workbook will visualize playbook alerts imported via the RecordedFuture-Playbook-Alert-Importer.",
  "dataTypesDependencies": [
      "RecordedFuturePlaybookAlerts_CL"
  ],
  "dataConnectorsDependencies": [],
  "previewImagesFileNames": [
      "RecordedFuturePlaybookAlertOverviewWhite1.png",
      "RecordedFuturePlaybookAlertOverviewBlack1.png"
  ],
  "version": "1.0.1",
  "title": "Recorded Future - Playbook Alerts Overview",
  "templateRelativePath": "RecordedFuturePlaybookAlertOverview.json",
  "subtitle": "",
  "provider": "Recorded Future"
},
{
  "workbookKey": "RecordedFutureDomainCorrelationWorkbook",
  "logoFileName": "RecordedFuture.svg",
  "description": "Recorded Future Domain Correlation Workbook. This workbook will visualize Recorded Future threat intelligence data together with infrastructure logs ingested in to Sentinel.",
  "dataTypesDependencies": [
      "ThreatIntelligenceIndicator"
  ],
  "dataConnectorsDependencies": [],
  "previewImagesFileNames": [
      "RecordedFutureDomainCorrelationWhite.png",
      "RecordedFutureDomainCorrelationBlack.png"
  ],
  "version": "1.0.1",
  "title": "Recorded Future - Domain Correlation",
  "templateRelativePath": "RecordedFutureDomainCorrelation.json",
  "subtitle": "",
  "provider": "Recorded Future"
},
{
  "workbookKey": "RecordedFutureHashCorrelationWorkbook",
  "logoFileName": "RecordedFuture.svg",
  "description": "Recorded Future Hash Correlation Workbook. This workbook will visualize Recorded Future threat intelligence data together with infrastructure logs ingested in to Sentinel.",
  "dataTypesDependencies": [
      "ThreatIntelligenceIndicator"
  ],
  "dataConnectorsDependencies": [],
  "previewImagesFileNames": [
      "RecordedFutureHashCorrelationWhite.png",
      "RecordedFutureHashCorrelationBlack.png"
  ],
  "version": "1.0.1",
  "title": "Recorded Future - Hash Correlation",
  "templateRelativePath": "RecordedFutureHashCorrelation.json",
  "subtitle": "",
  "provider": "Recorded Future"
},
{
  "workbookKey": "RecordedFutureIPCorrelationWorkbook",
  "logoFileName": "RecordedFuture.svg",
  "description": "Recorded Future IP Correlation Workbook. This workbook will visualize Recorded Future threat intelligence data together with infrastructure logs ingested in to Sentinel.",
  "dataTypesDependencies": [
      "ThreatIntelligenceIndicator"
  ],
  "dataConnectorsDependencies": [],
  "previewImagesFileNames": [
      "RecordedFutureIPCorrelationWhite.png",
      "RecordedFutureIPCorrelationBlack.png"
  ],
  "version": "1.0.1",
  "title": "Recorded Future - IP Correlation",
  "templateRelativePath": "RecordedFutureIPCorrelation.json",
  "subtitle": "",
  "provider": "Recorded Future"
},
{
  "workbookKey": "RecordedFutureURLCorrelationWorkbook",
  "logoFileName": "RecordedFuture.svg",
  "description": "Recorded Future URL Correlation Workbook. This workbook will visualize Recorded Future threat intelligence data together with infrastructure logs ingested in to Sentinel.",
  "dataTypesDependencies": [
      "ThreatIntelligenceIndicator"
  ],
  "dataConnectorsDependencies": [],
  "previewImagesFileNames": [
      "RecordedFutureUrlCorrelationWhite.png",
      "RecordedFutureUrlCorrelationBlack.png"
  ],
  "version": "1.0.1",
  "title": "Recorded Future - URL Correlation",
  "templateRelativePath": "RecordedFutureURLCorrelation.json",
  "subtitle": "",
  "provider": "Recorded Future"
},
{
  "workbookKey": "RecordedFutureThreatActorHuntingWorkbook",
  "logoFileName": "RecordedFuture.svg",
  "description": "Recorded Future Threat Actor Hunting Workbook. This workbook will visualize Recorded Future threat map and hunting indicators ingested in to Microsoft Sentinel.",
  "dataTypesDependencies": [
      "ThreatIntelligenceIndicator"
  ],
  "dataConnectorsDependencies": [],
  "previewImagesFileNames": [
      "RecordedFutureThreatActorHuntingWhite.png",
      "RecordedFutureThreatActorHuntingBlack.png"
  ],
  "version": "1.0.1",
  "title": "Recorded Future - Threat Actor Hunting",
  "templateRelativePath": "RecordedFutureThreatActorHunting.json",
  "subtitle": "",
  "provider": "Recorded Future"
},
{
  "workbookKey": "RecordedFutureMalwareThreatHuntingWorkbook",
  "logoFileName": "RecordedFuture.svg",
  "description": "Recorded Future Malware Threat Hunting Workbook. This workbook will visualize Recorded Future malware threat map and hunting indicators ingested in to Microsoft Sentinel.",
  "dataTypesDependencies": [
      "ThreatIntelligenceIndicator"
  ],
  "dataConnectorsDependencies": [],
  "previewImagesFileNames": [
      "RecordedFutureMalwareThreatHuntingWhite.png",
      "RecordedFutureMalwareThreatHuntingBlack.png"
  ],
  "version": "1.0.0",
  "title": "Recorded Future - Malware Threat Hunting",
  "templateRelativePath": "RecordedFutureMalwareThreatHunting.json",
  "subtitle": "",
  "provider": "Recorded Future"
},
{
  "workbookKey": "MaturityModelForEventLogManagement_M2131",
  "logoFileName": "contrastsecurity_logo.svg",
  "description": "Select the time range for this Overview.",
  "dataTypesDependencies": [],
  "dataConnectorsDependencies": [],
  "previewImagesFileNames": [
      "MaturityModelForEventLogManagement_M2131Black.png",
      "MaturityModelForEventLogManagement_M2131White.png"
  ],
  "version": "1.0.0",
  "title": "MaturityModelForEventLogManagementM2131",
  "templateRelativePath": "MaturityModelForEventLogManagement_M2131.json",
  "subtitle": "",
  "provider": "Microsoft"
},
{
  "workbookKey": "AzureSQLSecurityWorkbook",
  "logoFileName": "AzureSQL.svg",
  "description": "Sets the time window in days to search around the alert",
  "dataTypesDependencies": [
      "AzureDiagnostics",
      "SecurityAlert",
      "SecurityIncident"
  ],
  "dataConnectorsDependencies": [
      "AzureSql"
  ],
  "previewImagesFileNames": [""],
  "version": "1.0.0",
  "title": "Azure SQL Database Workbook",
  "templateRelativePath": "Workbook-AzureSQLSecurity.json",
  "subtitle": "",
  "provider": "Microsoft"
},
{
  "workbookKey": "ContinuousDiagnostics&Mitigation",
  "logoFileName": "Azure_Sentinel.svg",
  "description": "Select the time range for this Overview.",
  "dataTypesDependencies": [],
  "dataConnectorsDependencies": [],
  "previewImagesFileNames": [
      "ContinuousDiagnostics&MitigationBlack.png",
      "ContinuousDiagnostics&MitigationWhite.png"
  ],
  "version": "1.0.0",
  "title": "ContinuousDiagnostics&Mitigation",
  "templateRelativePath": "ContinuousDiagnostics&Mitigation.json",
  "subtitle": "",
  "provider": "Microsoft"
},
{
  "workbookKey": "AtlasianJiraAuditWorkbook",
  "logoFileName": "atlassian.svg",
  "description": "Select the time range for this Overview.",
  "dataTypesDependencies": [
      "AtlassianJiraNativePoller_CL"
  ],
  "dataConnectorsDependencies": [
      "AtlassianJira"
  ],
  "previewImagesFileNames": [
      "AtlassianJiraAuditBlack.png",
      "AtlassianJiraAuditWhite.png"
  ],
  "version": "1.0.0",
  "title": "AtlasianJiraAuditWorkbook",
  "templateRelativePath": "AtlasianJiraAuditWorkbook.json",
  "subtitle": "",
  "provider": "Microsoft"
},
{
  "workbookKey": "AzureSecurityBenchmark",
  "logoFileName": "Azure_Sentinel.svg",
  "description": "Azure Security Benchmark v3 Workbook provides a mechanism for viewing log queries, azure resource graph, and policies aligned to ASB controls across Microsoft security offerings, Azure, Microsoft 365, 3rd Party, On-Premises, and Multi-cloud workloads. This workbook enables Security Architects, Engineers, SecOps Analysts, Managers, and IT Pros to gain situational awareness visibility for the security posture of cloud workloads. There are also recommendations for selecting, designing, deploying, and configuring Microsoft offerings for alignment with respective ASB requirements and practices.",
  "dataTypesDependencies": [
      "SecurityRegulatoryCompliance",
      "AzureDiagnostics",
      "SecurityIncident",
      "SigninLogs",
      "SecurityAlert"
  ],
  "dataConnectorsDependencies": [],
  "previewImagesFileNames": [
      "AzureSecurityBenchmarkBlack.png",
      "AzureSecurityBenchmarkWhite.png"
  ],
  "version": "1.0.0",
  "title": "Azure Security Benchmark",
  "templateRelativePath": "AzureSecurityBenchmark.json",
  "subtitle": "",
  "provider": "Microsoft"
},
{
  "workbookKey": "ZNAccessOrchestratorAudit",
  "logoFileName": "ZeroNetworks.svg",
  "description": "This workbook provides a summary of ZeroNetworks data.",
  "dataTypesDependencies": [
      "ZNAccessOrchestratorAudit_CL",
      "ZNAccessOrchestratorAuditNativePoller_CL"
  ],
  "dataConnectorsDependencies": [
      "ZeroNetworksAccessOrchestratorAuditFunction",
      "ZeroNetworksAccessOrchestratorAuditNativePoller"
  ],
  "previewImagesFileNames": [""],
  "version": "1.0.0",
  "title": "Zero NetWork",
  "templateRelativePath": "ZNSegmentAudit.json",
  "subtitle": "",
  "provider": "Zero Networks"
},
{
  "workbookKey": "FireworkWorkbook",
  "logoFileName": "Flare.svg",
  "description": "Select the time range for this Overview.",
  "dataTypesDependencies": [
      "Firework_CL"
  ],
  "dataConnectorsDependencies": [
      "FlareSystemsFirework"
  ],
  "previewImagesFileNames": [
      "FireworkOverviewBlack01.png",
      "FireworkOverviewBlack02.png",
      "FireworkOverviewWhite01.png",
      "FireworkOverviewWhite02.png"
  ],
  "version": "1.0.0",
  "title": "FlareSystemsFirework",
  "templateRelativePath": "FlareSystemsFireworkOverview.json",
  "subtitle": "",
  "provider": "Flare Systems"
},
{
  "workbookKey": "TaniumWorkbook",
  "logoFileName": "Tanium.svg",
  "description": "Visualize Tanium endpoint and module data",
  "dataTypesDependencies": [
      "TaniumComplyCompliance_CL",
      "TaniumComplyVulnerabilities_CL",
      "TaniumDefenderHealth_CL",
      "TaniumDiscoverUnmanagedAssets_CL",
      "TaniumHighUptime_CL",
      "TaniumMainAsset_CL",
      "TaniumPatchListApplicability_CL",
      "TaniumPatchListCompliance_CL",
      "TaniumSCCMClientHealth_CL",
      "TaniumThreatResponse_CL"
  ],
  "dataConnectorsDependencies": [],
  "previewImagesFileNames": [
      "TaniumComplyBlack.png",
      "TaniumComplyWhite.png",
      "TaniumDiscoverBlack.png",
      "TaniumDiscoverWhite.png",
      "TaniumMSToolingHealthBlack.png",
      "TaniumMSToolingHealthWhite.png",
      "TaniumPatchBlack.png",
      "TaniumPatchWhite.png",
      "TaniumThreatResponseAlertsBlack.png",
      "TaniumThreatResponseAlertsWhite.png",
      "TaniumThreatResponseBlack.png",
      "TaniumThreatResponseWhite.png"
  ],
  "version": "1.0",
  "title": "Tanium Workbook",
  "templateRelativePath": "TaniumWorkbook.json",
  "subtitle": "",
  "provider": "Tanium"
},
{
  "workbookKey": "ActionableAlertsDashboard",
  "logoFileName": "Cybersixgill.svg",
  "description": "None.",
  "dataTypesDependencies": [
      "CyberSixgill_Alerts_CL"
  ],
  "dataConnectorsDependencies": [
      "CybersixgillActionableAlerts"
  ],
  "previewImagesFileNames": [
    "ActionableAlertsDashboardWhite.PNG",
    "ActionableAlertsDashboardBlack.PNG"
    ],
  "version": "1.0.0",
  "title": "Cybersixgill Actionable Alerts Dashboard",
  "templateRelativePath": "ActionableAlertsDashboard.json",
  "subtitle": "",
  "provider": "Cybersixgill"
},
{
  "workbookKey": "ActionableAlertsList",
  "logoFileName": "Cybersixgill.svg",
  "description": "None.",
  "dataTypesDependencies": [
      "CyberSixgill_Alerts_CL"
  ],
  "dataConnectorsDependencies": [
      "CybersixgillActionableAlerts"
  ],
  "previewImagesFileNames": [
    "ActionableAlertsListBlack.PNG",
    "ActionableAlertsListWhite.PNG"],
  "version": "1.0.0",
  "title": "Cybersixgill Actionable Alerts List",
  "templateRelativePath": "ActionableAlertsList.json",
  "subtitle": "",
  "provider": "Cybersixgill"
},
{
  "workbookKey": "ArgosCloudSecurityWorkbook",
  "logoFileName": "argos-logo.svg",
  "description": "The ARGOS Cloud Security integration for Microsoft Sentinel allows you to have all your important cloud security events in one place.",
  "dataTypesDependencies": [
      "ARGOS_CL"
  ],
  "dataConnectorsDependencies": [
      "ARGOSCloudSecurity"
  ],
  "previewImagesFileNames": [
      "ARGOSCloudSecurityWorkbookBlack.png",
      "ARGOSCloudSecurityWorkbookWhite.png"
  ],
  "version": "1.0.0",
  "title": "ARGOS Cloud Security",
  "templateRelativePath": "ARGOSCloudSecurityWorkbook.json",
  "subtitle": "",
  "provider": "ARGOS Cloud Security"
},
{
  "workbookKey": "JamfProtectWorkbook",
  "logoFileName": "jamf_logo.svg",
  "description": "This Jamf Protect Workbook for Microsoft Sentinel enables you to ingest Jamf Protect events forwarded into Microsoft Sentinel.\n Providing reports into all alerts, device controls and Unfied Logs.",
  "dataTypesDependencies": [
      "jamfprotect_CL"
  ],
  "dataConnectorsDependencies": [],
  "previewImagesFileNames": [
      "JamfProtectDashboardBlack.png",
      "JamfProtectDashboardWhite.png"
  ],
  "version": "2.0.0",
  "title": "Jamf Protect Workbook",
  "templateRelativePath": "JamfProtectDashboard.json",
  "subtitle": "",
  "provider": "Jamf Software, LLC"
},
{
  "workbookKey": "AIVectraStream",
  "logoFileName": "AIVectraDetect.svg",
  "description": "",
  "dataTypesDependencies": [
      "VectraStream_CL"
  ],
  "dataConnectorsDependencies": [
      "AIVectraStream"
  ],
  "previewImagesFileNames": [
    "AIVectraDetectBlack1.png",
    "AIVectraDetectWhite1.png"
    ],
  "version": "1.0.0",
  "title": "AIVectraStreamWorkbook",
  "templateRelativePath": "AIVectraStreamWorkbook.json",
  "subtitle": "",
  "provider": "Vectra AI"
},
{
  "workbookKey": "SecurityScorecardWorkbook",
  "logoFileName": "SecurityScorecard-Cybersecurity-Ratings.svg",
  "description": "This Workbook provides immediate insight into the data coming from SecurityScorecard's three Sentinel data connectors: SecurityScorecard Cybersecurity Ratings, SecurityScorecard Cybersecurity Ratings - Factors, and SecurityScorecard Cybersecurity Ratings - Issues.",
  "dataTypesDependencies": [
      "SecurityScorecardFactor_CL",
      "SecurityScorecardIssues_CL",
      "SecurityScorecardRatings_CL"
  ],
  "dataConnectorsDependencies": [
      "SecurityScorecardFactorAzureFunctions",
      "SecurityScorecardIssueAzureFunctions",
      "SecurityScorecardRatingsAzureFunctions"
  ],
  "previewImagesFileNames": [
      "SecurityScorecardBlack1.png",
      "SecurityScorecardBlack2.png",
      "SecurityScorecardBlack3.png",
      "SecurityScorecardBlack4.png",
      "SecurityScorecardBlack5.png",
      "SecurityScorecardBlack6.png",
      "SecurityScorecardWhite1.png",
      "SecurityScorecardWhite2.png",
      "SecurityScorecardWhite3.png",
      "SecurityScorecardWhite4.png",
      "SecurityScorecardWhite5.png",
      "SecurityScorecardWhite6.png"
  ],
  "version": "1.0.0",
  "title": "SecurityScorecard",
  "templateRelativePath": "SecurityScorecardWorkbook.json",
  "subtitle": "",
  "provider": "SecurityScorecard"
},
{
  "workbookKey": "DigitalShadowsWorkbook",
  "logoFileName": "DigitalShadowsLogo.svg",
  "description": "For gaining insights into Digital Shadows logs.",
  "dataTypesDependencies": [
      "DigitalShadows_CL"
  ],
  "dataConnectorsDependencies": [
      "DigitalShadowsSearchlightAzureFunctions"
  ],
  "previewImagesFileNames": [
      "DigitalShadowsBlack1.png",
      "DigitalShadowsBlack2.png",
      "DigitalShadowsBlack3.png",
      "DigitalShadowsWhite1.png",
      "DigitalShadowsWhite2.png",
      "DigitalShadowsWhite3.png"
  ],
  "version": "1.0.0",
  "title": "Digital Shadows",
  "templateRelativePath": "DigitalShadows.json",
  "subtitle": "",
  "provider": "Digital Shadows"
},
{
  "workbookKey": "SalesforceServiceCloudWorkbook",
  "logoFileName": "salesforce_logo.svg",
  "description": "Sets the time name for analysis.",
  "dataTypesDependencies": [
      "SalesforceServiceCloud"
  ],
  "dataConnectorsDependencies": [
      "SalesforceServiceCloud_CL"
  ],
  "previewImagesFileNames": [""],
  "version": "1.0.0",
  "title": "Salesforce Service Cloud",
  "templateRelativePath": "SalesforceServiceCloud.json",
  "subtitle": "",
  "provider": "Salesforce"
},
{
  "workbookKey": "NetworkSessionSolution",
  "logoFileName": "Azure_Sentinel.svg",
  "description": "This workbook is included as part of Network Session Essentials solution and gives a summary of analyzed traffic, helps with threat analysis and investigating suspicious IP's and traffic analysis. Network Session Essentials Solution also includes playbooks to periodically summarize the logs thus enhancing user experience and improving data search. For the effective usage of workbook, we highly recommend to enable the summarization playbooks that are provided with this solution.",
  "dataTypesDependencies": [
      "AWSVPCFlow",
      "DeviceNetworkEvents",
      "SecurityEvent",
      "WindowsEvent",
      "CommonSecurityLog",
      "Syslog",
      "CommonSecurityLog",
      "VMConnection",
      "AzureDiagnostics",
      "AzureDiagnostics",
      "CommonSecurityLog",
      "Corelight_CL",
      "VectraStream",
      "CommonSecurityLog",
      "CommonSecurityLog",
      "Syslog",
      "CiscoMerakiNativePoller"
  ],
  "dataConnectorsDependencies": [
      "AWSS3",
      "MicrosoftThreatProtection",
      "SecurityEvents",
      "WindowsForwardedEvents",
      "Zscaler",
      "MicrosoftSysmonForLinux",
      "PaloAltoNetworks",
      "AzureMonitor(VMInsights)",
      "AzureFirewall",
      "AzureNSG",
      "CiscoASA",
      "Corelight",
      "AIVectraStream",
      "CheckPoint",
      "Fortinet",
      "CiscoMeraki"
  ],
  "previewImagesFileNames": [""],
  "version": "1.0.0",
  "title": "Network Session Essentials",
  "templateRelativePath": "NetworkSessionEssentials.json",
  "subtitle": "",
  "provider": "Microsoft"
},
{
  "workbookKey": "SAPSODAnalysis",
  "logoFileName": "SAPVMIcon.svg",
  "description": "SAP SOD Analysis",
  "dataTypesDependencies": [
      "SAPAuditLog"
  ],
  "dataConnectorsDependencies": [
      "SAP"
  ],
  "previewImagesFileNames": [""],
  "version": "2.0.0",
  "title": "SAP SOD Analysis",
  "templateRelativePath": "SAP - Segregation of Duties v2.0 (by Aliter Consulting).json",
  "subtitle": "",
  "provider": "Aliter Consulting"
},
{
  "workbookKey": "TheomWorkbook",
  "logoFileName": "theom-logo.svg",
  "description": "Theom Alert Statistics",
  "dataTypesDependencies": [
      "TheomAlerts_CL"
  ],
  "dataConnectorsDependencies": [
      "Theom"
  ],
  "previewImagesFileNames": [
      "TheomWorkbook-black.png",
      "TheomWorkbook-white.png"
  ],
  "version": "1.0.0",
  "title": "Theom",
  "templateRelativePath": "Theom.json",
  "subtitle": "",
  "provider": "Theom"
},
{
  "workbookKey": "DynatraceWorkbooks",
  "logoFileName": "dynatrace.svg",
  "description": "This workbook brings together queries and visualizations to assist you in identifying potential threats surfaced by Dynatrace.",
  "dataTypesDependencies": [
    "DynatraceAttacks",
    "DynatraceAuditLogs",
    "DynatraceProblems",
    "DynatraceRuntimeVulnerabilities"
  ],
  "dataConnectorsDependencies": [
    "DynatraceAttacks",
    "DynatraceAuditLogs",
    "DynatraceProblems",
    "DynatraceRuntimeVulnerabilities"
  ],
  "previewImagesFileNames": [
    "DynatraceWorkbookBlack.png",
    "DynatraceWorkbookWhite.png"
  ],
  "version": "3.0.1",
  "title": "Dynatrace",
  "templateRelativePath": "Dynatrace.json",
  "subtitle": "",
  "provider": "Dynatrace"
},
{
  "workbookKey": "MDOWorkbook",
  "logoFileName": "Azure_Sentinel.svg",
  "description": "Gain extensive insight into your organization's Microsoft Defender for Office Activity by analyzing, and correlating events.\nYou can track malware and phishing detection over time.",
  "dataTypesDependencies": [
      "SecurityAlert"
  ],
  "dataConnectorsDependencies": [
      "MicrosoftThreatProtection"
  ],
  "previewImagesFileNames": [
    "MDOBlack1.png",
    "MDOBlack2.png",
    "MDOWhite1.png",
    "MDOWhite2.png"
  ],
  "version": "1.0.0",
  "title": "Microsoft Defender XDR MDOWorkbook",
  "templateRelativePath": "MDO Insights.json",
  "subtitle": "",
  "provider": "Microsoft"
},
{
  "workbookKey": "AnomaliesVisualizationWorkbook",
  "logoFileName": "Azure_Sentinel.svg",
  "description": "A workbook that provides contextual information to a user for better insight on Anomalies and their impact. The workbook will help with investigation of anomalies as well as identify patterns that can lead to a threat.",
  "dataTypesDependencies": [
      "Anomalies"
  ],
  "dataConnectorsDependencies": [],
  "previewImagesFileNames": [
      "AnomaliesVisualizationWorkbookWhite.png",
      "AnomaliesVisualizationWorkbookBlack.png"
  ],
  "version": "1.0.0",
  "title": "AnomaliesVisulization",
  "templateRelativePath": "AnomaliesVisualization.json",
  "subtitle": "",
  "provider": "Microsoft Sentinel Community"
},
{
  "workbookKey": "AnomalyDataWorkbook",
  "logoFileName": "Azure_Sentinel.svg",
  "description": "A workbook providing details, related Incident, and related Hunting Workbook for a specific Anomaly.",
  "dataTypesDependencies": [
      "Anomalies"
  ],
  "dataConnectorsDependencies": [],
  "previewImagesFileNames": [
      "AnomalyDataWorkbookWhite.png",
      "AnomalyDataWorkbookBlack.png"
  ],
  "version": "1.0.0",
  "title": "AnomalyData",
  "templateRelativePath": "AnomalyData.json",
  "subtitle": "",
  "provider": "Microsoft Sentinel Community"
},
{
  "workbookKey": "MicrosoftExchangeLeastPrivilegewithRBAC-Online",
  "logoFileName": "Azure_Sentinel.svg",
  "description": "This Workbook, dedicated to Exchange Online environments is built to have a simple view of non-standard RBAC delegations on an Exchange Online tenant. This Workbook allow you to go deep dive on custom delegation and roles and also members of each delegation, including the nested level and the group imbrication on your environment.",
  "dataTypesDependencies": [
      "ESIExchangeOnlineConfig_CL"
  ],
  "dataConnectorsDependencies": [
      "ESI-ExchangeOnlineCollector"
  ],
  "previewImagesFileNames": [
      "MicrosoftExchangeLeastPrivilegewithRBAC-OnlineBlack.png",
      "MicrosoftExchangeLeastPrivilegewithRBAC-OnlineWhite.png"
  ],
  "version": "1.1.0",
  "title": "Microsoft Exchange Least Privilege with RBAC - Online",
  "templateRelativePath": "Microsoft Exchange Least Privilege with RBAC - Online.json",
  "subtitle": "",
  "provider": "Microsoft"
},
{
  "workbookKey": "MicrosoftExchangeLeastPrivilegewithRBAC",
  "logoFileName": "Azure_Sentinel.svg",
  "description": "This Workbook, dedicated to On-Premises environments is built to have a simple view of non-standard RBAC delegations on an On-Premises Exchange environment. This Workbook allow you to go deep dive on custom delegation and roles and also members of each delegation, including the nested level and the group imbrication on your environment. Required Data Connector: Exchange Security Insights On-Premises Collector.",
  "dataTypesDependencies": [
      "ESIExchangeConfig_CL"
  ],
  "dataConnectorsDependencies": [
      "ESI-ExchangeOnPremisesCollector",
      "ESI-ExchangeAdminAuditLogEvents"
  ],
  "previewImagesFileNames": [
      "MicrosoftExchangeLeastPrivilegewithRBACBlack.png",
      "MicrosoftExchangeLeastPrivilegewithRBACWhite.png"
  ],
  "version": "1.0.1",
  "title": "Microsoft Exchange Least Privilege with RBAC",
  "templateRelativePath": "Microsoft Exchange Least Privilege with RBAC.json",
  "subtitle": "",
  "provider": "Microsoft"
},
{
  "workbookKey": "MicrosoftExchangeSearchAdminAuditLog",
  "logoFileName": "Azure_Sentinel.svg",
  "description": "This workbook is dedicated to On-Premises Exchange organizations. It uses the MSExchange Management event logs to give you a simple way to view administrators’ activities in your Exchange environment with Cmdlets usage statistics and multiple pivots to understand who and/or what is affected to modifications on your environment. Required Data Connector: Exchange Audit Event logs via Legacy Agent.",
  "dataTypesDependencies": [
      "ESIExchangeConfig_CL"
  ],
  "dataConnectorsDependencies": [
      "ESI-ExchangeOnPremisesCollector",
      "ESI-ExchangeAdminAuditLogEvents"
  ],
  "previewImagesFileNames": [
      "MicrosoftExchangeSearchAdminAuditLogBlack.png",
      "MicrosoftExchangeSearchAdminAuditLogWhite.png"
  ],
  "version": "1.0.1",
  "title": "Microsoft Exchange Search AdminAuditLog",
  "templateRelativePath": "Microsoft Exchange Search AdminAuditLog.json",
  "subtitle": "",
  "provider": "Microsoft"
},
{
  "workbookKey": "MicrosoftExchangeSearchAdminAuditLog-Online",
  "logoFileName": "Azure_Sentinel.svg",
  "description": "This workbook is dedicated to Online Exchange organizations. It uses the Office Activity logs to give you a simple way to view administrators’ activities in your Exchange environment with Cmdlets usage statistics and multiple pivots to understand who and/or what is affected to modifications on your environment. Required Data Connector: Microsoft 365 (Exchange).",
  "dataTypesDependencies": [
      "OfficeActivity"
  ],
  "dataConnectorsDependencies": [
      "Office365"
  ],
  "previewImagesFileNames": [
      "MicrosoftExchangeOnlineSearchAdminAuditLogBlack.png",
      "MicrosoftExchangeOnlineSearchAdminAuditLogWhite.png"
  ],
  "version": "1.0.0",
  "title": "Microsoft Exchange Search AdminAuditLog - Online",
  "templateRelativePath": "Microsoft Exchange Search AdminAuditLog - Online.json",
  "subtitle": "",
  "provider": "Microsoft"
},
{
  "workbookKey": "MicrosoftExchangeSecurityMonitoring",
  "logoFileName": "Azure_Sentinel.svg",
  "description": "This Workbook is dedicated to On-Premises Exchange organizations. It uses the MSExchange Management event logs and Microsoft Exchange Security configuration collected by data connectors. It helps to track admin actions, especially on VIP Users and/or on Sensitive Cmdlets. This workbook allows also to list Exchange Services changes, local account activities and local logon on Exchange Servers. Required Data Connector: Exchange Audit Event logs via Legacy Agent.",
  "dataTypesDependencies": [
      "ESIExchangeConfig_CL"
  ],
  "dataConnectorsDependencies": [
      "ESI-ExchangeOnPremisesCollector",
      "ESI-ExchangeAdminAuditLogEvents"
  ],
  "previewImagesFileNames": [
      "MicrosoftExchangeSecurityMonitoringBlack.png",
      "MicrosoftExchangeSecurityMonitoringWhite.png"
  ],
  "version": "1.0.1",
  "title": "Microsoft Exchange Admin Activity",
  "templateRelativePath": "Microsoft Exchange Admin Activity.json",
  "subtitle": "",
  "provider": "Microsoft"
},
{
  "workbookKey": "MicrosoftExchangeAdminActivity-Online",
  "logoFileName": "Azure_Sentinel.svg",
  "description": "This Workbook is dedicated to Online Exchange organizations. It uses Office Activity logs. It helps to track admin actions, especially on VIP Users and/or on Sensitive Cmdlets. Required Data Connector: Microsoft 365 (Exchange).",
  "dataTypesDependencies": [
      "OfficeActivity"
  ],
  "dataConnectorsDependencies": [
      "Office365"
  ],
  "previewImagesFileNames": [
      "MicrosoftExchangeAdminActivity-OnlineBlack.png",
      "MicrosoftExchangeAdminActivity-OnlineWhite.png"
  ],
  "version": "1.0.0",
  "title": "Microsoft Exchange Online Admin Activity",
  "templateRelativePath": "Microsoft Exchange Admin Activity - Online.json",
  "subtitle": "",
  "provider": "Microsoft"
},
{
  "workbookKey": "MicrosoftExchangeSecurityReview-Online",
  "logoFileName": "Azure_Sentinel.svg",
  "description": "This Workbook is dedicated to Exchange Online tenants. It displays and highlights current Security configuration on various Exchange components specific to Online including delegations, the transport configuration and the linked security risks, and risky protocols.",
  "dataTypesDependencies": [
      "ESIExchangeOnlineConfig_CL"
  ],
  "dataConnectorsDependencies": [
      "ESI-ExchangeOnlineCollector"
  ],
  "previewImagesFileNames": [
    "MicrosoftExchangeSecurityReview-OnlineBlack.png",
    "MicrosoftExchangeSecurityReview-OnlineWhite.png"
  ],
  "version": "1.1.0",
  "title": "Microsoft Exchange Security Review - Online",
  "templateRelativePath": "Microsoft Exchange Security Review - Online.json",
  "subtitle": "",
  "provider": "Microsoft"
},
{
  "workbookKey": "MicrosoftExchangeSecurityReview",
  "logoFileName": "Azure_Sentinel.svg",
  "description": "This Workbook is dedicated to On-Premises Exchange organizations. It displays and highlights current Security configuration on various Exchange components including delegations, rights on databases, Exchange and most important AD Groups with members including nested groups, local administrators of servers. This workbook helps also to understand the transport configuration and the linked security risks. Required Data Connector: Exchange Security Insights On-Premises Collector.",
  "dataTypesDependencies": [
      "ESIExchangeConfig_CL"
  ],
  "dataConnectorsDependencies": [
      "ESI-ExchangeOnPremisesCollector",
      "ESI-ExchangeAdminAuditLogEvents"
  ],
  "previewImagesFileNames": [
      "MicrosoftExchangeSecurityReviewBlack.png",
      "MicrosoftExchangeSecurityReviewWhite.png"
    ],
  "version": "1.0.1",
  "title": "Microsoft Exchange Security Review",
  "templateRelativePath": "Microsoft Exchange Security Review.json",
  "subtitle": "",
  "provider": "Microsoft"
},
{
  "workbookKey": "ibossMalwareAndC2Workbook",
  "logoFileName": "iboss_logo.svg",
  "description": "A workbook providing insights into malware and C2 activity detected by iboss.",
  "dataTypesDependencies": [],
  "dataConnectorsDependencies": [
  "ibossAma"
  ],
  "previewImagesFileNames": [""],
  "version": "1.0.0",
  "title": "iboss Malware and C2",
  "templateRelativePath": "ibossMalwareAndC2.json",
  "subtitle": "",
  "provider": "iboss"
},
{
  "workbookKey": "ibossWebUsageWorkbook",
  "logoFileName": "iboss_logo.svg",
  "description": "A workbook providing insights into web usage activity detected by iboss.",
  "dataTypesDependencies": [],
  "dataConnectorsDependencies": [
  "ibossAma"
  ],
  "previewImagesFileNames": [""],
  "version": "1.0.0",
  "title": "iboss Web Usage",
  "templateRelativePath": "ibossWebUsage.json",
  "subtitle": "",
  "provider": "iboss"
},
{
  "workbookKey": "CynerioOverviewWorkbook",
  "logoFileName": "Cynerio.svg",
  "description": "An overview of Cynerio Security events",
  "dataTypesDependencies": ["CynerioEvent_CL"],
  "dataConnectorsDependencies": ["CynerioSecurityEvents"],
  "previewImagesFileNames": ["CynerioOverviewBlack.png", "CynerioOverviewWhite.png"],
  "version": "1.0.0",
  "title": "Cynerio Overview Workbook",
  "templateRelativePath": "CynerioOverviewWorkbook.json",
  "subtitle": "",
  "provider": "Cynerio"
},
{
  "workbookKey": "ReversingLabs-CapabilitiesOverview",
  "logoFileName": "reversinglabs.svg",
  "description": "The ReversingLabs-CapabilitiesOverview workbook provides a high level look at your threat intelligence capabilities and how they relate to your operations.",
  "dataTypesDependencies": [],
  "dataConnectorsDependencies": [],
  "previewImagesFileNames": [
      "ReversingLabsTiSummary-White.png",
      "ReversingLabsTiSummary-Black.png",
      "ReversingLabsOpsSummary-White.png",
      "ReversingLabsOpsSummary-Black.png"
  ],
  "version": "1.1.1",
  "title": "ReversingLabs-CapabilitiesOverview",
  "templateRelativePath": "ReversingLabs-CapabilitiesOverview.json",
  "subtitle": "",
  "provider": "ReversingLabs"
},
{
  "workbookKey": "vCenter",
  "logoFileName": "Azure_Sentinel.svg",
  "description": "This data connector depends on a parser based on Kusto Function **vCenter** to work as expected. [Follow steps to get this Kusto Function](https://aka.ms/sentinel-vCenter-parser)",
  "dataTypesDependencies": [
      "vCenter_CL"
  ],
  "dataConnectorsDependencies": [
      "VMwarevCenter"
  ],
  "previewImagesFileNames": [""],
  "version": "1.0.0",
  "title": "vCenter",
  "templateRelativePath": "vCenter.json",
  "subtitle": "",
  "provider": "VMware"
},
{
  "workbookKey": "SAP-Monitors-AlertsandPerformance",
  "logoFileName": "SAPVMIcon.svg",
  "description": "SAP -Monitors- Alerts and Performance",
  "dataTypesDependencies": [
      "SAPAuditLog"
  ],
  "dataConnectorsDependencies": [
      "SAP"
  ],
  "previewImagesFileNames": [""],
  "version": "2.0.1",
  "title": "SAP -Monitors- Alerts and Performance",
  "templateRelativePath": "SAP -Monitors- Alerts and Performance.json",
  "subtitle": "",
  "provider": "Microsoft"
},
{
  "workbookKey": "SAP-SecurityAuditlogandInitialAccess",
  "logoFileName": "SAPVMIcon.svg",
  "description": "SAP -Security Audit log and Initial Access",
  "dataTypesDependencies": [
      "SAPAuditLog"
  ],
  "dataConnectorsDependencies": [
      "SAP"
  ],
  "previewImagesFileNames": [""],
  "version": "2.0.1",
  "title": "SAP -Security Audit log and Initial Access",
  "templateRelativePath": "SAP -Security Audit log and Initial Access.json",
  "subtitle": "",
  "provider": "Microsoft"
},
{
  "workbookKey": "DNSSolutionWorkbook",
  "logoFileName": "Azure_Sentinel.svg",
  "description": "This workbook is included as part of the DNS Essentials solution and gives a summary of analyzed DNS traffic. It also helps with threat analysis and investigating suspicious Domains, IPs and DNS traffic. DNS Essentials Solution also includes a playbook to periodically summarize the logs, thus enhancing the user experience and improving data search. For effective usage of workbook, we highly recommend enabling the summarization playbook that is provided with this solution.",
  "dataTypesDependencies": [],
  "dataConnectorsDependencies": [],
  "previewImagesFileNames": [
      "DNSDomainWorkbookWhite.png",
      "DNSDomainWorkbookBlack.png"
  ],
  "version": "1.0.0",
  "title": "DNS Solution Workbook",
  "templateRelativePath": "DNSSolutionWorkbook.json",
  "subtitle": "",
  "provider": "Microsoft"
},
{
  "workbookKey": "MicrosoftPowerBIActivityWorkbook",
  "logoFileName": "PowerBILogo.svg",
  "description": "This workbook provides details on Microsoft PowerBI Activity",
  "dataTypesDependencies": [
      "PowerBIActivity"
  ],
  "dataConnectorsDependencies": [
      "Microsoft PowerBI (Preview)"
  ],
  "previewImagesFileNames": [
      "MicrosoftPowerBIActivityWorkbookBlack.png",
      "MicrosoftPowerBIActivityWorkbookWhite.png"
  ],
  "version": "1.0.0",
  "title": "Microsoft PowerBI Activity Workbook",
  "templateRelativePath": "MicrosoftPowerBIActivityWorkbook.json",
  "subtitle": "",
  "provider": "Microsoft"
},
{
  "workbookKey": "MicrosoftThreatIntelligenceWorkbook",
  "logoFileName": "Azure_Sentinel.svg",
  "description": "Gain insights into threat indicators ingestion and search for indicators at scale across Microsoft 1st Party, 3rd Party, On-Premises, Hybrid, and Multi-Cloud Workloads. Indicators Search facilitates a simple interface for finding IP, File, Hash, Sender and more across your data. Seamless pivots to correlate indicators with Microsoft Sentinel: Incidents to make your threat intelligence actionable.",
  "dataTypesDependencies": [
      "ThreatIntelligenceIndicator",
      "SecurityIncident"
  ],
  "dataConnectorsDependencies": [
      "ThreatIntelligence",
      "ThreatIntelligenceTaxii"
  ],
  "previewImagesFileNames": [
      "ThreatIntelligenceWhite.png",
      "ThreatIntelligenceBlack.png"
  ],
  "version": "1.0.0",
  "title": "Threat Intelligence",
  "templateRelativePath": "MicrosoftThreatIntelligence.json",
  "subtitle": "",
  "provider": "Microsoft"
},
  {
    "workbookKey": "MicrosoftDefenderForEndPoint",
    "logoFileName": "Azure_Sentinel.svg",
    "description": "A wokbook to provide details about Microsoft Defender for Endpoint Advance Hunting to Overview & Analyse data brought through M365 Defender Connector.",
    "dataTypesDependencies": [],
    "dataConnectorsDependencies": [],
    "previewImagesFileNames": [
      "microsoftdefenderforendpointwhite.png",
      "microsoftdefenderforendpointblack.png"
    ],
    "version": "1.0.0",
    "title": "Microsoft Defender For EndPoint",
    "templateRelativePath": "MicrosoftDefenderForEndPoint.json",
    "subtitle": "",
    "provider": "Microsoft Sentinel Community"
  },
  {
    "workbookKey": "MicrosoftSentinelDeploymentandMigrationTracker",
    "logoFileName": "Azure_Sentinel.svg",
    "description": "Use this workbook as a tool to define, track, and complete key deployment/migraiton tasks for Microsoft Sentinel. This workbook serves as a central hub for monitoring and configuring key areas of the product without having to leave the workbook and start over.",
    "dataTypesDependencies": [],
    "dataConnectorsDependencies": [],
    "previewImagesFileNames": [
      "microsoftsentineldeploymentandmigration-black.png",
      "microsoftsentineldeploymentandmigration-white.png"
    ],
    "version": "1.1.2",
    "title": "Microsoft Sentinel Deployment and Migration Tracker",
    "templateRelativePath": "MicrosoftSentinelDeploymentandMigrationTracker.json",
    "subtitle": "",
    "provider": "Microsoft Sentinel Community",
    "support": {
      "tier": "Community"
    },
    "author": {
      "name": "Matt Lowe"
    },
    "source": {
      "kind": "Community"
    },
    "categories": {
      "domains": [
        "Platform"
      ]
    }
  },
  {
    "workbookKey": "MicrosoftDefenderForIdentity",
    "logoFileName": "Azure_Sentinel.svg",
    "description": "Use this workbook to analyse the advance hunting data ingested for Defender For Identity.",
    "dataTypesDependencies": [
      "IdentityLogonEvents",
      "IdentityQueryEvents",
      "IdentityDirectoryEvents",
      "SecurityAlert"
    ],
    "dataConnectorsDependencies": [],
    "previewImagesFileNames": [
        "microsoftdefenderforidentity-black.png",
        "microsoftdefenderforidentity-white.png"
    ],
    "version": "1.0.0",
    "title": "Microsoft Defender For Identity",
    "templateRelativePath": "MicrosoftDefenderForIdentity.json",
    "subtitle": "",
    "provider": "Microsoft Sentinel Community"
 },
{
  "workbookKey": "EsetProtect",
  "logoFileName": "eset-logo.svg",
  "description": "Visualize events and threats from Eset protect.",
  "dataTypesDependencies": [
      "ESETPROTECT"
  ],
  "dataConnectorsDependencies": [
      "ESETPROTECT"
  ],
  "previewImagesFileNames": [
      "ESETPROTECTBlack.png",
      "ESETPROTECTWhite.png"
  ],
  "version": "1.0.0",
  "title": "EsetProtect",
  "templateRelativePath": "ESETPROTECT.json",
  "subtitle": "",
  "provider": "Community"
},
{
  "workbookKey": "CyberArkEPMWorkbook",
  "logoFileName": "CyberArk_Logo.svg",
  "description": "Sets the time name for analysis",
  "dataTypesDependencies": [
      "CyberArkEPM_CL"
  ],
  "dataConnectorsDependencies": [
      "CyberArkEPM"
  ],
  "previewImagesFileNames": [
      "CyberArkEPMBlack.png",
      "CyberArkEPMWhite.png"
  ],
  "version": "1.0.0",
  "title": "CyberArk EPM",
  "templateRelativePath": "CyberArkEPM.json",
  "subtitle": "",
  "provider": "CyberArk"
},
{
  "workbookKey": "IncidentTasksWorkbook",
  "logoFileName": "Azure_Sentinel.svg",
  "description": "Use this workbook to review and modify existing incidents with tasks. This workbook provides views that higlight incident tasks that are open, closed, or deleted, as well as incidents with tasks that are either owned or unassigned. The workbook also provides SOC metrics around incident task performance, such as percentage of incidents without tasks, average time to close tasks, and more.",
  "dataTypesDependencies": [],
  "dataConnectorsDependencies": [],
  "previewImagesFileNames": [
    "Tasks-Black.png",
    "Tasks-White.png"
],
  "version": "1.1.0",
  "title": "Incident Tasks Workbook",
  "templateRelativePath": "IncidentTasksWorkbook.json",
  "subtitle": "",
  "provider": "Microsoft"
},
  {
    "workbookKey": "SentinelWorkspaceReconTools",
    "logoFileName": "Azure_Sentinel.svg",
    "description": "A workbook providing investigation tools for key tables. Good for incident response, tuning, and cost optimizaiton. An attempt to bring the Windows EventViewer experience to the cloud.",
    "dataTypesDependencies": [
      "AzureActivity",
      "AuditLogs",
      "SigninLogs",
      "SecurityIncident",
      "SecurityAlert",
      "CommonSecurityLog",
      "Events",
      "SecurityEvents",
      "Syslog",
      "WindowsSecurityEvents"
    ],
    "dataConnectorsDependencies": [
      "AzureActivity",
      "AzureActiveDirectory",
      "SecurityEvents",
      "WindowsSecurityEvents"
    ],
    "previewImagesFileNames": [
      "SentinelWorkspaceReconToolsWhite.png",
      "SentinelWorkspaceReconToolsBlack.png"
    ],
    "version": "1.0.1",
    "title": "Sentinel Workspace Recon Tools",
    "templateRelativePath": "SentinelWorkspaceReconTools.json",
    "subtitle": "",
    "provider": "Microsoft Sentinel Community",
    "support": {
      "tier": "Community"
    },
    "author": {
      "name": "Andrew Blumhardt"
    },
    "source": {
      "kind": "Community"
    },
    "categories": {
      "domains": [
        "Security - Others"
      ]
    }
  },
  {
    "workbookKey": "SyslogOverview",
    "logoFileName": "Azure_Sentinel.svg",
    "description": "A workbook designed to show an overview about the data ingested through Syslog.",
    "dataTypesDependencies": [
      "Syslog"
    ],
    "dataConnectorsDependencies": [],
    "previewImagesFileNames": [
      "syslogoverview-white.png",
      "syslogoverview-black.png"
    ],
    "version": "1.0.0",
    "title": "Syslog Overview",
    "templateRelativePath": "syslogoverview.json",
    "subtitle": "",
    "provider": "Microsoft Sentinel Community",
    "support": {
      "tier": "Community"
    },
    "author": {
      "name": "Samik Roy"
    },
    "source": {
      "kind": "Community"
    },
    "categories": {
      "domains": [
        "Application"
      ]
    }
  },
  {
    "workbookKey": "SentinelHealth",
    "logoFileName": "Azure_Sentinel.svg",
    "description": "A workbook to show data fo Sentinel Health.",
    "dataTypesDependencies": [
      "SentinelHealth"
    ],
    "dataConnectorsDependencies": [],
    "previewImagesFileNames": [
      "SentinelHealthWhite.png",
      "SentinelHealthBlack.png"
    ],
    "version": "1.0.0",
    "title": "Sentinel Health",
    "templateRelativePath": "SentinelHealth.json",
    "subtitle": "",
    "provider": "Microsoft Sentinel Community",
	  "support": {
      "tier": "Microsoft"
    },
    "author": {
      "name": "Samik Roy"
    },
    "source": {
      "kind": "Community"
    },
    "categories": {
      "domains": [ "Platform" ]
    }
  },
  {
    "workbookKey": "MicrosoftSentinelCostGBP",
    "logoFileName": "Azure_Sentinel.svg",
    "description": "This workbook provides an estimated cost in GBP (£) across the main billed items in Microsoft Sentinel: ingestion, retention and automation. It also provides insight about the possible impact of the Microsoft 365 E5 offer.",
    "dataTypesDependencies": [],
    "dataConnectorsDependencies": [],
    "previewImagesFileNames": [ "MicrosoftSentinelCostGBPWhite.png", "MicrosoftSentinelCostGBPBlack.png"],
    "version": "1.6.1",
    "title": "Microsoft Sentinel Cost (GBP)",
    "templateRelativePath": "MicrosoftSentinelCostGBP.json",
    "subtitle": "",
    "provider": "Microsoft Sentinel Community",
	  "support": {
      "tier": "Microsoft"
    },
    "author": {
      "name": "noodlemctwoodle"
    },
    "source": {
      "kind": "Community"
    },
    "categories": {
      "domains": [ "Platform" ]
    }
  },
  {
    "workbookKey": "SentinelCosts",
    "logoFileName": "Azure_Sentinel.svg",
    "description": "A workbook to demonstrate insights into the costs of Sentinel environment.",
    "dataTypesDependencies": [],
    "dataConnectorsDependencies": [],
    "previewImagesFileNames": [
      "SentinelCostsWhite.png",
      "SentinelCostsBlack.png"
    ],
    "version": "1.5.1",
    "title": "Sentinel Costs",
    "templateRelativePath": "SentinelCosts.json",
    "subtitle": "",
    "provider": "Microsoft Sentinel Community",
	  "support": {
      "tier": "Microsoft"
    },
    "author": {
      "name": "Yahya Abulhaj"
    },
    "source": {
      "kind": "Community"
    },
    "categories": {
      "domains": [ "Platform" ]
    }
  },
  {
    "workbookKey": "AnalyticsHealthAudit",
    "logoFileName": "Azure_Sentinel.svg",
    "description": "This workbook provides visibility on the health and audit of your analytics rules. You will be able to find out whether an analytics rule is running as expected and get a list of changes made to an analytic rule.",
    "dataTypesDependencies": ["SentinelHealth", "SentinelAudit"],
    "dataConnectorsDependencies": [],
    "previewImagesFileNames": [ "AnalyticsHealthAuditWhite.png", "AnalyticsHealthAuditBlack.png" ],
    "version": "1.0.0",
    "title": "Analytics Health & Audit",
    "templateRelativePath": "AnalyticsHealthAudit.json",
    "subtitle": "",
    "provider": "Microsoft Sentinel Community",
    "support": {
      "tier": "Microsoft"
    },
    "author": {
      "name": "Microsoft Corporation"
    },
    "source": {
      "kind": "Community"
    },
    "categories": {
      "domains": [
        "IT Operations",
        "Platform"
      ]
    }
  },
  {
    "workbookKey": "AzureLogCoverage",
    "logoFileName": "Azure_Sentinel.svg",
    "description": "This Workbook pulls the current Azure inventory via Azure Resource Graph explorer and compares it with data written to one or more selected Log Analytics workspaces to determine which resources are sending data and which ones are not. This can be used to expose gaps in your logging coverage and/or identify inactive resources.",
    "dataTypesDependencies": [],
    "dataConnectorsDependencies": [],
    "previewImagesFileNames": [
      "AzureLogCoverageWhite1.png",
      "AzureLogCoverageWhite2.png",
      "AzureLogCoverageBlack1.png",
      "AzureLogCoverageBlack2.png"
    ],
    "version": "1.1.0",
    "title": "Azure Log Coverage",
    "templateRelativePath": "AzureLogCoverage.json",
    "subtitle": "",
    "provider": "Microsoft Sentinel Community",
    "support": {
      "tier": "Community"
    },
    "author": {
      "name": "Alex Anders"
    },
    "source": {
      "kind": "Community"
    }
  },
	{
		"workbookKey": "AzureSensitiveOperationsReview",
		"logoFileName": "Azure_Sentinel.svg",
		"description": "Monitor Sesnitive Operations in Azure Activity using Azure Threat Research Matrix ",
		"dataTypesDependencies": [ "AzureActivity" ],
		"dataConnectorsDependencies": [ "AzureActivity" ],
		"previewImagesFileNames": [ "SensitiveoperationSecurityBlack.png", "SensitiveoperationSecurityWhite.png" ],
		"version": "1.0.0",
		"title": "Azure SensitiveOperations Review Workbook",
		"templateRelativePath": "SensitiveOperationsinAzureActivityLogReview.json",
		"subtitle": "",
		"provider": "Microsoft Sentinel community",
		"support": {
            "tier": "Microsoft"
        },
		"author": {
            "name": "Microsoft Corporation"
        },
		"source": {
            "kind": "Community"
        },
		"categories": {
            "domains": [
                "IT Operations",
                "Platform"
            ]
        }
    },
    {
      "workbookKey": "MicrosoftSentinelCostEUR",
      "logoFileName": "Azure_Sentinel.svg",
      "description": "This workbook provides an estimated cost in EUR (€) across the main billed items in Microsoft Sentinel: ingestion, retention and automation. It also provides insight about the possible impact of the Microsoft 365 E5 offer.",
      "dataTypesDependencies": [],
      "dataConnectorsDependencies": [],
      "previewImagesFileNames": [ "MicrosoftSentinelCostEURWhite.png", "MicrosoftSentinelCostEURBlack.png"],
      "version": "1.1.0",
      "title": "Microsoft Sentinel Cost (EUR)",
      "templateRelativePath": "MicrosoftSentinelCostEUR.json",
      "subtitle": "",
      "provider": "Microsoft Sentinel Community",
	    "support": {
      "tier": "Microsoft"
		},
		"author": {
		  "name": "Marco Passanisi"
		},
		"source": {
		  "kind": "Community"
		},
		"categories": {
		  "domains": [ "Platform" ]
		}
    },
    {
      "workbookKey": "LogAnalyticsQueryAnalysis",
      "logoFileName": "Azure_Sentinel.svg",
      "description": "This workbook provides an analysis on Log Analytics Query Logs.",
      "dataTypesDependencies": [],
      "dataConnectorsDependencies": [],
      "previewImagesFileNames": [ "LogAnalyticsQueryAnalysisBlack.PNG", "LogAnalyticsQueryAnalysisWhite.PNG"],
      "version": "1.0.0",
      "title": "Log Analytics Query Analysis",
      "templateRelativePath": "LogAnalyticsQueryAnalysis.json",
      "subtitle": "",
      "provider": "Microsoft Sentinel Community",
	    "support": {
      "tier": "Microsoft"
		},
		"author": {
		  "name": "Samik Roy"
		},
		"source": {
		  "kind": "Community"
		},
		"categories": {
		  "domains": [ "Platform" ]
		}
    },
    {
      "workbookKey": "AcscEssential8",
      "logoFileName": "ACSClogo.svg",
      "description": "This workbook provides insights on the health state of Azure resources against requirements by the ACSC Essential 8.",
      "dataTypesDependencies": [ "DeviceTvmSecureConfigurationAssessment" ],
      "dataConnectorsDependencies": [],
      "previewImagesFileNames": [ "AcscEssential8Black1.png", "AcscEssential8White1.png", "AcscEssential8Black2.png", "AcscEssential8White2.png" ],
      "version": "2.0.0",
      "title": "ACSC Essential 8",
      "templateRelativePath": "AcscEssential8.json",
      "subtitle": "",
      "provider": "Microsoft",
		  "support": {
            "tier": "Microsoft"
        },
		"author": {
            "name": "Microsoft Corporation"
        },
		"source": {
            "kind": "Community"
        },
		"categories": {
            "domains": [
                "Compliance",
				"IT Operations"
            ]
        }
    } ,
    {
      "workbookKey": "TalonInsights",
      "logoFileName": "Talon.svg",
      "description": "This workbook provides Talon Security Insights on Log Analytics Query Logs",
      "dataTypesDependencies": [],
      "dataConnectorsDependencies": [],
      "previewImagesFileNames": [
        "TalonInsightsBlack.png",
        "TalonInsightsWhite.png"
    ],
    "version": "2.0.0",
      "title": "Talon Insights",
      "templateRelativePath": "TalonInsights.json",
      "subtitle": "",
      "provider": "Talon Cyber Security"
    },
    {
      "workbookKey": "manualincident",
      "logoFileName": "Azure_Sentinel.svg",
      "description": "This workbook gives the ability for efficient incident management by enabling manual creation of Microsoft Sentinel incidents directly from within the workbook.",
      "dataTypesDependencies": [ "" ],
      "dataConnectorsDependencies": [ "" ],
      "previewImagesFileNames": [ "ManualincidentWhite.png", "ManualincidentBlack.png" ],
      "version": "1.0.0",
      "title": "Incident Management with Microsoft Sentinel Manual Creation of Incidents Workbook",
      "templateRelativePath": "ManualSentinelIncident.json",
      "subtitle": "",
      "provider": "Microsoft Sentinel community",
      "support": {
        "tier": "Community"
       },
      "author": {
            "name": "Microsoft Sentinel Community"
           },
      "source": {
            "kind": "Community"
        },
      "categories": {
            "domains": [
                "Security - Others"
            ]
        }
    },
	{
      "workbookKey": "CofenseTriageThreatIndicators",
      "logoFileName": "CofenseTriage.svg",
      "description": "This workbook provides visualization of Cofense Triage threat indicators which are ingested in the Microsoft Sentinel Threat intelligence.",
      "dataTypesDependencies": [
          "ThreatIntelligenceIndicator",
          "Report_links_data_CL"
      ],
      "dataConnectorsDependencies": [
          "CofenseTriageDataConnector"
      ],
      "previewImagesFileNames": [
          "CofenseTriageThreatIndicatorsWhite1.png",
          "CofenseTriageThreatIndicatorsBlack1.png"
      ],
      "version": "1.0",
      "title": "CofenseTriageThreatIndicators",
      "templateRelativePath": "CofenseTriageThreatIndicators.json",
      "subtitle": "",
      "provider": "Cofense"
    },
    {
      "workbookKey": "OptimizationWorkbook",
      "logoFileName": "optimization.svg",
      "description": "This workbook aims to help you gain insights into your current Microsoft Sentinel environment, while also providing recommendations for optimizing costs, improving operational effectiveness, and offering a management overview.",
      "dataTypesDependencies": ["SentinelHealth", "SentinelAudit"],
      "dataConnectorsDependencies": [],
      "previewImagesFileNames": [
        "OptimizationWorkbookBlack.png",
        "OptimizationWorkbookWhite.png"
      ],
      "version": "1.3.0",
      "title": "Microsoft Sentinel Optimization Workbook",
      "templateRelativePath": "OptimizationWorkbook.json",
      "subtitle": "",
      "provider": "Microsoft",
      "support": {
        "tier": "Microsoft"
      },
      "author": {
        "name": "Jeremy Tan, Matthew Lowe, Margaret Mwaura"
      },
      "source": {
        "kind": "Community"
      },
      "categories": {
        "domains": [
          "IT Operations"
        ]
      }
    },
    {
      "workbookKey": "DataCollectionRuleToolkit",
      "logoFileName": "Azure_Sentinel.svg",
      "description": "Use this workbook solution to create, review, and modify data collection rules for Microsoft Sentinel. This workbook provides a click-through experience that centralizes key components from Microsoft Sentinel, Azure Log Analytics, and Azure Monitor to enable users to create new DCRs, modify existing DCRs, and review all DCRs in the environment.",
      "dataTypesDependencies": [],
      "dataConnectorsDependencies": [],
      "previewImagesFileNames": [ "Dcr-toolkit-Black.png", "Dcr-toolkit-White.png"],
      "version": "1.2.0",
      "title": "Data Collection Rule Toolkit",
      "templateRelativePath": "DCR-Toolkit.json",
      "subtitle": "",
      "provider": "Microsoft Sentinel Community",
      "support": {
          "tier": "Community"
      },
      "author": {
              "name": "Microsoft Sentinel Community"
          },
      "source": {
              "kind": "Community"
          },
      "categories": {
              "domains": [
                  "Data Collection"
              ]
          }
  },

  {
        "workbookKey": "NetskopeWorkbook",
        "logoFileName": "Netskope_logo.svg",
        "description": "Gain insights and comprehensive monitoring into Netskope events data by analyzing traffic and user activities.\nThis workbook provides insights into various Netskope events types such as Cloud Firewall, Network Private Access, Applications, Security Alerts as well as Web Transactions.\nYou can use this workbook to get visibility in to your Netskope Security Cloud and quickly identify threats, anamolies, traffic patterns, cloud application useage, blocked URL addresses and more.",
        "dataTypesDependencies": [
          "Netskope_Events_CL",
          "Netskope_Alerts_CL",
          "Netskope_WebTX_CL"
      ],
      "dataConnectorsDependencies": [],
      "previewImagesFileNames": [
          "Netskope-ApplicationEvents-Black.png",
          "Netskope-ApplicationEvents-White.png",
          "Netskope-SecurityAlerts-DLP-Black.png",
          "Netskope-SecurityAlerts-DLP-White.png",
          "Netskope-NetworkEvents-CFW-Black.png",
          "Netskope-NetworkEvents-CFW-White.png",
          "Netskope-SecurityAlerts-Malsite-Black.png",
          "Netskope-SecurityAlerts-Malsite-White.png",
          "Netskope-NetworkEvents-NPA-Black.png",
          "Netskope-NetworkEvents-NPA-White.png",
          "Netskope-SecurityAlerts-Malware-White.png",
          "Netskope-SecurityAlerts-Malware-Black.png",
          "Netskope-SecurityAlerts-BehaviorAnalytics-Black.png",
          "Netskope-SecurityAlerts-BehaviorAnalytics-White.png",
          "Netskope-SecurityAlerts-Overview-Black.png",
          "Netskope-SecurityAlerts-Overview-White.png",
          "Netskope-SecurityAlerts-CompormisedCredentials-Black.png",
          "Netskope-SecurityAlerts-CompromisedCredentials-White.png",
          "Netskope-WebTransactions-Black.png",
          "Netskope-WebTransactions-White.png"
      ],
        "version": "1.0",
        "title": "Netskope",
        "templateRelativePath": "NetskopeEvents.json",
        "subtitle": "",
        "provider": "Netskope"
      },
      {
        "workbookKey": "AIShield",
        "logoFileName": "AIShield_Logo.svg",
        "description": "Visualize events generated by AIShield. This workbook is dependent on a parser AIShield which is a part of the solution deployment.",
        "dataTypesDependencies": [
            "AIShield"
        ],
        "dataConnectorsDependencies": [
            "AIShield"
        ],
        "previewImagesFileNames": [
            "AIShieldBlack.png",
            "AIShieldWhite.png"
        ],
        "version": "1.0.0",
        "title": "AIShield Workbook",
        "templateRelativePath": "AIShield.json",
        "subtitle": "",
        "provider": "Community"
    },
  {
    "workbookKey": "AdvancedWorkbookConcepts",
    "logoFileName": "Azure_Sentinel.svg",
    "description": "Use this workbook to view and learn advanced concepts for workbooks in Azure Monitor and Microsoft Sentinel. Examples are provided in order to teach users how the concepts look, work, and are built.",
    "dataTypesDependencies": [],
    "dataConnectorsDependencies": [],
    "previewImagesFileNames": [ "Advancedworkbookconcepts-Black.png", "Advancedworkbookconcepts-White.png"],
    "version": "1.1.0",
    "title": "Advanced Workbook Concepts",
    "templateRelativePath": "AdvancedWorkbookConcepts.json",
    "subtitle": "",
    "provider": "Microsoft Sentinel Community",
    "support": {
        "tier": "Microsoft"
    },
"author": {
        "name": "Microsoft Sentinel Community"
    },
"source": {
        "kind": "Community"
    },
"categories": {
        "domains": [
            "Workbooks",
            "Reporting",
            "Visualization"
        ]
    }
},
{
  "workbookKey": "NetCleanProActiveWorkbook",
  "logoFileName": "NetCleanImpactLogo.svg",
  "description": "This workbook provides insights on NetClean ProActive Incidents.",
  "dataTypesDependencies": [
      "Netclean_Incidents_CL"
  ],
  "dataConnectorsDependencies": [
      "Netclean_ProActive_Incidents"
  ],
  "previewImagesFileNames": [
      "NetCleanProActiveBlack1.png",
      "NetCleanProActiveBlack2.png",
      "NetCleanProActiveWhite1.png",
      "NetCleanProActiveWhite2.png"
  ],
  "version": "1.0.0",
  "title": "NetClean ProActive",
  "templateRelativePath": "NetCleanProActiveWorkbook.json",
  "subtitle": "",
  "provider": "NetClean"
  },
  {
    "workbookKey": "AutomationHealth",
    "logoFileName": "Azure_Sentinel.svg",
    "description": "Have a holistic overview of your automation health, gain insights about failures, correlate Microsoft Sentinel health with Logic Apps diagnostics logs and deep dive automation details per incident",
    "dataTypesDependencies": [
      "SentinelHealth"
    ],
    "dataConnectorsDependencies": [],
    "previewImagesFileNames": [
      "AutomationHealthBlack.png",
      "AutomationHealthWhite.png"
  ],
    "version": "2.0.0",
    "title": "Automation health",
    "templateRelativePath": "AutomationHealth.json",
    "subtitle": "",
    "provider": "Microsoft Sentinel Community"
  },
{
    "workbookKey": "PlaybooksHealth",
    "logoFileName": "Azure_Sentinel.svg",
    "description": "The workbook will provide you with deeper insights regarding the status, activity, and billing of each playbook. You can use the workbook's logic to monitor the general health of the playbooks.",
    "dataTypesDependencies": [],
    "dataConnectorsDependencies": [],
    "previewImagesFileNames": [
      "PlaybookHealthWhite.PNG",
      "PlaybookHealthBlack.PNG"
    ],
    "version": "1.0.0",
    "title": "Playbooks health monitoring (preview)",
    "templateRelativePath": "PlaybookHealth.json",
    "subtitle": "",
    "provider": "Microsoft Sentinel Community",
    "support": {
      "tier": "Microsoft"
    },
    "author": {
      "name": "Microsoft Corporation"
    },
    "source": {
      "kind": "Community"
    },
    "categories": {
      "domains": [
        "IT Operations",
        "Platform"
      ]
    }
  },
  {
    "workbookKey": "CiscoSDWANWorkbook",
    "logoFileName": "cisco-logo-72px.svg",
    "description": "Cisco SD-WAN Workbook equips administrators with the necessary tools to implement robust security measures and stay ahead of emerging threats.By leveraging the insights and recommendations provided in the workbook, network administrators can effectively protect their SD-WAN infrastructure from potential vulnerabilities and ensure a secure and reliable network connectivity for their organization.",
    "dataTypesDependencies": [
        "Syslog",
        "CiscoSDWANNetflow_CL"
    ],
    "dataConnectorsDependencies": ["CiscoSDWAN"],
    "previewImagesFileNames": [
        "CiscoSDWANWhite1.png",
        "CiscoSDWANWhite2.png",
        "CiscoSDWANWhite3.png",
        "CiscoSDWANBlack1.png",
        "CiscoSDWANBlack2.png",
        "CiscoSDWANBlack3.png"
    ],
    "version": "1.0.0",
    "title": "Cisco SD-WAN",
    "templateRelativePath": "CiscoSDWAN.json",
    "provider": "Cisco"
  },
  {
    "workbookKey": "SAP-AuditControls",
    "logoFileName": "SAPVMIcon.svg",
    "description": "SAP -Audit Controls (Preview)",
    "dataTypesDependencies": [
        "SAPAuditLog"
    ],
    "dataConnectorsDependencies": [
        "SAP"
    ],
    "previewImagesFileNames": [""],
    "version": "1.0.0",
    "title": "SAP -Audit Controls (Preview)",
    "templateRelativePath": "SAP -Audit Controls (Preview).json",
    "subtitle": "",
    "provider": "Microsoft"
},
  {
    "workbookKey": "ZoomReports",
    "logoFileName": "Azure_Sentinel.svg",
    "description": "Visualize various details & visuals on Zoom Report data ingested though the solution. This also have a dependency on the parser which is available as a part of Zoom solution named Zoom",
    "dataTypesDependencies": [ "Zoom" ],
    "dataConnectorsDependencies": ["Zoom Reports"],
    "previewImagesFileNames": [ "ZoomReportsBlack.png", "ZoomReportsWhite.png" ],
    "version": "1.0.0",
    "title": "Zoom Reports",
    "templateRelativePath": "ZoomReports.json",
    "subtitle": "",
    "provider": "Community"
  },
  {
    "workbookKey": "InsiderRiskManagementWorkbook",
    "logoFileName": "Azure_Sentinel.svg",
    "description": "The Microsoft Insider Risk Management Workbook integrates telemetry from 25+ Microsoft security products to provide actionable insights into insider risk management. Reporting tools provide \u201cGo to Alert\u201d links to provide deeper integration between products and a simplified user experience for exploring alerts. ",
    "dataTypesDependencies": [
      "SigninLogsSigninLogs",
      "AuditLogs",
      "AzureActivity",
      "OfficeActivity",
      "InformationProtectionLogs_CL",
      "SecurityIncident"
    ],
    "dataConnectorsDependencies": [],
    "previewImagesFileNames": [
      "InsiderRiskManagementBlack.png",
      "InsiderRiskManagementWhite.png"
    ],
    "version": "1.0.0",
    "title": "Insider Risk Management",
    "templateRelativePath": "InsiderRiskManagement.json",
    "subtitle": "",
    "provider": "Microsoft"
  },
  {
  "workbookKey": "Fortiweb-workbook",
  "logoFileName": "Azure_Sentinel.svg",
  "description": "This workbook depends on a parser based on a Kusto Function to work as expected [**Fortiweb**](https://aka.ms/sentinel-FortiwebDataConnector-parser) which is deployed with the Microsoft Sentinel Solution.",
  "dataTypesDependencies": [
    "CommonSecurityLog"
  ],
  "dataConnectorsDependencies": [
  "FortinetFortiWeb"
  ],
  "previewImagesFileNames": [""],
  "version": "1.0.0",
  "title": "Fortiweb-workbook",
  "templateRelativePath": "Fortiweb-workbook.json",
  "subtitle": "",
  "provider": "Microsoft"
  },
  {
    "workbookKey": "WebSessionEssentialsWorkbook",
    "logoFileName": "Azure_Sentinel.svg",
    "description": "The 'Web Session Essentials' workbook provides real-time insights into activity and potential threats in your network. This workbook is designed for network teams, security architects, analysts, and consultants to monitor, identify and investigate threats on Web servers, Web Proxies and Web Security Gateways assets. This Workbook gives a summary of analysed web traffic and helps with threat analysis and investigating suspicious http traffic.",
    "dataTypesDependencies": [],
    "dataConnectorsDependencies": [],
    "previewImagesFileNames": [
      "WebSessionEssentialsWorkbookWhite.png",
      "WebSessionEssentialsWorkbookBlack.png"
    ],
    "version": "1.0.0",
    "title": "Web Session Essentials Workbook",
    "templateRelativePath": "WebSessionEssentials.json",
    "subtitle": "",
    "provider": "Microsoft"
  },
  {
    "workbookKey": "IslandAdminAuditOverview",
    "logoFileName": "island.svg",
    "description": "This workbook provides a view into the activities of administrators in the Island Management Console.",
    "dataTypesDependencies": [],
    "dataConnectorsDependencies": [],
    "previewImagesFileNames": [""],
    "version": "1.0.0",
    "title": "Island Admin Audit Overview",
    "templateRelativePath": "IslandAdminAuditOverview.json",
    "subtitle": "",
    "provider": "Island"
  },
  {
  "workbookKey": "IslandUserActivityOverview",
  "logoFileName": "island.svg",
  "description": "This workbook provides a view into the activities of users while using the Island Enterprise Browser.",
  "dataTypesDependencies": [],
  "dataConnectorsDependencies": [],
  "previewImagesFileNames": [""],
  "version": "1.0.0",
  "title": "Island User Activity Overview",
  "templateRelativePath": "IslandUserActivityOverview.json",
  "subtitle": "",
  "provider": "Island"
  },
  {
    "workbookKey": "BloodHoundEnterpriseAttackPathWorkbook",
    "logoFileName": "BHE_Logo.svg",
    "description": "Gain insights into BloodHound Enterprise attack paths.",
    "dataTypesDependencies": [ "BloodHoundEnterprise" ],
    "dataConnectorsDependencies": [ "BloodHoundEnterprise" ],
    "previewImagesFileNames": [""],
    "version": "1.0",
    "title": "BloodHound Enterprise Attack Paths",
    "templateRelativePath": "BloodHoundEnterpriseAttackPath.json",
    "subtitle": "",
    "provider": "SpecterOps"
},
{
    "workbookKey": "BloodHoundEnterprisePostureWorkbook",
    "logoFileName": "BHE_Logo.svg",
    "description": "Gain insights into BloodHound Enterprise domain posture.",
    "dataTypesDependencies": [ "BloodHoundEnterprise" ],
    "dataConnectorsDependencies": [ "BloodHoundEnterprise" ],
    "previewImagesFileNames": [""],
    "version": "1.0",
    "title": "BloodHound Enterprise Posture",
    "templateRelativePath": "BloodHoundEnterprisePosture.json",
    "subtitle": "",
    "provider": "SpecterOps"
},
{
  "workbookKey": "BitSightWorkbook",
  "logoFileName": "BitSight.svg",
  "description": "Gain insights into BitSight data.",
  "dataTypesDependencies": ["Alerts_data_CL", "BitsightBreaches_data_CL", "BitsightCompany_details_CL", "BitsightCompany_rating_details_CL", "BitsightDiligence_historical_statistics_CL", "BitsightDiligence_statistics_CL", "BitsightFindings_summary_CL", "BitsightFindings_data_CL", "BitsightGraph_data_CL", "BitsightIndustrial_statistics_CL", "BitsightObservation_statistics_CL"],
  "dataConnectorsDependencies": ["BitSightDatConnector"],
  "previewImagesFileNames": ["BitSightWhite1.png","BitSightBlack1.png"],
  "version": "1.0.0",
  "title": "BitSight",
  "templateRelativePath": "BitSightWorkbook.json",
  "subtitle": "",
  "provider": "BitSight"
},
  {
    "workbookKey": "VectraXDR",
    "logoFileName": "AIVectraDetect.svg",
    "description": "This workbook provides visualization of Audit, Detections, Entity Scoring, Lockdown and Health data.",
    "dataTypesDependencies": [
        "Audits_Data_CL",
        "Detections_Data_CL",
        "Entity_Scoring_Data_CL",
        "Lockdown_Data_CL",
        "Health_Data_CL"
    ],
    "dataConnectorsDependencies": [
        "VectraDataConnector"
    ],
    "previewImagesFileNames": [
        "VectraXDRWhite1.png",
        "VectraXDRWhite2.png",
        "VectraXDRWhite3.png",
        "VectraXDRWhite4.png",
        "VectraXDRWhite5.png",
        "VectraXDRBlack1.png",
        "VectraXDRBlack2.png",
        "VectraXDRBlack3.png",
        "VectraXDRBlack4.png",
        "VectraXDRBlack5.png"
    ],
    "version": "1.0.0",
    "title": "Vectra XDR",
    "templateRelativePath": "VectraXDR.json",
    "subtitle": "",
    "provider": "Vectra"
  },
  {
  "workbookKey": "CloudflareWorkbook",
  "logoFileName": "cloudflare.svg",
  "description": "Gain insights into Cloudflare events. You will get visibility on your Cloudflare web traffic, security, reliability.",
  "dataTypesDependencies": [ "Cloudflare_CL" ],
  "dataConnectorsDependencies": [ "CloudflareDataConnector" ],
  "previewImagesFileNames": ["CloudflareOverviewWhite01.png", "CloudflareOverviewWhite02.png", "CloudflareOverviewBlack01.png", "CloudflareOverviewBlack02.png"],
  "version": "1.0",
  "title": "Cloudflare",
  "templateRelativePath": "Cloudflare.json",
  "subtitle": "",
  "provider": "Cloudflare"
},
{
    "workbookKey": "CofenseIntelligenceWorkbook",
    "logoFileName": "CofenseTriage.svg",
    "description": "This workbook provides visualization of Cofense Intelligence threat indicators which are ingested in the Microsoft Sentinel Threat intelligence.",
    "dataTypesDependencies": [
        "ThreatIntelligenceIndicator",
        "Malware_Data"
    ],
    "dataConnectorsDependencies": [
        "CofenseIntelligenceDataConnector"
    ],
    "previewImagesFileNames": [
        "CofenseIntelligenceWhite1.png",
        "CofenseIntelligenceBlack1.png"
    ],
    "version": "1.0",
    "title": "CofenseIntelligenceThreatIndicators",
    "templateRelativePath": "CofenseIntelligenceThreatIndicators.json",
    "subtitle": "",
    "provider": "Cofense"
},
{
  "workbookKey": "EgressDefendMetricWorkbook",
  "logoFileName": "Egress-logo.svg",
  "description": "A workbook providing insights into Egress Defend.",
  "dataTypesDependencies": ["EgressDefend_CL"],
  "previewImagesFileNames": [ "EgressDefendMetricWorkbookBlack01.png", "EgressDefendMetricWorkbookWhite01.png" ],
  "version": "1.0.0",
  "title": "Egress Defend Insights",
  "templateRelativePath": "DefendMetrics.json",
  "subtitle": "Defend Metrics",
  "provider": "Egress Software Technologies"
  },
  {
    "workbookKey": "UserWorkbook-alexdemichieli-github-update-1",
    "logoFileName": "GitHub.svg",
    "description": "Gain insights to GitHub activities that may be interesting for security.",
    "dataTypesDependencies": [
        "GitHubAuditLogPolling_CL"
    ],
    "dataConnectorsDependencies": [
        "GitHubEcAuditLogPolling"
    ],
    "previewImagesFileNames": [""],
    "version": "1.0.0",
    "title": "GitHub Security",
    "templateRelativePath": "GitHubAdvancedSecurity.json",
    "subtitle": "",
    "provider": "Microsoft"
},
{
    "workbookKey": "SalemDashboard",
    "logoFileName": "salem_logo.svg",
    "description": "Monitor Salem Performance",
    "dataTypesDependencies": [ "SalemAlerts_CL" ],
    "dataConnectorsDependencies": [],
    "previewImagesFileNames": [""],
    "version": "1.0.0",
    "title": "Salem Alerts Workbook",
    "templateRelativePath": "SalemDashboard.json",
    "subtitle": "",
    "provider": "SalemCyber"
},
{
  "workbookKey": "MimecastAuditWorkbook",
  "logoFileName": "Mimecast.svg",
  "description": "A workbook providing insights into Mimecast Audit.",
  "dataTypesDependencies": [
      "MimecastAudit_CL"
  ],
  "previewImagesFileNames": [
      "MimecastAuditBlack1.png",
      "MimecastAuditBlack2.png",
      "MimecastAuditWhite1.png",
      "MimecastAuditWhite2.png"
  ],
  "version": "1.0.0",
  "title": "MimecastAudit",
  "templateRelativePath": "MimecastAudit.json",
  "subtitle": "Mimecast Audit",
  "provider": "Mimecast"
},
{
  "workbookKey": "MailGuard365Workbook",
  "logoFileName": "MailGuard365_logo.svg",
  "description": "MailGuard 365 Workbook",
  "dataTypesDependencies": [
    "MailGuard365_Threats_CL"
  ],
  "dataConnectorsDependencies": [
    "MailGuard365"
  ],
  "previewImagesFileNames": ["MailGuard365WorkbookWhite1.png",
    "MailGuard365WorkbookWhite2.png",
    "MailGuard365WorkbookBlack1.png",
    "MailGuard365WorkbookBlack2.png"
],
  "version": "1.0.0",
  "title": "MailGuard365",
  "templateRelativePath": "MailGuard365Dashboard.json",
  "subtitle": "",
  "provider": "MailGuard 365"
},
{
  "workbookKey": "MimecastTIRegionalWorkbook",
  "logoFileName": "Mimecast.svg",
  "description": "A workbook providing insights into Mimecast Regional Threat indicator.",
  "dataTypesDependencies": ["ThreatIntelligenceIndicator"],
  "dataConnectorsDependencies": [
     "MimecastTIRegionalConnectorAzureFunctions"
  ],
  "previewImagesFileNames": [
      "MimecastTIReginalWhite.png",
      "MimecastTIRegionalBlack.png"
  ],
  "version": "1.0.0",
  "title": "MimecastTIRegional",
  "templateRelativePath": "MimecastTIRegional.json",
  "subtitle": "Mimecast TI Regional",
  "provider": "Mimecast"
},
{
    "workbookKey": "DataminrPulseAlerts",
    "logoFileName": "DataminrPulse.svg",
    "description": "This Workbook provides insight into the data coming from DataminrPulse.",
    "dataTypesDependencies": ["DataminrPulse_Alerts_CL"],
    "dataConnectorsDependencies": ["DataminrPulseAlerts"],
    "previewImagesFileNames": [ "DataminrPulseAlertsBlack1.png",
        "DataminrPulseAlertsBlack2.png",
        "DataminrPulseAlertsBlack3.png",
        "DataminrPulseAlertsBlack4.png",
        "DataminrPulseAlertsBlack5.png",
        "DataminrPulseAlertsWhite1.png",
        "DataminrPulseAlertsWhite2.png",
        "DataminrPulseAlertsWhite3.png",
        "DataminrPulseAlertsWhite4.png",
        "DataminrPulseAlertsWhite5.png"
    ],
    "version": "1.0.0",
    "title": "Dataminr Pulse Alerts",
    "templateRelativePath": "DataminrPulseAlerts.json",
    "provider": "Dataminr"
},
{
    "workbookKey": "DoDZeroTrustWorkbook",
    "logoFileName": "",
    "description": "This workbook solution provides an intuitive, customizable, framework intended to help track/report Zero Trust implementation in accordance with the latest DoD Zero Trust Strategy.",
    "dataTypesDependencies": [],
    "dataConnectorsDependencies": [],
    "previewImagesFileNames": [
      "DoDZeroTrustWorkbook1Black.png",
      "DoDZeroTrustWorkbook2Black.png",
      "DoDZeroTrustWorkbook3Black.png",
      "DoDZeroTrustWorkbook1White.png",
      "DoDZeroTrustWorkbook2White.png",
      "DoDZeroTrustWorkbook3White.png"
    ],
    "version": "1.1.0",
    "title": "DoD Zero Trust Strategy Workbook",
    "templateRelativePath": "DoDZeroTrustWorkbook.json",
    "subtitle": "",
    "provider": "Microsoft",
    "support": {
      "tier": "Microsoft"
    },
    "author": {
      "name": "Lili Davoudian, Chhorn Lim, Jay Pelletier, Michael Crane"
    },
    "source": {
      "kind": "Community"
    },
    "categories": {
      "domains": [
        "IT Operations"
      ]
    }
},
{
    "workbookKey": "GreyNoiseIntellegenceOverviewWorkbook",
    "logoFileName": "greynoise_logomark_black.svg",
    "description": "This workbook provides visualization of GreyNoise Intelligence threat indicators which are ingested in the Microsoft Sentinel Threat intelligence.",
    "dataTypesDependencies": [
        "ThreatIntelligenceIndicator"
    ],
    "dataConnectorsDependencies": [
        "GreyNoise2SentinelAPI"
    ],
    "previewImagesFileNames": [
        "GreyNoiseOverviewWhite.png",
        "GreyNoiseOverviewBlack.png"
    ],
    "version": "1.0",
    "title": "GreyNoise Intelligence Threat Indicators",
    "templateRelativePath": "GreyNoiseOverview.json",
    "subtitle": "",
    "provider": "GreyNoise Intelligence, Inc."
},
{
    "workbookKey": "WizFindingsWorkbook",
    "logoFileName": "Wiz_logo.svg",
    "description": "A visualized overview of Wiz Findings.\nExplore, analize and learn about your security posture using Wiz Findings Overview",
    "dataTypesDependencies": [
      "WizIssues_CL",
      "WizVulnerabilities_CL",
      "WizAuditLogs_CL"
    ],
    "dataConnectorsDependencies": [
      "Wiz"
    ],
    "previewImagesFileNames": [
      "WizFindingsBlack1.png",
      "WizFindingsBlack2.png",
      "WizFindingsBlack3.png",
      "WizFindingsWhite1.png",
      "WizFindingsWhite2.png",
      "WizFindingsWhite3.png"
    ],
    "version": "1.0.0",
    "title": "Wiz Findings overview",
    "templateRelativePath": "WizFindings.json",
    "subtitle": "",
    "provider": "Wiz"
},
{
    "workbookKey": "ThreatConnectOverviewWorkbook",
    "logoFileName": "ThreatConnect.svg",
    "description": "This workbook provides visualization of ThreatConnect threat indicators which are ingested in the Microsoft Sentinel Threat intelligence.",
    "dataTypesDependencies": [
        "ThreatIntelligenceIndicator"
    ],
    "dataConnectorsDependencies": [
        "ThreatIntelligence"
    ],
    "previewImagesFileNames": [
        "ThreatConnectOverviewBlack.png",
        "ThreatConnectOverviewWhite.png"
    ],
    "version": "1.0.0",
    "title": "ThreatConnect Overview Workbook",
    "templateRelativePath": "ThreatConnectOverview.json",
    "subtitle": "",
    "provider": "ThreatConnect, Inc."
},
{
  "workbookKey": "Sentinel_Central",
  "logoFileName": "Azure_Sentinel.svg",
  "description": "Use this report to view Incident (and Alert data) across many workspaces, this works with Azure Lighthouse and across any subscription you have access to.",
  "dataTypesDependencies": ["SecurityEvent"],
  "dataConnectorsDependencies": ["IdentityAndAccessWhite.png", "IdentityAndAccessBlack.png"],
  "previewImagesFileNames": [ "SentinelCentralBlack.png", "SentinelCentralWhite.png"],
  "version": "2.1.2",
  "title": "Sentinel Central",
  "templateRelativePath": "Sentinel_Central.json",
  "subtitle": "",
  "provider": "Microsoft Sentinel community",
  "support": {
    "tier": "Community"
  },
  "author": {
    "name": "Clive Watson"
  },
  "source": {
    "kind": "Community"
  },
  "categories": {
    "domains": [
      "Security"
    ]
 }
},
{
      "workbookKey": "AuthomizeWorkbook",
      "logoFileName": "Authomize.svg",
      "description": "Manage your Authorization Security Lifecycle across all XaaS environments and Private Clouds. Using Authomize AI-based engine continuously monitor the relationships between identities and assets and gain insight into security risks and events.",
      "dataTypesDependencies": [ "Authomize_v2_CL" ],
      "dataConnectorsDependencies": [ "Authomize" ],
      "previewImagesFileNames": [ "AuthomizeITDREventMonitoring-Black.png", "AuthomizeITDREventMonitoring-White.png" ],
      "version": "1.0.0",
      "title": "Authomize ITDR Event Monitoring for Identities",
      "templateRelativePath": "Authomize.json",
      "subtitle": "",
      "provider": "Authomize"
    },
{
  "workbookKey": "GigamonConnector",
  "logoFileName": "gigamon.svg",
  "description": "A visualized overview of Gigamon AMX Data Connector .\nExplore, analize and learn about your security posture using Gigamon AMX data connector Overview.",
  "dataTypesDependencies": [
    "Gigamon_CL"
  ],
  "dataConnectorsDependencies": [
    "GigamonDataConnector"
  ],
  "previewImagesFileNames": [
    "GigamonWorkbookBlack.png",
    "GigamonWorkbookWhite.png"
  ],
  "version": "1.0.0",
  "title": "Gigamon Workbook",
  "templateRelativePath": "Gigamon.json",
  "subtitle": "",
  "provider": "Gigamon"
},
{
  "workbookKey": "PrancerSentinelAnalyticsWorkbook",
  "description": "Monitor and analyze Prancer PAC and CSPM scan results.",
  "logoFileName": "Prancer.svg",
  "dataTypesDependencies": [
     "prancer_CL"
  ],
  "dataConnectorsDependencies": [
     "PrancerLogData"
  ],
  "previewImagesFileNames": [
    "PrancerBlack.png",
    "PrancerWhite.png"
  ],
  "version": "1.0.0",
  "title": "Prancer Microsoft Sentinel Analytics Workbook",
  "templateRelativePath": "PrancerSentinelAnalytics.json",
  "subtitle": "",
  "provider": "Prancer"
},
{
"workbookKey": "ValenceSecurityAlertsWorkbook",
"logoFileName": "ValenceSecurityLogo.svg",
"description": "SaaS security alerts from Valence Security.",
"dataTypesDependencies": [
  "ValenceAlert_CL"
],
"dataConnectorsDependencies": [
  "ValenceSecurity"
],
"previewImagesFileNames": [
  "ValenceAlertsBlack.png",
  "ValenceAlertsWhite.png"
],
"version": "1.0.0",
"title": "Valence Security Alerts Workbook",
"templateRelativePath": "ValenceAlertsWorkbook.json",
"subtitle": "",
"provider": "Valence Security"
},
{
"workbookKey": "MalwareProtectionEssentialsWorkbook",
"logoFileName": "Azure_Sentinel.svg",
"description": "This workbook provides details about Suspicious Malware Activities from File, Process and Registry events generated by EDR (Endpoint Detection and Response) solutions.",
"dataTypesDependencies": ["_ASim_FileEvent", "_ASim_ProcessEvent"],
"previewImagesFileNames": [
	"MalwareProtectionEssentialsWhite.png",
	"MalwareProtectionEssentialsBlack.png"
],
"version": "1.0.0",
"title": "Malware Protection Essentials",
"templateRelativePath": "MalwareProtectionEssentialsWorkbook.json",
"subtitle": "",
"provider": "Microsoft Sentinel community"
},
{
  "workbookKey": "VaronisSaaSWorkbook",
  "logoFileName": "VaronisLogo.svg",
  "description": "Security alerts from Varonis SaaS",
  "dataTypesDependencies": [
    "VaronisAlerts_CL"
  ],
  "dataConnectorsDependencies": [
    "VaronisSaaS"
  ],
  "previewImagesFileNames": [
    "VaronisSaaSAssetsBlack.png",
    "VaronisSaaSAssetsWhite.png",
    "VaronisSaaSDevicesBlack.png",
    "VaronisSaaSDevicesWhite.png",
    "VaronisSaaSMainBlack.png",
    "VaronisSaaSMainWhite.png",
    "VaronisSaaSThreatsBlack.png",
    "VaronisSaaSThreatsWhite.png",
    "VaronisSaaSUsersBlack.png",
    "VaronisSaaSUsersWhite.png"
  ],
  "version": "1.0.0",
  "title": "Varonis SaaS Workbook",
  "templateRelativePath": "VaronisSaaS.json",
  "subtitle": "",
  "provider": "Varonis"
  },
  {
  "workbookKey": "FortinetFortiNdrCloudWorkbook",
  "logoFileName": "fortinet_logo.svg",
  "description": "Gain insights into Fortinet FortiNDR CLoud events, including the Suricata, Observation and Detections data.",
  "dataTypesDependencies": [
    "FncEventsSuricata_CL",
    "FncEventsObservation_CL",
    "FncEventsDetections_CL"
  ],
  "dataConnectorsDependencies": [
    "FortinetFortiNdrCloudDataConnector"
  ],
  "previewImagesFileNames": [
    "FncDetectionDashboardBlack.png",
    "FncDetectionDashboardWhite.png",
    "FncObservationDashboardBlack.png",
    "FncObservationDashboardWhite.png",
    "FncSuricataDashboardBlack.png",
    "FncSuricataDashboardWhite.png",
    "FncMainDashboardBlack.png",
    "FncMainDashboardWhite.png"
  ],
  "version": "1.0.0",
  "title": "FortiNDR Cloud",
  "templateRelativePath": "FortinetFortiNdrCloudWorkbook.json",
  "subtitle": "",
  "provider": "Fortinet"
},
  {
    "workbookKey": "WithSecureTopComputersByInfection",
    "logoFileName": "WithSecure.svg",
    "description": "Top 3 computers by amount of infections.",
    "dataTypesDependencies": [ "WsSecurityEvents_CL" ],
    "dataConnectorsDependencies": ["WithSecureElementsViaFunction"],
    "previewImagesFileNames": ["WithSecureTopComputersByInfectionsBlack.png", "WithSecureTopComputersByInfectionsWhite.png"],
    "version": "1.0",
    "title": "WithSecure - Top computers by infections",
    "templateRelativePath": "WithSecureTopComputersByInfections.json",
    "subtitle": "",
    "provider": "WithSecure"
  },
  {
    "workbookKey": "AzureOpenAIMonitoring",
    "logoFileName": "",
    "description": "Welcome to this Azure OpenAI Monitoring Workbook\n#### This workbook will help to monitor your Azure Open AI Instances\n\n** Please enable diagnostics settings for the Open AI instance to view the workbook.",
    "dataTypesDependencies": [],
    "dataConnectorsDependencies": [],
    "previewImagesFileNames": ["AzureOpenAIMonitoringWhite.PNG", "AzureOpenAIMonitoringBlack.PNG"],
    "version": "1.0",
    "title": "Azure OpenAI Monitoring Workbook",
    "templateRelativePath": "AzureOpenAIMonitoring.json",
    "subtitle": "",
    "provider": "Microsoft Sentinel Community"
  },
  {
    "workbookKey": "SonicWallWorkbook",
    "logoFileName": "sonicwall_logo.svg",
    "description": "A collection of queries to provide visibility into the events reported by your SonicWall firewalls.",
    "dataTypesDependencies": [
      "CommonSecurityLog",
      "ASimNetworkSessionSonicWallFirewall"
    ],
    "dataConnectorsDependencies": [
      "SonicWallFirewall"
    ],
    "previewImagesFileNames": [
      "SonicWallWorkbookWhite.png",
      "SonicWallWorkbookBlack.png"
    ],
    "version": "1.0.0",
    "title": "SonicWall Workbook",
    "templateRelativePath": "SonicWallFirewall.json",
    "subtitle": "",
    "provider": "SonicWall"
  },
<<<<<<< HEAD
  {    
=======
  {
    "workbookKey": "AzureServiceHealthWorkbook",
    "logoFileName": "",
    "description": "A collection of queries to provide visibility into Azure Service Health across the subscriptions.",
    "dataTypesDependencies": [
      "AzureActivity"
    ],
    "dataConnectorsDependencies": [
      "AzureActivity"
    ],
    "previewImagesFileNames": [
      "AzureServiceHealthWhite.png",
      "AzureServiceHealthBlack.png"
    ],
    "version": "1.0.0",
    "title": "Azure Service Health Workbook",
    "templateRelativePath": "AzureServiceHealthWorkbook.json",
    "subtitle": "",
    "provider": "Microsoft Sentinel Community"
    },
    {
>>>>>>> 9ab7a728
    "workbookKey": "EgressPreventMetricWorkbook",
    "logoFileName": "Egress-logo.svg",
    "description": "A workbook providing insights into Egress Defend.",
    "dataTypesDependencies": ["EgressEvents_CL"],
    "dataConnectorsDependencies": [],
    "previewImagesFileNames": [
      "EgressPreventWorkbookBlack01.png",
      "EgressPreventWorkbookWhite01.png"
   ],
    "version": "1.0.0",
    "title": "Egress Defend Insights",
    "templateRelativePath": "PreventWorkbook.json",
    "subtitle": "Iris Prevent Metrics",
    "provider": "Egress Software Technologies"
<<<<<<< HEAD
  },
  {
    "workbookKey": "IllumioAuditableEventsWorkbook",
    "logoFileName": "IllumioLogo.svg",
    "description": "A collection of queries to provide visibility into auditable events reported by Illumio.",
    "dataTypesDependencies": [
    ],
    "dataConnectorsDependencies": [
      "IllumioSaaS_FunctionApp"
    ],
    "previewImagesFileNames": [
      "IllumioAuditableEventsBlack.png",
      "IllumioAuditableEventsWhite.png"
    ],
    "version": "1.0.0",
    "title": "Illumio Auditable Events Workbook",
    "templateRelativePath": "IllumioAuditableEvents.json",
    "subtitle": "",
    "provider": "Illumio"
  },
  {
    "workbookKey": "IllumioFlowEventsWorkbook",
    "logoFileName": "IllumioLogo.svg",
    "description": "A collection of queries to provide visibility into the flow events reported by Illumio.",
    "dataTypesDependencies": [
    ],
    "dataConnectorsDependencies": [
      "IllumioSaaS_FunctionApp"
    ],
    "previewImagesFileNames": [
      "IllumioFlowEventsBlack.png",
      "IllumioFlowEventsWhite.png"
    ],
    "version": "1.0.0",
    "title": "Illumio Flow Data Workbook",
    "templateRelativePath": "IllumioFlowData.json",
    "subtitle": "",
    "provider": "Illumio"
  }  
=======

  },
  {
    "workbookKey": "AzureServiceHealthWorkbook",
    "logoFileName": "",
    "description": "A collection of queries to provide visibility into Azure Service Health across the subscriptions.",
    "dataTypesDependencies": [
      "AzureActivity"
    ],
    "dataConnectorsDependencies": [
      "AzureActivity"
    ],
    "previewImagesFileNames": [
      "AzureServiceHealthWhite.png",
      "AzureServiceHealthBlack.png"
    ],
    "version": "1.0.0",
    "title": "Azure Service Health Workbook",
    "templateRelativePath": "AzureServiceHealthWorkbook.json",
    "subtitle": "",
    "provider": "Microsoft Sentinel Community"
  }
>>>>>>> 9ab7a728
]<|MERGE_RESOLUTION|>--- conflicted
+++ resolved
@@ -7211,10 +7211,7 @@
     "templateRelativePath": "SonicWallFirewall.json",
     "subtitle": "",
     "provider": "SonicWall"
-  },
-<<<<<<< HEAD
-  {    
-=======
+  },    
   {
     "workbookKey": "AzureServiceHealthWorkbook",
     "logoFileName": "",
@@ -7236,7 +7233,6 @@
     "provider": "Microsoft Sentinel Community"
     },
     {
->>>>>>> 9ab7a728
     "workbookKey": "EgressPreventMetricWorkbook",
     "logoFileName": "Egress-logo.svg",
     "description": "A workbook providing insights into Egress Defend.",
@@ -7251,7 +7247,6 @@
     "templateRelativePath": "PreventWorkbook.json",
     "subtitle": "Iris Prevent Metrics",
     "provider": "Egress Software Technologies"
-<<<<<<< HEAD
   },
   {
     "workbookKey": "IllumioAuditableEventsWorkbook",
@@ -7290,10 +7285,7 @@
     "templateRelativePath": "IllumioFlowData.json",
     "subtitle": "",
     "provider": "Illumio"
-  }  
-=======
-
-  },
+  },  
   {
     "workbookKey": "AzureServiceHealthWorkbook",
     "logoFileName": "",
@@ -7314,5 +7306,4 @@
     "subtitle": "",
     "provider": "Microsoft Sentinel Community"
   }
->>>>>>> 9ab7a728
 ]
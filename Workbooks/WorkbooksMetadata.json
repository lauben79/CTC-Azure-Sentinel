--- conflicted
+++ resolved
@@ -6666,26 +6666,6 @@
     "provider": "Wiz"
 },
 {
-<<<<<<< HEAD
-  "workbookKey": "PrancerSentinelAnalyticsWorkbook",
-  "description": "Monitor and analyze Prancer PAC and CSPM scan results.",
-  "logoFileName": "Prancer.svg",
-  "dataTypesDependencies": [
-     "prancer_CL"
-  ],
-  "dataConnectorsDependencies": [
-     "PrancerLogData"
-  ],
-  "previewImagesFileNames": [
-    "PrancerBlack.png",
-    "PrancerWhite.png"
-  ],
-  "version": "1.0.0",
-  "title": "Prancer Sentinel Analytics Workbook",
-  "templateRelativePath": "PrancerSentinelAnalytics.json",
-  "subtitle": "",
-  "provider": "Prancer"
-=======
   "workbookKey": "RecordedFutureAlertOverviewWorkbook",
   "logoFileName": "RecordedFuture.svg",
   "description": "Recorded Future Alerts Overview Workbook. This workbook will visualize playbook alerts imported via the RecordedFuture-Alert-Importer.",
@@ -6839,6 +6819,25 @@
       "Security"
     ]
  }
->>>>>>> 7ef9e521
+},
+{
+"workbookKey": "PrancerSentinelAnalyticsWorkbook",
+"description": "Monitor and analyze Prancer PAC and CSPM scan results.",
+"logoFileName": "Prancer.svg",
+"dataTypesDependencies": [
+   "prancer_CL"
+],
+"dataConnectorsDependencies": [
+   "PrancerLogData"
+],
+"previewImagesFileNames": [
+  "PrancerBlack.png",
+  "PrancerWhite.png"
+],
+"version": "1.0.0",
+"title": "Prancer Sentinel Analytics Workbook",
+"templateRelativePath": "PrancerSentinelAnalytics.json",
+"subtitle": "",
+"provider": "Prancer"
 }
 ]
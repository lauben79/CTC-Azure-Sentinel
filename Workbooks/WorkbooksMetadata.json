[
  {
    "workbookKey": "42CrunchAPIProtectionWorkbook",
    "logoFileName": "42CrunchLogo.svg",
    "description": "Monitor and protect APIs using the 42Crunch API microfirewall",
    "dataTypesDependencies": [ "apifirewall_log_1_CL" ],
    "dataConnectorsDependencies": [ "42CrunchAPIProtection" ],
    "previewImagesFileNames": [ "42CrunchInstancesBlack.png", "42CrunchInstancesWhite.png", "42CrunchRequestsBlack.png", "42CrunchRequestsWhite.png", "42CrunchStatusBlack.png", "42CrunchStatusWhite.png" ],
    "version": "1.0.0",
    "title": "42Crunch API Protection Workbook",
    "templateRelativePath": "42CrunchAPIProtectionWorkbook.json",
    "subtitle": "",
    "provider": "42Crunch"
  },
  {
    "workbookKey": "AttackSurfaceReduction",
    "logoFileName": "M365securityposturelogo.svg",
    "description": "This workbook helps you implement the ASR rules of Windows/Defender, and to monitor them over time. The workbook can filter on ASR rules in Audit mode and Block mode.",
    "dataTypesDependencies": [ "DeviceEvents" ],
    "dataConnectorsDependencies": [ "MicrosoftThreatProtection" ],
    "previewImagesFileNames": [ "AttackSurfaceReductionWhite.png", "AttackSurfaceReductionBlack.png" ],
    "version": "1.0.0",
    "title": "Attack Surface Reduction Dashboard",
    "templateRelativePath": "AttackSurfaceReduction.json",
    "subtitle": "",
    "provider": "Microsoft Sentinel community"
  },
  {
    "workbookKey": "ForcepointNGFWAdvanced",
    "logoFileName": "FPAdvLogo.svg",
    "description": "Gain threat intelligence correlated security and application insights on Forcepoint NGFW (Next Generation Firewall). Monitor Forcepoint logging servers health.",
    "dataTypesDependencies": [ "CommonSecurityLog", "ThreatIntelligenceIndicator" ],
    "dataConnectorsDependencies": [ "ForcepointNgfw", "ThreatIntelligence" ],
    "previewImagesFileNames": [ "ForcepointNGFWAdvancedWhite.png", "ForcepointNGFWAdvancedBlack.png" ],
    "version": "1.0.0",
    "title": "Forcepoint Next Generation Firewall (NGFW) Advanced Workbook",
    "templateRelativePath": "ForcepointNGFWAdvanced.json",
    "subtitle": "",
    "provider": "Forcepoint"
  },
  {
    "workbookKey": "AzureActivityWorkbook",
    "logoFileName": "azureactivity_logo.svg",
    "description": "Gain extensive insight into your organization's Azure Activity by analyzing, and correlating all user operations and events.\nYou can learn about all user operations, trends, and anomalous changes over time.\nThis workbook gives you the ability to drill down into caller activities and summarize detected failure and warning events.",
    "dataTypesDependencies": [ "AzureActivity" ],
    "dataConnectorsDependencies": [ "AzureActivity" ],
    "previewImagesFileNames": [ "AzureActivityWhite1.png", "AzureActivityBlack1.png" ],
    "version": "1.4.0",
    "title": "Azure Activity",
    "templateRelativePath": "AzureActivity.json",
    "subtitle": "",
    "provider": "Microsoft"
  },
  {
    "workbookKey": "IdentityAndAccessWorkbook",
    "logoFileName": "Microsoft_logo.svg",
    "description": "Gain insights into Identity and access operations by collecting and analyzing security logs, using the audit and sign-in logs to gather insights into use of Microsoft products.\nYou can view anomalies and trends across login events from all users and machines. This workbook also identifies suspicious entities from login and access events.",
    "dataTypesDependencies": [ "SecurityEvent" ],
    "dataConnectorsDependencies": [ "SecurityEvents", "WindowsSecurityEvents" ],
    "previewImagesFileNames": [ "IdentityAndAccessWhite.png", "IdentityAndAccessBlack.png" ],
    "version": "1.1.0",
    "title": "Identity & Access",
    "templateRelativePath": "IdentityAndAccess.json",
    "subtitle": "",
    "provider": "Microsoft"
  },
  {
    "workbookKey": "CheckPointWorkbook",
    "logoFileName": "checkpoint_logo.svg",
    "description": "Gain insights into Check Point network activities, including number of gateways and servers, security incidents, and identify infected hosts.",
    "dataTypesDependencies": [ "CommonSecurityLog" ],
    "dataConnectorsDependencies": [ "CheckPoint" ],
    "previewImagesFileNames": [ "CheckPointWhite.png", "CheckPointBlack.png" ],
    "version": "1.0.0",
    "title": "Check Point Software Technologies",
    "templateRelativePath": "CheckPoint.json",
    "subtitle": "",
    "provider": "Check Point"
  },
  {
    "workbookKey": "CiscoWorkbook",
    "logoFileName": "cisco_logo.svg",
    "description": "Gain insights into your Cisco ASA firewalls by analyzing traffic, events, and firewall operations.\nThis workbook analyzes Cisco ASA threat events and identifies suspicious ports, users, protocols and IP addresses.\nYou can learn about trends across user and data traffic directions, and drill down into the Cisco filter results.\nEasily detect attacks on your organization by monitoring management operations, such as configuration and logins.",
    "dataTypesDependencies": [ "CommonSecurityLog" ],
    "dataConnectorsDependencies": [ "CiscoASA" ],
    "previewImagesFileNames": [ "CiscoWhite.png", "CiscoBlack.png" ],
    "version": "1.1.0",
    "title": "Cisco - ASA",
    "templateRelativePath": "Cisco.json",
    "subtitle": "",
    "provider": "Microsoft"
  },
  {
    "workbookKey": "ExchangeOnlineWorkbook",
    "logoFileName": "office365_logo.svg",
    "description": "Gain insights into Microsoft Exchange online by tracing and analyzing all Exchange operations and user activities.\nThis workbook let you monitor user activities, including logins, account operations, permission changes, and mailbox creations to discover suspicious trends among them.",
    "dataTypesDependencies": [ "OfficeActivity" ],
    "dataConnectorsDependencies": [ "Office365" ],
    "previewImagesFileNames": [ "ExchangeOnlineWhite.png", "ExchangeOnlineBlack.png" ],
    "version": "1.1.0",
    "title": "Exchange Online",
    "templateRelativePath": "ExchangeOnline.json",
    "subtitle": "",
    "provider": "Microsoft"
  },
  {
    "workbookKey": "PaloAltoOverviewWorkbook",
    "logoFileName": "paloalto_logo.svg",
    "description": "Gain insights and comprehensive monitoring into Palo Alto firewalls by analyzing traffic and activities.\nThis workbook correlates all Palo Alto data with threat events to identify suspicious entities and relationships.\nYou can learn about trends across user and data traffic, and drill down into Palo Alto Wildfire and filter results.",
    "dataTypesDependencies": [ "CommonSecurityLog" ],
    "dataConnectorsDependencies": [ "PaloAltoNetworks" ],
    "previewImagesFileNames": [ "PaloAltoOverviewWhite1.png", "PaloAltoOverviewBlack1.png", "PaloAltoOverviewWhite2.png", "PaloAltoOverviewBlack2.png", "PaloAltoOverviewWhite3.png", "PaloAltoOverviewBlack3.png" ],
    "version": "1.2.2",
    "title": "Palo Alto overview",
    "templateRelativePath": "PaloAltoOverview.json",
    "subtitle": "",
    "provider": "Microsoft"
  },
  {
    "workbookKey": "PaloAltoNetworkThreatWorkbook",
    "logoFileName": "paloalto_logo.svg",
    "description": "Gain insights into Palo Alto network activities by analyzing threat events.\nYou can extract meaningful security information by correlating data between threats, applications, and time.\nThis workbook makes it easy to track malware, vulnerability, and virus log events.",
    "dataTypesDependencies": [ "CommonSecurityLog" ],
    "dataConnectorsDependencies": [ "PaloAltoNetworks" ],
    "previewImagesFileNames": [ "PaloAltoNetworkThreatWhite1.png", "PaloAltoNetworkThreatBlack1.png", "PaloAltoNetworkThreatWhite2.png", "PaloAltoNetworkThreatBlack2.png" ],
    "version": "1.1.1",
    "title": "Palo Alto Network Threat",
    "templateRelativePath": "PaloAltoNetworkThreat.json",
    "subtitle": "",
    "provider": "Palo Alto Networks"
  },
  {
    "workbookKey": "EsetSMCWorkbook",
    "logoFileName": "eset-logo.svg",
    "description": "Visualize events and threats from Eset Security Management Center.",
    "dataTypesDependencies": [ "eset_CL" ],
    "dataConnectorsDependencies": [ "EsetSMC" ],
    "previewImagesFileNames": [ "esetSMCWorkbook-black.png", "esetSMCWorkbook-white.png" ],
    "version": "1.0.0",
    "title": "Eset Security Management Center Overview",
    "templateRelativePath": "esetSMCWorkbook.json",
    "subtitle": "",
    "provider": "Community"
  },
  {
    "workbookKey": "FortigateWorkbook",
    "logoFileName": "fortinet_logo.svg",
    "description": "Gain insights into Fortigate firewalls by analyzing traffic and activities.\nThis workbook finds correlations in Fortigate threat events and identifies suspicious ports, users, protocols and IP addresses.\nYou can learn about trends across user and data traffic, and drill down into the Fortigate filter results.\nEasily detect attacks on your organization by monitoring management operations such as configuration and logins.",
    "dataTypesDependencies": [ "CommonSecurityLog" ],
    "dataConnectorsDependencies": [ "Fortinet" ],
    "previewImagesFileNames": [ "FortigateWhite.png", "FortigateBlack.png" ],
    "version": "1.3.0",
    "title": "FortiGate",
    "templateRelativePath": "Fortigate.json",
    "subtitle": "",
    "provider": "Microsoft"
  },
  {
    "workbookKey": "DnsWorkbook",
    "logoFileName": "dns_logo.svg",
    "description": "Gain extensive insight into your organization's DNS by analyzing, collecting and correlating all DNS events.\nThis workbook exposes a variety of information about suspicious queries, malicious IP addresses and domain operations.",
    "dataTypesDependencies": [ "DnsInventory", "DnsEvents" ],
    "dataConnectorsDependencies": [ "DNS" ],
    "previewImagesFileNames": [ "DnsWhite.png", "DnsBlack.png" ],
    "version": "1.3.1",
    "title": "DNS",
    "templateRelativePath": "Dns.json",
    "subtitle": "",
    "provider": "Microsoft"
  },
  {
    "workbookKey": "Office365Workbook",
    "logoFileName": "office365_logo.svg",
    "description": "Gain insights into Office 365 by tracing and analyzing all operations and activities. You can drill down into your SharePoint, OneDrive, and Exchange.\nThis workbook lets you find usage trends across users, files, folders, and mailboxes, making it easier to identify anomalies in your network.",
    "dataTypesDependencies": [ "OfficeActivity" ],
    "dataConnectorsDependencies": [ "Office365" ],
    "previewImagesFileNames": [ "Office365White1.png", "Office365Black1.png", "Office365White2.png", "Office365Black2.png", "Office365White3.png", "Office365Black3.png" ],
    "version": "1.3.0",
    "title": "Office 365",
    "templateRelativePath": "Office365.json",
    "subtitle": "",
    "provider": "Microsoft"
  },
  {
    "workbookKey": "SharePointAndOneDriveWorkbook",
    "logoFileName": "office365_logo.svg",
    "description": "Gain insights into SharePoint and OneDrive by tracing and analyzing all operations and activities.\nYou can view trends across user operation, find correlations between users and files, and identify interesting information such as user IP addresses.",
    "dataTypesDependencies": [ "OfficeActivity" ],
    "dataConnectorsDependencies": [ "Office365" ],
    "previewImagesFileNames": [ "SharePointAndOneDriveBlack1.png", "SharePointAndOneDriveBlack2.png", "SharePointAndOneDriveWhite1.png", "SharePointAndOneDriveWhite2.png" ],
    "version": "1.2.0",
    "title": "SharePoint & OneDrive",
    "templateRelativePath": "SharePointAndOneDrive.json",
    "subtitle": "",
    "provider": "Microsoft"
  },
  {
    "workbookKey": "AzureActiveDirectorySigninLogsWorkbook",
    "logoFileName": "azureactivedirectory_logo.svg",
    "description": "Gain insights into Azure Active Directory by connecting Microsoft Sentinel and using the sign-in logs to gather insights around Azure AD scenarios. \nYou can learn about sign-in operations, such as user sign-ins and locations, email addresses, and  IP addresses of your users, as well as failed activities and the errors that triggered the failures.",
    "dataTypesDependencies": [ "SigninLogs" ],
    "dataConnectorsDependencies": [ "AzureActiveDirectory" ],
    "previewImagesFileNames": [ "AADsigninBlack1.png", "AADsigninBlack2.png", "AADsigninWhite1.png", "AADsigninWhite2.png" ],
    "version": "2.4.0",
    "title": "Azure AD Sign-in logs",
    "templateRelativePath": "AzureActiveDirectorySignins.json",
    "subtitle": "",
    "provider": "Microsoft"
  },
  {
    "workbookKey": "VirtualMachinesInsightsWorkbook",
    "logoFileName": "azurevirtualmachine_logo.svg",
    "description": "Gain rich insight into your organization's virtual machines from Azure Monitor, which analyzes and correlates data in your VM network. \nYou will get visibility on your VM parameters and behavior, and will be able to trace sent and received data. \nIdentify malicious attackers and their targets, and drill down into the protocols, source and destination IP addresses,  countries, and ports the attacks occur across.",
    "dataTypesDependencies": [ "VMConnection", "ServiceMapComputer_CL", "ServiceMapProcess_CL" ],
    "dataConnectorsDependencies": [],
    "previewImagesFileNames": [ "VMInsightBlack1.png", "VMInsightWhite1.png" ],
    "version": "1.3.0",
    "title": "VM insights",
    "templateRelativePath": "VirtualMachinesInsights.json",
    "subtitle": "",
    "provider": "Microsoft",
    "support": {
      "tier": "Microsoft"
    },
    "author": {
      "name": "Microsoft Corporation"
    },
    "source": {
      "kind": "Community"
    },
    "categories": {
      "domains": [ "IT Operations", "Platform" ]
    }
  },
  {
    "workbookKey": "AzureActiveDirectoryAuditLogsWorkbook",
    "logoFileName": "azureactivedirectory_logo.svg",
    "description": "Gain insights into Azure Active Directory by connecting Microsoft Sentinel and using the audit logs to gather insights around Azure AD scenarios. \nYou can learn about user operations, including password and group management, device activities, and top active users and apps.",
    "dataTypesDependencies": [ "AuditLogs" ],
    "dataConnectorsDependencies": [ "AzureActiveDirectory" ],
    "previewImagesFileNames": [ "AzureADAuditLogsBlack1.png", "AzureADAuditLogsWhite1.png" ],
    "version": "1.2.0",
    "title": "Azure AD Audit logs",
    "templateRelativePath": "AzureActiveDirectoryAuditLogs.json",
    "subtitle": "",
    "provider": "Microsoft"
  },
  {
    "workbookKey": "ThreatIntelligenceWorkbook",
    "logoFileName": "",
    "description": "Gain insights into threat indicators ingestion and search for indicators at scale across Microsoft 1st Party, 3rd Party, On-Premises, Hybrid, and Multi-Cloud Workloads. Indicators Search facilitates a simple interface for finding IP, File, Hash, Sender and more across your data. Seamless pivots to correlate indicators with Microsoft Sentinel: Incidents to make your threat intelligence actionable.",
    "dataTypesDependencies": [ "ThreatIntelligenceIndicator", "SecurityIncident" ],
    "dataConnectorsDependencies": [ "ThreatIntelligence", "ThreatIntelligenceTaxii" ],
    "previewImagesFileNames": [ "ThreatIntelligenceWhite.png", "ThreatIntelligenceBlack.png" ],
    "version": "5.2.0",
    "title": "Threat Intelligence",
    "templateRelativePath": "ThreatIntelligence.json",
    "subtitle": "",
    "provider": "Microsoft",
    "featureFlag": "ThreatIntelligenceWorkbook"
  },
  {
    "workbookKey": "WebApplicationFirewallOverviewWorkbook",
    "logoFileName": "waf_logo.svg",
    "description": "Gain insights into your organization's Azure web application firewall (WAF). You will get a general overview of your application gateway firewall and application gateway access events.",
    "dataTypesDependencies": [ "AzureDiagnostics" ],
    "dataConnectorsDependencies": [ "WAF" ],
    "previewImagesFileNames": [ "WAFOverviewBlack.png", "WAFOverviewWhite.png" ],
    "version": "1.1.0",
    "title": "Microsoft Web Application Firewall (WAF) - overview",
    "templateRelativePath": "WebApplicationFirewallOverview.json",
    "subtitle": "",
    "provider": "Microsoft"
  },
  {
    "workbookKey": "WebApplicationFirewallFirewallEventsWorkbook",
    "logoFileName": "waf_logo.svg",
    "description": "Gain insights into your organization's Azure web application firewall (WAF). You will get visibility in to your application gateway firewall. You can view anomalies and trends across all firewall event triggers, attack events, blocked URL addresses and more.",
    "dataTypesDependencies": [ "AzureDiagnostics" ],
    "dataConnectorsDependencies": [ "WAF" ],
    "previewImagesFileNames": [ "WAFFirewallEventsBlack1.png", "WAFFirewallEventsBlack2.png", "WAFFirewallEventsWhite1.png", "WAFFirewallEventsWhite2.png" ],
    "version": "1.1.0",
    "title": "Microsoft Web Application Firewall (WAF) - firewall events",
    "templateRelativePath": "WebApplicationFirewallFirewallEvents.json",
    "subtitle": "",
    "provider": "Microsoft"
  },
  {
    "workbookKey": "WebApplicationFirewallGatewayAccessEventsWorkbook",
    "logoFileName": "waf_logo.svg",
    "description": "Gain insights into your organization's Azure web application firewall (WAF). You will get visibility in to your application gateway access events. You can view anomalies and trends across received and sent data, client IP addresses, URL addresses and more, and drill down into details.",
    "dataTypesDependencies": [ "AzureDiagnostics" ],
    "dataConnectorsDependencies": [ "WAF" ],
    "previewImagesFileNames": [ "WAFGatewayAccessEventsBlack1.png", "WAFGatewayAccessEventsBlack2.png", "WAFGatewayAccessEventsWhite1.png", "WAFGatewayAccessEventsWhite2.png" ],
    "version": "1.2.0",
    "title": "Microsoft Web Application Firewall (WAF) - gateway access events",
    "templateRelativePath": "WebApplicationFirewallGatewayAccessEvents.json",
    "subtitle": "",
    "provider": "Microsoft"
  },
  {
    "workbookKey": "LinuxMachinesWorkbook",
    "logoFileName": "azurevirtualmachine_logo.svg",
    "description": "Gain insights into your workspaces' Linux machines by connecting Microsoft Sentinel and using the logs to gather insights around Linux events and errors.",
    "dataTypesDependencies": [ "Syslog" ],
    "dataConnectorsDependencies": [ "Syslog" ],
    "previewImagesFileNames": [ "LinuxMachinesWhite.png", "LinuxMachinesBlack.png" ],
    "version": "1.1.0",
    "title": "Linux machines",
    "templateRelativePath": "LinuxMachines.json",
    "subtitle": "",
    "provider": "Microsoft",
    "support": {
      "tier": "Microsoft"
    },
    "author": {
      "name": "Microsoft Corporation"
    },
    "source": {
      "kind": "Community"
    },
    "categories": {
      "domains": [ "Application" ]
    }
  },
  {
    "workbookKey": "AzureFirewallWorkbook",
    "logoFileName": "AzFirewalls.svg",
    "description": "Gain insights into Azure Firewall events. You can learn about your application and network rules, see metrics for firewall activities across URLs, ports, and addresses across multiple workspaces.",
    "dataTypesDependencies": [ "AzureDiagnostics" ],
    "dataConnectorsDependencies": [ "AzureFirewall" ],
    "previewImagesFileNames": [ "AzureFirewallWorkbookWhite1.PNG", "AzureFirewallWorkbookBlack1.PNG", "AzureFirewallWorkbookWhite2.PNG", "AzureFirewallWorkbookBlack2.PNG", "AzureFirewallWorkbookWhite3.PNG", "AzureFirewallWorkbookBlack3.PNG", "AzureFirewallWorkbookWhite4.PNG", "AzureFirewallWorkbookBlack4.PNG", "AzureFirewallWorkbookWhite5.PNG", "AzureFirewallWorkbookBlack5.PNG" ],
    "version": "1.3.0",
    "title": "Azure Firewall",
    "templateRelativePath": "AzureFirewallWorkbook.json",
    "subtitle": "",
    "provider": "Microsoft"
  },
  {
    "workbookKey": "AzureDDoSStandardProtection",
    "logoFileName": "AzDDoS.svg",
    "description": "This workbook visualizes security-relevant Azure DDoS events across several filterable panels. Offering a summary tab, metrics and a investigate tabs across multiple workspaces.",
    "dataTypesDependencies": [ "AzureDiagnostics" ],
    "dataConnectorsDependencies": [ "DDOS" ],
    "previewImagesFileNames": [ "AzureDDoSWhite1.PNG", "AzureDDoSBlack1.PNG", "AzureDDoSWhite2.PNG", "AzureDDoSBlack2.PNG", "AzureDDoSWhite2.PNG", "AzureDDoSBlack2.PNG" ],
    "version": "1.0.2",
    "title": "Azure DDoS Protection Workbook",
    "templateRelativePath": "AzDDoSStandardWorkbook.json",
    "subtitle": "",
    "provider": "Microsoft"
  },
  {
    "workbookKey": "MicrosoftCloudAppSecurityWorkbook",
    "logoFileName": "Microsoft_logo.svg",
    "description": "Using this workbook, you can identify which cloud apps are being used in your organization, gain insights from usage trends and drill down to a specific user and application",
    "dataTypesDependencies": [ "McasShadowItReporting" ],
    "dataConnectorsDependencies": [ "MicrosoftCloudAppSecurity" ],
    "previewImagesFileNames": [ "McasDiscoveryBlack.png", "McasDiscoveryWhite.png" ],
    "version": "1.2.0",
    "title": "Microsoft Cloud App Security - discovery logs",
    "templateRelativePath": "MicrosoftCloudAppSecurity.json",
    "subtitle": "",
    "provider": "Microsoft"
  },
  {
    "workbookKey": "F5BIGIPSytemMetricsWorkbook",
    "logoFileName": "f5_logo.svg",
    "description": "Gain insight into F5 BIG-IP health and performance.  This workbook provides visibility of various metrics including CPU, memory, connectivity, throughput and disk utilization.",
    "dataTypesDependencies": [ "F5Telemetry_system_CL", "F5Telemetry_AVR_CL" ],
    "dataConnectorsDependencies": [ "F5BigIp" ],
    "previewImagesFileNames": [ "F5SMBlack.png", "F5SMWhite.png" ],
    "version": "1.1.0",
    "title": "F5 BIG-IP System Metrics",
    "templateRelativePath": "F5BIGIPSystemMetrics.json",
    "subtitle": "",
    "provider": "F5 Networks"
  },
  {
    "workbookKey": "F5NetworksWorkbook",
    "logoFileName": "f5_logo.svg",
    "description": "Gain insights into F5 BIG-IP Application Security Manager (ASM), by analyzing traffic and activities.\nThis workbook provides insight into F5's web application firewall events and identifies attack traffic patterns across multiple ASM instances as well as overall BIG-IP health.",
    "dataTypesDependencies": [ "F5Telemetry_LTM_CL", "F5Telemetry_system_CL", "F5Telemetry_ASM_CL" ],
    "dataConnectorsDependencies": [ "F5BigIp" ],
    "previewImagesFileNames": [ "F5White.png", "F5Black.png" ],
    "version": "1.1.0",
    "title": "F5 BIG-IP ASM",
    "templateRelativePath": "F5Networks.json",
    "subtitle": "",
    "provider": "F5 Networks"
  },
  {
    "workbookKey": "AzureNetworkWatcherWorkbook",
    "logoFileName": "networkwatcher_logo.svg",
    "description": "Gain deeper understanding of your organization's Azure network traffic by analyzing, and correlating Network Security Group flow logs. \nYou can trace malicious traffic flows, and drill down into their protocols, source and destination IP addresses, machines, countries, and subnets. \nThis workbook also helps you protect your network by identifying weak NSG rules.",
    "dataTypesDependencies": [ "AzureNetworkAnalytics_CL" ],
    "dataConnectorsDependencies": [],
    "previewImagesFileNames": [ "AzureNetworkWatcherWhite.png", "AzureNetworkWatcherBlack.png" ],
    "version": "1.1.0",
    "title": "Azure Network Watcher",
    "templateRelativePath": "AzureNetworkWatcher.json",
    "subtitle": "",
    "provider": "Microsoft",
    "support": {
      "tier": "Microsoft"
    },
    "author": {
      "name": "Microsoft Corporation"
    },
    "source": {
      "kind": "Community"
    },
    "categories": {
      "domains": [ "Security – Network" ]
    }
  },
  {
    "workbookKey": "ZscalerFirewallWorkbook",
    "logoFileName": "zscaler_logo.svg",
    "description": "Gain insights into your ZIA cloud firewall logs by connecting to Microsoft Sentinel.\nThe Zscaler firewall overview workbook provides an overview and ability to drill down into all cloud firewall activity in your Zscaler instance including non-web related networking events, security events, firewall rules, and bandwidth consumption",
    "dataTypesDependencies": [ "CommonSecurityLog" ],
    "dataConnectorsDependencies": [ "Zscaler" ],
    "previewImagesFileNames": [ "ZscalerFirewallWhite1.png", "ZscalerFirewallBlack1.png", "ZscalerFirewallWhite2.png", "ZscalerFirewallBlack2.png" ],
    "version": "1.1.0",
    "title": "Zscaler Firewall",
    "templateRelativePath": "ZscalerFirewall.json",
    "subtitle": "",
    "provider": "Zscaler"
  },
  {
    "workbookKey": "ZscalerWebOverviewWorkbook",
    "logoFileName": "zscaler_logo.svg",
    "description": "Gain insights into your ZIA web logs by connecting to Microsoft Sentinel.\nThe Zscaler web overview workbook provides a bird's eye view and ability to drill down into all the security and networking events related to web transactions, types of devices, and bandwidth consumption.",
    "dataTypesDependencies": [ "CommonSecurityLog" ],
    "dataConnectorsDependencies": [ "Zscaler" ],
    "previewImagesFileNames": [ "ZscalerWebOverviewWhite.png", "ZscalerWebOverviewBlack.png" ],
    "version": "1.1.0",
    "title": "Zscaler Web Overview",
    "templateRelativePath": "ZscalerWebOverview.json",
    "subtitle": "",
    "provider": "Zscaler"
  },
  {
    "workbookKey": "ZscalerThreatsOverviewWorkbook",
    "logoFileName": "zscaler_logo.svg",
    "description": "Gain insights into threats blocked by Zscaler Internet access on your network.\nThe Zscaler threat overview workbook shows your entire threat landscape including blocked malware, IPS/AV rules, and blocked cloud apps. Threats are displayed by threat categories, filetypes, inbound vs outbound threats, usernames, user location, and more.",
    "dataTypesDependencies": [ "CommonSecurityLog" ],
    "dataConnectorsDependencies": [ "Zscaler" ],
    "previewImagesFileNames": [ "ZscalerThreatsWhite.png", "ZscalerThreatsBlack.png" ],
    "version": "1.2.2",
    "title": "Zscaler Threats",
    "templateRelativePath": "ZscalerThreats.json",
    "subtitle": "",
    "provider": "Zscaler"
  },
  {
    "workbookKey": "ZscalerOffice365AppsWorkbook",
    "logoFileName": "zscaler_logo.svg",
    "description": "Gain insights into Office 365 use on your network.\nThe Zscaler Office 365 overview workbook shows you the Microsoft apps running on your network and their individual bandwidth consumption. It also helps identify phishing attempts in which attackers disguised themselves as Microsoft services.",
    "dataTypesDependencies": [ "CommonSecurityLog" ],
    "dataConnectorsDependencies": [ "Zscaler" ],
    "previewImagesFileNames": [ "ZscalerOffice365White.png", "ZscalerOffice365Black.png" ],
    "version": "1.1.0",
    "title": "Zscaler Office365 Apps",
    "templateRelativePath": "ZscalerOffice365Apps.json",
    "subtitle": "",
    "provider": "Zscaler"
  },
  {
    "workbookKey": "InsecureProtocolsWorkbook",
    "logoFileName": "Microsoft_logo.svg",
    "description": "Gain insights into insecure protocol traffic by collecting and analyzing security events from Microsoft products.\nYou can view analytics and quickly identify use of weak authentication as well as sources of legacy protocol traffic, like NTLM and SMBv1.\nYou will also have the ability to monitor use of weak ciphers, allowing you to find weak spots in your organization's security.",
    "dataTypesDependencies": [ "SecurityEvent", "Event", "SigninLogs" ],
    "dataConnectorsDependencies": [ "SecurityEvents", "AzureActiveDirectory", "WindowsSecurityEvents" ],
    "previewImagesFileNames": [ "InsecureProtocolsWhite1.png", "InsecureProtocolsBlack1.png", "InsecureProtocolsWhite2.png", "InsecureProtocolsBlack2.png" ],
    "version": "2.1.0",
    "title": "Insecure Protocols",
    "templateRelativePath": "InsecureProtocols.json",
    "subtitle": "",
    "provider": "Microsoft",
    "support": {
      "tier": "Microsoft"
    },
    "author": {
      "name": "Microsoft Corporation"
    },
    "source": {
      "kind": "Community"
    },
    "categories": {
      "domains": [ "Security - Others" ]
    }
  },
  {
    "workbookKey": "AzureInformationProtectionWorkbook",
    "logoFileName": "informationProtection.svg",
    "description": "The Azure Information Protection Usage report workbook provides information on the volume of labeled and protected documents and emails over time, label distribution of files by label type, along with where the label was applied.",
    "dataTypesDependencies": [ "InformationProtectionLogs_CL" ],
    "dataConnectorsDependencies": [ "AzureInformationProtection" ],
    "previewImagesFileNames": [ "AzureInformationProtectionWhite.png", "AzureInformationProtectionBlack.png" ],
    "version": "1.1.0",
    "title": "Azure Information Protection - Usage Report",
    "templateRelativePath": "AzureInformationProtection.json",
    "subtitle": "",
    "provider": "Microsoft"
  },
  {
    "workbookKey": "AmazonWebServicesNetworkActivitiesWorkbook",
    "logoFileName": "amazon_web_services_Logo.svg",
    "description": "Gain insights into AWS network related resource activities, including the creation, update, and deletions of security groups, network ACLs and routes, gateways, elastic load balancers, VPCs, subnets, and network interfaces.",
    "dataTypesDependencies": [ "AWSCloudTrail" ],
    "dataConnectorsDependencies": [ "AWS" ],
    "previewImagesFileNames": [ "AwsNetworkActivitiesWhite.png", "AwsNetworkActivitiesBlack.png" ],
    "version": "1.0.0",
    "title": "AWS Network Activities",
    "templateRelativePath": "AmazonWebServicesNetworkActivities.json",
    "subtitle": "",
    "provider": "Microsoft"
  },
  {
    "workbookKey": "AmazonWebServicesUserActivitiesWorkbook",
    "logoFileName": "amazon_web_services_Logo.svg",
    "description": "Gain insights into AWS user activities, including failed sign-in attempts, IP addresses, regions, user agents, and identity types, as well as potential malicious user activities with assumed roles.",
    "dataTypesDependencies": [ "AWSCloudTrail" ],
    "dataConnectorsDependencies": [ "AWS" ],
    "previewImagesFileNames": [ "AwsUserActivitiesWhite.png", "AwsUserActivitiesBlack.png" ],
    "version": "1.0.0",
    "title": "AWS User Activities",
    "templateRelativePath": "AmazonWebServicesUserActivities.json",
    "subtitle": "",
    "provider": "Microsoft"
  },
  {
    "workbookKey": "TrendMicroDeepSecurityAttackActivityWorkbook",
    "logoFileName": "trendmicro_logo.svg",
    "description": "Visualize and gain insights into the MITRE ATT&CK related activity detected by Trend Micro Deep Security.",
    "dataTypesDependencies": [ "CommonSecurityLog" ],
    "dataConnectorsDependencies": [ "TrendMicro" ],
    "previewImagesFileNames": [ "TrendMicroDeepSecurityAttackActivityWhite.png", "TrendMicroDeepSecurityAttackActivityBlack.png" ],
    "version": "1.0.0",
    "title": "Trend Micro Deep Security ATT&CK Related Activity",
    "templateRelativePath": "TrendMicroDeepSecurityAttackActivity.json",
    "subtitle": "",
    "provider": "Trend Micro"
  },
  {
    "workbookKey": "TrendMicroDeepSecurityOverviewWorkbook",
    "logoFileName": "trendmicro_logo.svg",
    "description": "Gain insights into your Trend Micro Deep Security security event data by visualizing your Deep Security Anti-Malware, Firewall, Integrity Monitoring, Intrusion Prevention, Log Inspection, and Web Reputation event data.",
    "dataTypesDependencies": [ "CommonSecurityLog" ],
    "dataConnectorsDependencies": [ "TrendMicro" ],
    "previewImagesFileNames": [ "TrendMicroDeepSecurityOverviewWhite1.png", "TrendMicroDeepSecurityOverviewBlack1.png", "TrendMicroDeepSecurityOverviewWhite2.png", "TrendMicroDeepSecurityOverviewBlack2.png" ],
    "version": "1.0.0",
    "title": "Trend Micro Deep Security Events",
    "templateRelativePath": "TrendMicroDeepSecurityOverview.json",
    "subtitle": "",
    "provider": "Trend Micro"
  },
  {
    "workbookKey": "ExtraHopDetectionSummaryWorkbook",
    "logoFileName": "extrahop_logo.svg",
    "description": "Gain insights into ExtraHop Reveal(x) detections by analyzing traffic and activities.\nThis workbook provides an overview of security detections in your organization's network, including high-risk detections and top participants.",
    "dataTypesDependencies": [ "CommonSecurityLog" ],
    "dataConnectorsDependencies": [ "ExtraHopNetworks" ],
    "previewImagesFileNames": [ "ExtrahopWhite.png", "ExtrahopBlack.png" ],
    "version": "1.0.2",
    "title": "ExtraHop",
    "templateRelativePath": "ExtraHopDetectionSummary.json",
    "subtitle": "",
    "provider": "ExtraHop Networks"
  },
  {
    "workbookKey": "BarracudaCloudFirewallWorkbook",
    "logoFileName": "barracuda_logo.svg",
    "description": "Gain insights into your Barracuda CloudGen Firewall by analyzing firewall operations and events.\nThis workbook provides insights into rule enforcement, network activities, including number of connections, top users, and helps you identify applications that are popular on your network.",
    "dataTypesDependencies": [ "CommonSecurityLog", "Syslog" ],
    "dataConnectorsDependencies": [ "BarracudaCloudFirewall" ],
    "previewImagesFileNames": [ "BarracudaWhite1.png", "BarracudaBlack1.png", "BarracudaWhite2.png", "BarracudaBlack2.png" ],
    "version": "1.0.0",
    "title": "Barracuda CloudGen FW",
    "templateRelativePath": "Barracuda.json",
    "subtitle": "",
    "provider": "Barracuda"
  },
  {
    "workbookKey": "CitrixWorkbook",
    "logoFileName": "citrix_logo.svg",
    "description": "Citrix Analytics for Security aggregates and correlates information across network traffic, users, files and endpoints in Citrix environments. This generates actionable insights that enable Citrix administrators and security teams to remediate user security threats through automation while optimizing IT operations. Machine learning and artificial intelligence empowers Citrix Analytics for Security to identify and take automated action to prevent data exfiltration. While delivered as a cloud service, Citrix Analytics for Security can generate insights from resources located on-premises, in the cloud, or in hybrid architectures. The Citrix Analytics Workbook further enhances the value of both your Citrix Analytics for Security and Azure Sentinel. The Workbook enables you to integrate data sources together, helping you gain even richer insights. It also gives Security Operations (SOC) teams the ability to correlate data from disparate logs, helping you identify and proactively remediate security risk quickly. Additionally, valuable dashboards that were unique to the Citrix Analytics for Security can now be implemented in Sentinel. You can also create new custom Workbooks that were not previously available, helping extend the value of both investments.",
    "dataTypesDependencies": [ "CitrixAnalytics_userProfile_CL", "CitrixAnalytics_riskScoreChange_CL", "CitrixAnalytics_indicatorSummary_CL", "CitrixAnalytics_indicatorEventDetails_CL" ],
    "dataConnectorsDependencies": [ "Citrix" ],
    "previewImagesFileNames": [ "CitrixWhite.png", "CitrixBlack.png" ],
    "version": "2.1.0",
    "title": "Citrix Analytics",
    "templateRelativePath": "Citrix.json",
    "subtitle": "",
    "provider": "Citrix Systems Inc."
  },
  {
    "workbookKey": "OneIdentityWorkbook",
    "logoFileName": "oneIdentity_logo.svg",
    "description": "This simple workbook gives an overview of sessions going through your SafeGuard for Privileged Sessions device.",
    "dataTypesDependencies": [ "CommonSecurityLog" ],
    "dataConnectorsDependencies": [ "OneIdentity" ],
    "previewImagesFileNames": [ "OneIdentityWhite.png", "OneIdentityBlack.png" ],
    "version": "1.0.0",
    "title": "One Identity",
    "templateRelativePath": "OneIdentity.json",
    "subtitle": "",
    "provider": "One Identity LLC."
  },
  {
    "workbookKey": "SecurityStatusWorkbook",
    "logoFileName": "",
    "description": "This workbook gives an overview of Security Settings for VMs and Azure Arc.",
    "dataTypesDependencies": [ "CommonSecurityLog", "SecurityEvent", "Syslog" ],
    "dataConnectorsDependencies": [],
    "previewImagesFileNames": [ "AzureSentinelSecurityStatusBlack.png", "AzureSentinelSecurityStatusWhite.png" ],
    "version": "1.3.1",
    "title": "Security Status",
    "templateRelativePath": "SecurityStatus.json",
    "subtitle": "",
    "provider": "Microsoft",
    "author": {
      "name": "Microsoft"
    },
    "support": {
      "tier": "Microsoft"
    },
    "categories": {
      "verticals": [],
      "domains": [ "IT Operations", "Security - Others", "Compliance" ]
    }
  },
  {
    "workbookKey": "AzureSentinelSecurityAlertsWorkbook",
    "logoFileName": "Azure_Sentinel.svg",
    "description": "Security Alerts dashboard for alerts in your Microsoft Sentinel environment.",
    "dataTypesDependencies": [ "SecurityAlert" ],
    "dataConnectorsDependencies": [],
    "previewImagesFileNames": [ "AzureSentinelSecurityAlertsWhite.png", "AzureSentinelSecurityAlertsBlack.png" ],
    "version": "1.1.0",
    "title": "Security Alerts",
    "templateRelativePath": "AzureSentinelSecurityAlerts.json",
    "subtitle": "",
    "provider": "Microsoft"
  },
  {
    "workbookKey": "SquadraTechnologiesSecRMMWorkbook",
    "logoFileName": "SquadraTechnologiesLogo.svg",
    "description": "This workbook gives an overview of security data for removable storage activity such as USB thumb drives and USB connected mobile devices.",
    "dataTypesDependencies": [ "secRMM_CL" ],
    "dataConnectorsDependencies": [ "SquadraTechnologiesSecRmm" ],
    "previewImagesFileNames": [ "SquadraTechnologiesSecRMMWhite.PNG", "SquadraTechnologiesSecRMMBlack.PNG" ],
    "version": "1.0.0",
    "title": "Squadra Technologies SecRMM - USB removable storage security",
    "templateRelativePath": "SquadraTechnologiesSecRMM.json",
    "subtitle": "",
    "provider": "Squadra Technologies"
  },
  {
    "workbookKey": "IoT-Alerts",
    "logoFileName": "IoTIcon.svg",
    "description": "Gain insights into your IoT data workloads from Azure IoT Hub managed deployments, monitor alerts across all your IoT Hub deployments, detect devices at risk and act upon potential threats.",
    "dataTypesDependencies": [ "SecurityAlert" ],
    "dataConnectorsDependencies": [ "IoT" ],
    "previewImagesFileNames": [ "IOTBlack1.png", "IOTWhite1.png" ],
    "version": "1.2.0",
    "title": "Azure Defender for IoT Alerts",
    "templateRelativePath": "IOT_Alerts.json",
    "subtitle": "",
    "provider": "Microsoft",
    "support": {
      "tier": "Community"
    },
    "author": {
      "name": "morshabi"
    },
    "source": {
      "kind": "Community"
    },
    "categories": {
      "domains": [ "Internet of Things (IoT)" ]
    }
  },
  {
    "workbookKey": "IoTAssetDiscovery",
    "logoFileName": "IoTIcon.svg",
    "description": "IoT Devices asset discovery from Firewall logs By Azure Defender for IoT",
    "dataTypesDependencies": [ "CommonSecurityLog" ],
    "dataConnectorsDependencies": [ "Fortinet" ],
    "previewImagesFileNames": [ "workbook-iotassetdiscovery-screenshot-Black.PNG", "workbook-iotassetdiscovery-screenshot-White.PNG" ],
    "version": "1.0.0",
    "title": "IoT Asset Discovery",
    "templateRelativePath": "IoTAssetDiscovery.json",
    "subtitle": "",
    "provider": "Microsoft",
    "support": {
      "tier": "Community"
    },
    "author": {
      "name": "jomeczyk"
    },
    "source": {
      "kind": "Community"
    },
    "categories": {
      "domains": [ "Internet of Things (IoT)" ]
    }
  },
  {
    "workbookKey": "ForcepointCASBWorkbook",
    "logoFileName": "FP_Green_Emblem_RGB-01.svg",
    "description": "Get insights on user risk with the Forcepoint CASB (Cloud Access Security Broker) workbook.",
    "dataTypesDependencies": [ "CommonSecurityLog" ],
    "dataConnectorsDependencies": [ "ForcepointCasb" ],
    "previewImagesFileNames": [ "ForcepointCASBWhite.png", "ForcepointCASBBlack.png" ],
    "version": "1.0.1",
    "title": "Forcepoint Cloud Access Security Broker (CASB)",
    "templateRelativePath": "ForcepointCASB.json",
    "subtitle": "",
    "provider": "Forcepoint"
  },
  {
    "workbookKey": "ForcepointNGFWWorkbook",
    "logoFileName": "FP_Green_Emblem_RGB-01.svg",
    "description": "Get insights on firewall activities with the Forcepoint NGFW (Next Generation Firewall) workbook.",
    "dataTypesDependencies": [ "CommonSecurityLog" ],
    "dataConnectorsDependencies": [ "ForcepointNgfw" ],
    "previewImagesFileNames": [ "ForcepointNGFWWhite.png", "ForcepointNGFWBlack.png" ],
    "version": "1.0.0",
    "title": "Forcepoint Next Generation Firewall (NGFW)",
    "templateRelativePath": "ForcepointNGFW.json",
    "subtitle": "",
    "provider": "Forcepoint"
  },
  {
    "workbookKey": "ForcepointDLPWorkbook",
    "logoFileName": "FP_Green_Emblem_RGB-01.svg",
    "description": "Get insights on DLP incidents with the Forcepoint DLP (Data Loss Prevention) workbook.",
    "dataTypesDependencies": [ "ForcepointDLPEvents_CL" ],
    "dataConnectorsDependencies": [ "ForcepointDlp" ],
    "previewImagesFileNames": [ "ForcepointDLPWhite.png", "ForcepointDLPBlack.png" ],
    "version": "1.0.0",
    "title": "Forcepoint Data Loss Prevention (DLP)",
    "templateRelativePath": "ForcepointDLP.json",
    "subtitle": "",
    "provider": "Forcepoint"
  },
  {
    "workbookKey": "ZimperiumMTDWorkbook",
    "logoFileName": "ZIMPERIUM-logo_square2.svg",
    "description": "This workbook provides insights on Zimperium Mobile Threat Defense (MTD) threats and mitigations.",
    "dataTypesDependencies": [ "ZimperiumThreatLog_CL", "ZimperiumMitigationLog_CL" ],
    "dataConnectorsDependencies": [ "ZimperiumMtdAlerts" ],
    "previewImagesFileNames": [ "ZimperiumWhite.png", "ZimperiumBlack.png" ],
    "version": "1.0.0",
    "title": "Zimperium Mobile Threat Defense (MTD)",
    "templateRelativePath": "ZimperiumWorkbooks.json",
    "subtitle": "",
    "provider": "Zimperium"
  },
  {
    "workbookKey": "AzureAuditActivityAndSigninWorkbook",
    "logoFileName": "azureactivedirectory_logo.svg",
    "description": "Gain insights into Azure Active Directory Audit, Activity and Signins with one workbook. This workbook can be used by Security and Azure administrators.",
    "dataTypesDependencies": [ "AzureActivity", "AuditLogs", "SigninLogs" ],
    "dataConnectorsDependencies": [ "AzureActiveDirectory" ],
    "previewImagesFileNames": [ "AzureAuditActivityAndSigninWhite1.png", "AzureAuditActivityAndSigninWhite2.png", "AzureAuditActivityAndSigninBlack1.png", "AzureAuditActivityAndSigninBlack2.png" ],
    "version": "1.2.0",
    "title": "Azure AD Audit, Activity and Sign-in logs",
    "templateRelativePath": "AzureAuditActivityAndSignin.json",
    "subtitle": "",
    "provider": "Microsoft Sentinel community",
    "support": {
      "tier": "Community"
    },
    "author": {
      "name": "Sem Tijsseling"
    },
    "source": {
      "kind": "Community"
    },
    "categories": {
      "domains": [ "Identity" ]
    }
  },
  {
    "workbookKey": "WindowsFirewall",
    "logoFileName": "Microsoft_logo.svg",
    "description": "Gain insights into Windows Firewall logs in combination with security and Azure signin logs",
    "dataTypesDependencies": [ "WindowsFirewall", "SecurityEvent", "SigninLogs" ],
    "dataConnectorsDependencies": [ "SecurityEvents", "WindowsFirewall", "WindowsSecurityEvents" ],
    "previewImagesFileNames": [ "WindowsFirewallWhite1.png", "WindowsFirewallWhite2.png", "WindowsFirewallBlack1.png", "WindowsFirewallBlack2.png" ],
    "version": "1.0.0",
    "title": "Windows Firewall",
    "templateRelativePath": "WindowsFirewall.json",
    "subtitle": "",
    "provider": "Microsoft Sentinel community"
  },
  {
    "workbookKey": "EventAnalyzerwWorkbook",
    "logoFileName": "",
    "description": "The Event Analyzer workbook allows to explore, audit and speed up analysis of Windows Event Logs, including all event details and attributes, such as security, application, system, setup, directory service, DNS and others.",
    "dataTypesDependencies": [ "SecurityEvent" ],
    "dataConnectorsDependencies": [ "SecurityEvents", "WindowsSecurityEvents" ],
    "previewImagesFileNames": [ "EventAnalyzer-Workbook-White.png", "EventAnalyzer-Workbook-Black.png" ],
    "version": "1.0.0",
    "title": "Event Analyzer",
    "templateRelativePath": "EventAnalyzer.json",
    "subtitle": "",
    "provider": "Microsoft Sentinel community"
  },
  {
    "workbookKey": "ASC-ComplianceandProtection",
    "logoFileName": "",
    "description": "Gain insight into regulatory compliance, alert trends, security posture, and more with this workbook based on Azure Security Center data.",
    "dataTypesDependencies": [ "SecurityAlert", "ProtectionStatus", "SecurityRecommendation", "SecurityBaseline", "SecurityBaselineSummary", "Update", "ConfigurationChange" ],
    "dataConnectorsDependencies": [ "AzureSecurityCenter" ],
    "previewImagesFileNames": [ "ASCCaPBlack.png", "ASCCaPWhite.png" ],
    "version": "1.2.0",
    "title": "ASC Compliance and Protection",
    "templateRelativePath": "ASC-ComplianceandProtection.json",
    "subtitle": "",
    "provider": "Microsoft Sentinel community",
    "support": {
      "tier": "Community"
    },
    "author": {
      "name": "Matt Lowe"
    },
    "source": {
      "kind": "Community"
    },
    "categories": {
      "domains": [ "Security – Cloud Security" ]
    }
  },
  {
    "workbookKey": "AIVectraDetectWorkbook",
    "logoFileName": "AIVectraDetect.svg",
    "description": "Start investigating network attacks surfaced by Vectra Detect directly from Sentinel. View critical hosts, accounts, campaigns and detections. Also monitor Vectra system health and audit logs.",
    "dataTypesDependencies": [ "CommonSecurityLog" ],
    "dataConnectorsDependencies": [ "AIVectraDetect" ],
    "previewImagesFileNames": [ "AIVectraDetectWhite1.png", "AIVectraDetectBlack1.png" ],
    "version": "1.1.1",
    "title": "AI Vectra Detect",
    "templateRelativePath": "AIVectraDetectWorkbook.json",
    "subtitle": "",
    "provider": "Vectra AI"
  },
  {
    "workbookKey": "Perimeter81OverviewWorkbook",
    "logoFileName": "Perimeter81_Logo.svg",
    "description": "Gain insights and comprehensive monitoring into your Perimeter 81 account by analyzing activities.",
    "dataTypesDependencies": [ "Perimeter81_CL" ],
    "dataConnectorsDependencies": [ "Perimeter81ActivityLogs" ],
    "previewImagesFileNames": [ "Perimeter81OverviewWhite1.png", "Perimeter81OverviewBlack1.png", "Perimeter81OverviewWhite2.png", "Perimeter81OverviewBlack2.png" ],
    "version": "1.0.0",
    "title": "Perimeter 81 Overview",
    "templateRelativePath": "Perimeter81OverviewWorkbook.json",
    "subtitle": "",
    "provider": "Perimeter 81"
  },
  {
    "workbookKey": "SymantecProxySGWorkbook",
    "logoFileName": "symantec_logo.svg",
    "description": "Gain insight into Symantec ProxySG by analyzing, collecting and correlating proxy data.\nThis workbook provides visibility into ProxySG Access logs",
    "dataTypesDependencies": [ "Syslog" ],
    "dataConnectorsDependencies": [ "SymantecProxySG" ],
    "previewImagesFileNames": [ "SymantecProxySGWhite.png", "SymantecProxySGBlack.png" ],
    "version": "1.0.0",
    "title": "Symantec ProxySG",
    "templateRelativePath": "SymantecProxySG.json",
    "subtitle": "",
    "provider": "Symantec"
  },
  {
    "workbookKey": "IllusiveASMWorkbook",
    "logoFileName": "illusive_logo_workbook.svg",
    "description": "Gain insights into your organization's Cyber Hygiene and Attack Surface risk.\nIllusive ASM automates discovery and clean-up of credential violations, allows drill-down inspection of pathways to critical assets, and provides risk insights that inform intelligent decision-making to reduce attacker mobility.",
    "dataTypesDependencies": [ "CommonSecurityLog" ],
    "dataConnectorsDependencies": [ "illusiveAttackManagementSystem" ],
    "previewImagesFileNames": [ "IllusiveASMWhite.png", "IllusiveASMBlack.png" ],
    "version": "1.0.1",
    "title": "Illusive ASM Dashboard",
    "templateRelativePath": "IllusiveASM.json",
    "subtitle": "",
    "provider": "Illusive"
  },
  {
    "workbookKey": "IllusiveADSWorkbook",
    "logoFileName": "illusive_logo_workbook.svg",
    "description": "Gain insights into unauthorized lateral movement in your organization's network.\nIllusive ADS is designed to paralyzes attackers and eradicates in-network threats by creating a hostile environment for the attackers across all the layers of the attack surface.",
    "dataTypesDependencies": [ "CommonSecurityLog" ],
    "dataConnectorsDependencies": [ "illusiveAttackManagementSystem" ],
    "previewImagesFileNames": [ "IllusiveADSWhite.png", "IllusiveADSBlack.png" ],
    "version": "1.0.2",
    "title": "Illusive ADS Dashboard",
    "templateRelativePath": "IllusiveADS.json",
    "subtitle": "",
    "provider": "Illusive"
  },
  {
    "workbookKey": "PulseConnectSecureWorkbook",
    "logoFileName": "",
    "description": "Gain insight into Pulse Secure VPN by analyzing, collecting and correlating vulnerability data.\nThis workbook provides visibility into user VPN activities",
    "dataTypesDependencies": [ "Syslog" ],
    "dataConnectorsDependencies": [ "PulseConnectSecure" ],
    "previewImagesFileNames": [ "PulseConnectSecureWhite.png", "PulseConnectSecureBlack.png" ],
    "version": "1.0.0",
    "title": "Pulse Connect Secure",
    "templateRelativePath": "PulseConnectSecure.json",
    "subtitle": "",
    "provider": "Pulse Secure"
  },
  {
    "workbookKey": "InfobloxNIOSWorkbook",
    "logoFileName": "infoblox_logo.svg",
    "description": "Gain insight into Infoblox NIOS by analyzing, collecting and correlating DHCP and DNS data.\nThis workbook provides visibility into DHCP and DNS traffic",
    "dataTypesDependencies": [ "Syslog" ],
    "dataConnectorsDependencies": [ "InfobloxNIOS" ],
    "previewImagesFileNames": [ "InfobloxNIOSWhite.png", "InfobloxNIOSBlack.png" ],
    "version": "1.1.0",
    "title": "Infoblox NIOS",
    "templateRelativePath": "InfobloxNIOS.json",
    "subtitle": "",
    "provider": "Infoblox"
  },
  {
    "workbookKey": "SymantecVIPWorkbook",
    "logoFileName": "symantec_logo.svg",
    "description": "Gain insight into Symantec VIP by analyzing, collecting and correlating strong authentication data.\nThis workbook provides visibility into user authentications",
    "dataTypesDependencies": [ "Syslog" ],
    "dataConnectorsDependencies": [ "SymantecVIP" ],
    "previewImagesFileNames": [ "SymantecVIPWhite.png", "SymantecVIPBlack.png" ],
    "version": "1.0.0",
    "title": "Symantec VIP",
    "templateRelativePath": "SymantecVIP.json",
    "subtitle": "",
    "provider": "Symantec"
  },
  {
    "workbookKey": "ProofPointTAPWorkbook",
    "logoFileName": "proofpointlogo.svg",
    "description": "Gain extensive insight into Proofpoint Targeted Attack Protection (TAP) by analyzing, collecting and correlating TAP log events.\nThis workbook provides visibility into message and click events that were permitted, delivered, or blocked",
    "dataTypesDependencies": [ "ProofPointTAPMessagesBlocked_CL", "ProofPointTAPMessagesDelivered_CL", "ProofPointTAPClicksPermitted_CL", "ProofPointTAPClicksBlocked_CL" ],
    "dataConnectorsDependencies": [ "ProofpointTAP" ],
    "previewImagesFileNames": [ "ProofpointTAPWhite.png", "ProofpointTAPBlack.png" ],
    "version": "1.0.0",
    "title": "Proofpoint TAP",
    "templateRelativePath": "ProofpointTAP.json",
    "subtitle": "",
    "provider": "Proofpoint"
  },
  {
    "workbookKey": "QualysVMWorkbook",
    "logoFileName": "qualys_logo.svg",
    "description": "Gain insight into Qualys Vulnerability Management by analyzing, collecting and correlating vulnerability data.\nThis workbook provides visibility into vulnerabilities detected from vulnerability scans",
    "dataTypesDependencies": [ "QualysHostDetection_CL" ],
    "dataConnectorsDependencies": [ "QualysVulnerabilityManagement" ],
    "previewImagesFileNames": [ "QualysVMWhite.png", "QualysVMBlack.png" ],
    "version": "1.0.0",
    "title": "Qualys Vulnerability Management",
    "templateRelativePath": "QualysVM.json",
    "subtitle": "",
    "provider": "Qualys"
  },
  {
    "workbookKey": "QualysVMV2Workbook",
    "logoFileName": "qualys_logo.svg",
    "description": "Gain insight into Qualys Vulnerability Management by analyzing, collecting and correlating vulnerability data.\nThis workbook provides visibility into vulnerabilities detected from vulnerability scans",
    "dataTypesDependencies": [ "QualysHostDetectionV2_CL" ],
    "dataConnectorsDependencies": [ "QualysVulnerabilityManagement" ],
    "previewImagesFileNames": [ "QualysVMWhite.png", "QualysVMBlack.png" ],
    "version": "1.0.0",
    "title": "Qualys Vulnerability Management",
    "templateRelativePath": "QualysVMv2.json",
    "subtitle": "",
    "provider": "Qualys"
  },
  {
    "workbookKey": "GitHubSecurityWorkbook",
    "logoFileName": "GitHub.svg",
    "description": "Gain insights to GitHub activities that may be interesting for security.",
    "dataTypesDependencies": [ "Github_CL", "GitHubRepoLogs_CL" ],
    "dataConnectorsDependencies": [],
    "previewImagesFileNames": [ "GitHubSecurityWhite.png", "GitHubSecurityBlack.png" ],
    "version": "1.0.0",
    "title": "GitHub Security",
    "templateRelativePath": "GitHubSecurityWorkbook.json",
    "subtitle": "",
    "provider": "Microsoft Sentinel community"
  },
  {
    "workbookKey": "VisualizationDemo",
    "logoFileName": "",
    "description": "Learn and explore the many ways of displaying information within Microsoft Sentinel workbooks",
    "dataTypesDependencies": [ "SecurityAlert" ],
    "dataConnectorsDependencies": [],
    "previewImagesFileNames": [ "VisualizationDemoBlack.png", "VisualizationDemoWhite.png" ],
    "version": "1.0.0",
    "title": "Visualizations Demo",
    "templateRelativePath": "VisualizationDemo.json",
    "subtitle": "",
    "provider": "Microsoft Sentinel Community",
    "support": {
      "tier": "Community"
    },
    "author": {
      "name": "Matt Lowe"
    },
    "source": {
      "kind": "Community"
    },
    "categories": {
      "domains": [ "Platform" ]
    }
  },
  {
    "workbookKey": "SophosXGFirewallWorkbook",
    "logoFileName": "sophos_logo.svg",
    "description": "Gain insight into Sophos XG Firewall by analyzing, collecting and correlating firewall data.\nThis workbook provides visibility into network traffic",
    "dataTypesDependencies": [ "Syslog" ],
    "dataConnectorsDependencies": [ "SophosXGFirewall" ],
    "previewImagesFileNames": [ "SophosXGFirewallWhite.png", "SophosXGFirewallBlack.png" ],
    "version": "1.0.0",
    "title": "Sophos XG Firewall",
    "templateRelativePath": "SophosXGFirewall.json",
    "subtitle": "",
    "provider": "Sophos"
  },
  {
    "workbookKey": "SysmonThreatHuntingWorkbook",
    "logoFileName": "",
    "description": "Simplify your threat hunts using Sysmon data mapped to MITRE ATT&CK data. This workbook gives you the ability to drilldown into system activity based on known ATT&CK techniques as well as other threat hunting entry points such as user activity, network connections or virtual machine Sysmon events.\nPlease note that for this workbook to work you must have deployed Sysmon on your virtual machines in line with the instructions at https://github.com/BlueTeamLabs/sentinel-attack/wiki/Onboarding-sysmon-data-to-Azure-Sentinel",
    "dataTypesDependencies": [ "Event" ],
    "dataConnectorsDependencies": [],
    "previewImagesFileNames": [ "SysmonThreatHuntingWhite1.png", "SysmonThreatHuntingBlack1.png" ],
    "version": "1.4.0",
    "title": "Sysmon Threat Hunting",
    "templateRelativePath": "SysmonThreatHunting.json",
    "subtitle": "",
    "provider": "Microsoft Sentinel community",
    "support": {
      "tier": "Community"
    },
    "author": {
      "name": "Edoardo Gerosa"
    },
    "source": {
      "kind": "Community"
    },
    "categories": {
      "domains": [ "Security - Threat Protection", "Application" ]
    }
  },
  {
    "workbookKey": "WebApplicationFirewallWAFTypeEventsWorkbook",
    "logoFileName": "webapplicationfirewall(WAF)_logo.svg",
    "description": "Gain insights into your organization's Azure web application firewall (WAF) across various services such as Azure Front Door Service and Application Gateway. You can view event triggers, full messages, attacks over time, among other data. Several aspects of the workbook are interactable to allow users to further understand their data",
    "dataTypesDependencies": [ "AzureDiagnostics" ],
    "dataConnectorsDependencies": [ "WAF" ],
    "previewImagesFileNames": [ "WAFFirewallWAFTypeEventsBlack1.PNG", "WAFFirewallWAFTypeEventsBlack2.PNG", "WAFFirewallWAFTypeEventsBlack3.PNG", "WAFFirewallWAFTypeEventsBlack4.PNG", "WAFFirewallWAFTypeEventsWhite1.png", "WAFFirewallWAFTypeEventsWhite2.PNG", "WAFFirewallWAFTypeEventsWhite3.PNG", "WAFFirewallWAFTypeEventsWhite4.PNG" ],
    "version": "1.1.0",
    "title": "Microsoft Web Application Firewall (WAF) - Azure WAF",
    "templateRelativePath": "WebApplicationFirewallWAFTypeEvents.json",
    "subtitle": "",
    "provider": "Microsoft"
  },
  {
    "workbookKey": "OrcaAlertsOverviewWorkbook",
    "logoFileName": "Orca_logo.svg",
    "description": "A visualized overview of Orca security alerts.\nExplore, analize and learn about your security posture using Orca alerts Overview",
    "dataTypesDependencies": [ "OrcaAlerts_CL" ],
    "dataConnectorsDependencies": [ "OrcaSecurityAlerts" ],
    "previewImagesFileNames": [ "OrcaAlertsWhite.png", "OrcaAlertsBlack.png" ],
    "version": "1.1.0",
    "title": "Orca alerts overview",
    "templateRelativePath": "OrcaAlerts.json",
    "subtitle": "",
    "provider": "Orca Security"
  },
  {
    "workbookKey": "CyberArkWorkbook",
    "logoFileName": "CyberArk_Logo.svg",
    "description": "The CyberArk Syslog connector allows you to easily connect all your CyberArk security solution logs with your Microsoft Sentinel, to view dashboards, create custom alerts, and improve investigation. Integration between CyberArk and Microsoft Sentinel makes use of the CEF Data Connector to properly parse and display CyberArk Syslog messages.",
    "dataTypesDependencies": [ "CommonSecurityLog" ],
    "dataConnectorsDependencies": [ "CyberArk" ],
    "previewImagesFileNames": [ "CyberArkActivitiesWhite.PNG", "CyberArkActivitiesBlack.PNG" ],
    "version": "1.1.1",
    "title": "CyberArk EPV Events",
    "templateRelativePath": "CyberArkEPV.json",
    "subtitle": "",
    "provider": "CyberArk"
  },
  {
    "workbookKey": "UserEntityBehaviorAnalyticsWorkbook",
    "logoFileName": "Azure_Sentinel.svg",
    "description": "Identify compromised users and insider threats using User and Entity Behavior Analytics. Gain insights into anomalous user behavior from baselines learned from behavior patterns",
    "dataTypesDependencies": [ "BehaviorAnalytics" ],
    "dataConnectorsDependencies": [],
    "previewImagesFileNames": [ "UserEntityBehaviorAnalyticsBlack1.png", "UserEntityBehaviorAnalyticsWhite1.png" ],
    "version": "1.2.0",
    "title": "User And Entity Behavior Analytics",
    "templateRelativePath": "UserEntityBehaviorAnalytics.json",
    "subtitle": "",
    "provider": "Microsoft",
    "support": {
      "tier": "Microsoft"
    },
    "author": {
      "name": "Microsoft Corporation"
    },
    "source": {
      "kind": "Community"
    },
    "categories": {
      "domains": [ "User Behavior (UEBA)" ]
    }
  },
  {
    "workbookKey": "CitrixWAF",
    "logoFileName": "citrix_logo.svg",
    "description": "Gain insight into the Citrix WAF logs",
    "dataTypesDependencies": [ "CommonSecurityLog" ],
    "dataConnectorsDependencies": [ "CitrixWAF" ],
    "previewImagesFileNames": [ "CitrixWAFBlack.png", "CitrixWAFWhite.png" ],
    "version": "1.0.0",
    "title": "Citrix WAF (Web App Firewall)",
    "templateRelativePath": "CitrixWAF.json",
    "subtitle": "",
    "provider": "Citrix Systems Inc."
  },
  {
    "workbookKey": "UnifiSGWorkbook",
    "logoFileName": "",
    "description": "Gain insights into Unifi Security Gateways analyzing traffic and activities.",
    "dataTypesDependencies": [ "CommonSecurityLog" ],
    "dataConnectorsDependencies": [],
    "previewImagesFileNames": [ "UnifiSGBlack.png", "UnifiSGWhite.png" ],
    "version": "1.0.0",
    "title": "Unifi Security Gateway",
    "templateRelativePath": "UnifiSG.json",
    "subtitle": "",
    "provider": "Microsoft Sentinel community",
	"support": {
      "tier": "Community"
    },
    "author": {
      "name": "SecurityJedi"
    },
    "source": {
      "kind": "Community"
    },
    "categories": {
      "domains": [ "Security – Network" ]
    }
  },
  {
    "workbookKey": "UnifiSGNetflowWorkbook",
    "logoFileName": "",
    "description": "Gain insights into Unifi Security Gateways analyzing traffic and activities using Netflow.",
    "dataTypesDependencies": [ "netflow_CL" ],
    "dataConnectorsDependencies": [],
    "previewImagesFileNames": [ "UnifiSGNetflowBlack.png", "UnifiSGNetflowWhite.png" ],
    "version": "1.0.0",
    "title": "Unifi Security Gateway - NetFlow",
    "templateRelativePath": "UnfiSGNetflow.json",
    "subtitle": "",
    "provider": "Microsoft Sentinel community",
	"support": {
      "tier": "Community"
    },
    "author": {
      "name": "SecurityJedi"
    },
    "source": {
      "kind": "Community"
    },
    "categories": {
      "domains": [ "Security – Network" ]
    }
  },
  {
    "workbookKey": "NormalizedNetworkEventsWorkbook",
    "logoFileName": "Azure_Sentinel.svg",
    "description": "See insights on multiple networking appliances and other network sessions, that have been parsed or mapped to the normalized networking sessions table. Note this requires enabling parsers for the different products - to learn more, visit https://aka.ms/sentinelnormalizationdocs",
    "dataTypesDependencies": [],
    "dataConnectorsDependencies": [],
    "previewImagesFileNames": [ "NormalizedNetworkEventsWhite.png", "NormalizedNetworkEventsBlack.png" ],
    "version": "1.0.0",
    "title": "Normalized network events",
    "templateRelativePath": "NormalizedNetworkEvents.json",
    "subtitle": "",
    "provider": "Microsoft",
    "support": {
      "tier": "Community"
    },
    "author": {
      "name": "yoav fransis"
    },
    "source": {
      "kind": "Community"
    },
    "categories": {
      "domains": [ "Networking" ]
    }
  },
  {
    "workbookKey": "WorkspaceAuditingWorkbook",
    "logoFileName": "Azure_Sentinel.svg",
    "description": "Workspace auditing report\r\nUse this report to understand query runs across your workspace.",
    "dataTypesDependencies": [ "LAQueryLogs" ],
    "dataConnectorsDependencies": [],
    "previewImagesFileNames": [ "WorkspaceAuditingWhite.png", "WorkspaceAuditingBlack.png" ],
    "version": "1.0.0",
    "title": "Workspace audit",
    "templateRelativePath": "WorkspaceAuditing.json",
    "subtitle": "",
    "provider": "Microsoft Sentinel community",
    "support": {
      "tier": "Community"
    },
    "author": {
      "name": "Sarah Young"
    },
    "source": {
      "kind": "Community"
    },
    "categories": {
      "domains": [ "IT Operations" ]
    }
  },
  {
    "workbookKey": "MITREATTACKWorkbook",
    "logoFileName": "Azure_Sentinel.svg",
    "description": "Workbook to showcase MITRE ATT&CK Coverage for Microsoft Sentinel",
    "dataTypesDependencies": [],
    "dataConnectorsDependencies": [],
    "previewImagesFileNames": [ "MITREATTACKWhite1.PNG", "MITREATTACKWhite2.PNG", "MITREATTACKBlack1.PNG", "MITREATTACKBlack2.PNG" ],
    "version": "1.0.1",
    "title": "MITRE ATT&CK Workbook",
    "templateRelativePath": "MITREAttack.json",
    "subtitle": "",
    "provider": "Microsoft Sentinel community"
  },
  {
    "workbookKey": "BETTERMTDWorkbook",
    "logoFileName": "BETTER_MTD_logo.svg",
    "description": "Workbook using the BETTER Mobile Threat Defense (MTD) connector, to give insights into your mobile devices, installed application and overall device security posture.",
    "dataTypesDependencies": [ "BetterMTDDeviceLog_CL", "BetterMTDAppLog_CL", "BetterMTDIncidentLog_CL", "BetterMTDNetflowLog_CL" ],
    "dataConnectorsDependencies": [ "BetterMTD" ],
    "previewImagesFileNames": [ "BetterMTDWorkbookPreviewWhite1.png", "BetterMTDWorkbookPreviewWhite2.png", "BetterMTDWorkbookPreviewWhite3.png", "BetterMTDWorkbookPreviewBlack1.png", "BetterMTDWorkbookPreviewBlack2.png", "BetterMTDWorkbookPreviewBlack3.png" ],
    "version": "1.1.0",
    "title": "BETTER Mobile Threat Defense (MTD)",
    "templateRelativePath": "BETTER_MTD_Workbook.json",
    "subtitle": "",
    "provider": "BETTER Mobile"
  },
  {
    "workbookKey": "AlsidIoEWorkbook",
    "logoFileName": "Alsid.svg",
    "description": "Workbook showcasing the state and evolution of your Alsid for AD Indicators of Exposures alerts.",
    "dataTypesDependencies": [ "AlsidForADLog_CL" ],
    "dataConnectorsDependencies": [ "AlsidForAD" ],
    "previewImagesFileNames": [ "AlsidIoEBlack1.png", "AlsidIoEBlack2.png", "AlsidIoEBlack3.png", "AlsidIoEWhite1.png", "AlsidIoEWhite2.png", "AlsidIoEWhite3.png" ],
    "version": "1.0.0",
    "title": "Alsid for AD | Indicators of Exposure",
    "templateRelativePath": "AlsidIoE.json",
    "subtitle": "",
    "provider": "Alsid"
  },
  {
    "workbookKey": "AlsidIoAWorkbook",
    "logoFileName": "Alsid.svg",
    "description": "Workbook showcasing the state and evolution of your Alsid for AD Indicators of Attack alerts.",
    "dataTypesDependencies": [ "AlsidForADLog_CL" ],
    "dataConnectorsDependencies": [ "AlsidForAD" ],
    "previewImagesFileNames": [ "AlsidIoABlack1.png", "AlsidIoABlack2.png", "AlsidIoABlack3.png", "AlsidIoAWhite1.png", "AlsidIoAWhite2.png", "AlsidIoAWhite3.png" ],
    "version": "1.0.0",
    "title": "Alsid for AD | Indicators of Attack",
    "templateRelativePath": "AlsidIoA.json",
    "subtitle": "",
    "provider": "Alsid"
  },
  {
    "workbookKey": "InvestigationInsightsWorkbook",
    "logoFileName": "Microsoft_logo.svg",
    "description": "Help analysts gain insight into incident, bookmark and entity data through the Investigation Insights Workbook. This workbook provides common queries and detailed visualizations to help an analyst investigate suspicious activities quickly with an easy to use interface. Analysts can start their investigation from a Sentinel incident, bookmark, or by simply entering the entity data into the workbook manually.",
    "dataTypesDependencies": [ "AuditLogs", "AzureActivity", "CommonSecurityLog", "OfficeActivity", "SecurityEvent", "SigninLogs", "ThreatIntelligenceIndicator" ],
    "dataConnectorsDependencies": [ "AzureActivity", "SecurityEvents", "Office365", "AzureActiveDirectory", "ThreatIntelligence", "ThreatIntelligenceTaxii", "WindowsSecurityEvents" ],
    "previewImagesFileNames": [ "InvestigationInsightsWhite1.png", "InvestigationInsightsBlack1.png", "InvestigationInsightsWhite2.png", "InvestigationInsightsBlack2.png" ],
    "version": "1.5.0",
    "title": "Investigation Insights",
    "templateRelativePath": "InvestigationInsights.json",
    "subtitle": "",
    "provider": "Microsoft Sentinel community"
  },
  {
    "workbookKey": "AksSecurityWorkbook",
    "logoFileName": "Kubernetes_services.svg",
    "description": "See insights about the security of your AKS clusters. The workbook helps to identify sensitive operations in the clusters and get insights based on Azure Defender alerts.",
    "dataTypesDependencies": [ "SecurityAlert", "AzureDiagnostics" ],
    "dataConnectorsDependencies": [ "AzureSecurityCenter", "AzureKubernetes" ],
    "previewImagesFileNames": [ "AksSecurityWhite.png", "AksSecurityBlack.png" ],
    "version": "1.5.0",
    "title": "Azure Kubernetes Service (AKS) Security",
    "templateRelativePath": "AksSecurity.json",
    "subtitle": "",
    "provider": "Microsoft"
  },
  {
    "workbookKey": "AzureKeyVaultWorkbook",
    "logoFileName": "KeyVault.svg",
    "description": "See insights about the security of your Azure key vaults. The workbook helps to identify sensitive operations in the key vaults and get insights based on Azure Defender alerts.",
    "dataTypesDependencies": [ "SecurityAlert", "AzureDiagnostics" ],
    "dataConnectorsDependencies": [ "AzureSecurityCenter", "AzureKeyVault" ],
    "previewImagesFileNames": [ "AkvSecurityWhite.png", "AkvSecurityBlack.png" ],
    "version": "1.1.0",
    "title": "Azure Key Vault Security",
    "templateRelativePath": "AzureKeyVaultWorkbook.json",
    "subtitle": "",
    "provider": "Microsoft"
  },
  {
    "workbookKey": "IncidentOverview",
    "logoFileName": "Azure_Sentinel.svg",
    "description": "The Incident Overview workbook is designed to assist in triaging and investigation by providing in-depth information about the incident, including:\r\n* General information\r\n* Entity data\r\n* Triage time (time between incident creation and first response)\r\n* Mitigation time (time between incident creation and closing)\r\n* Comments\r\n\r\nCustomize this workbook by saving and editing it. \r\nYou can reach this workbook template from the incidents panel as well. Once you have customized it, the link from the incident panel will open the customized workbook instead of the template.\r\n",
    "dataTypesDependencies": [ "SecurityAlert", "SecurityIncident" ],
    "dataConnectorsDependencies": [],
    "previewImagesFileNames": [ "IncidentOverviewBlack1.png", "IncidentOverviewWhite1.png", "IncidentOverviewBlack2.png", "IncidentOverviewWhite2.png" ],
    "version": "2.2.0",
    "title": "Incident overview",
    "templateRelativePath": "IncidentOverview.json",
    "subtitle": "",
    "provider": "Microsoft"
  },
  {
    "workbookKey": "SecurityOperationsEfficiency",
    "logoFileName": "Azure_Sentinel.svg",
    "description": "Security operations center managers can view overall efficiency metrics and measures regarding the performance of their team. They can find operations by multiple indicators over time including severity, MITRE tactics, mean time to triage, mean time to resolve and more. The SOC manager can develop a picture of the performance in both general and specific areas over time and use it to improve efficiency.",
    "dataTypesDependencies": [ "SecurityAlert", "SecurityIncident" ],
    "dataConnectorsDependencies": [],
    "previewImagesFileNames": [ "SecurityEfficiencyWhite1.png", "SecurityEfficiencyWhite2.png", "SecurityEfficiencyBlack1.png", "SecurityEfficiencyBlack2.png" ],
    "version": "1.5.0",
    "title": "Security Operations Efficiency",
    "templateRelativePath": "SecurityOperationsEfficiency.json",
    "subtitle": "",
    "provider": "Microsoft"
  },
  {
    "workbookKey": "DataCollectionHealthMonitoring",
    "logoFileName": "Azure_Sentinel.svg",
    "description": "Gain insights into your workspace's data ingestion status. In this workbook, you can view additional monitors and detect anomalies that will help you determine your workspace’s data collection health.",
    "dataTypesDependencies": [],
    "dataConnectorsDependencies": [],
    "previewImagesFileNames": [ "HealthMonitoringWhite1.png", "HealthMonitoringWhite2.png", "HealthMonitoringWhite3.png", "HealthMonitoringBlack1.png", "HealthMonitoringBlack2.png", "HealthMonitoringBlack3.png" ],
    "version": "1.0.0",
    "title": "Data collection health monitoring",
    "templateRelativePath": "DataCollectionHealthMonitoring.json",
    "subtitle": "",
    "provider": "Microsoft",
    "support": {
      "tier": "Community"
    },
    "author": {
      "name": "morshabi"
    },
    "source": {
      "kind": "Community"
    },
    "categories": {
      "domains": [ "IT Operations", "Platform" ]
    }
  },
  {
    "workbookKey": "OnapsisAlarmsWorkbook",
    "logoFileName": "onapsis_logo.svg",
    "description": "Gain insights into what is going on in your SAP Systems with this overview of the alarms triggered in the Onapsis Platform. Incidents are enriched with context and next steps to help your Security team respond effectively.",
    "dataTypesDependencies": [ "CommonSecurityLog" ],
    "dataConnectorsDependencies": [ "OnapsisPlatform" ],
    "previewImagesFileNames": [ "OnapsisWhite1.PNG", "OnapsisBlack1.PNG", "OnapsisWhite2.PNG", "OnapsisBlack2.PNG" ],
    "version": "1.0.0",
    "title": "Onapsis Alarms Overview",
    "templateRelativePath": "OnapsisAlarmsOverview.json",
    "subtitle": "",
    "provider": "Onapsis"
  },
  {
    "workbookKey": "DelineaWorkbook",
    "logoFileName": "DelineaLogo.svg",
    "description": "The Delinea Secret Server Syslog connector",
    "dataTypesDependencies": [ "CommonSecurityLog" ],
    "dataConnectorsDependencies": [ "DelineaSecretServer_CEF" ],
    "previewImagesFileNames": [ "DelineaWorkbookWhite.PNG", "DelineaWorkbookBlack.PNG" ],
    "version": "1.0.0",
    "title": "Delinea Secret Server Workbook",
    "templateRelativePath": "DelineaWorkbook.json",
    "subtitle": "",
    "provider": "Delinea"
  },
  {
    "workbookKey": "ForcepointCloudSecurityGatewayWorkbook",
    "logoFileName": "Forcepoint_new_logo.svg",
    "description": "Use this report to understand query runs across your workspace.",
    "dataTypesDependencies": [ "CommonSecurityLog" ],
    "dataConnectorsDependencies": [ "ForcepointCSG" ],
    "previewImagesFileNames": [ "ForcepointCloudSecurityGatewayWhite.png", "ForcepointCloudSecurityGatewayBlack.png" ],
    "version": "1.0.0",
    "title": "Forcepoint Cloud Security Gateway Workbook",
    "templateRelativePath": "ForcepointCloudSecuirtyGatewayworkbook.json",
    "subtitle": "",
    "provider": "Forcepoint"
  },
  {
    "workbookKey": "IntsightsIOCWorkbook",
    "logoFileName": "IntSights_logo.svg",
    "description": "",
    "dataTypesDependencies": [ "ThreatIntelligenceIndicator", "SecurityAlert" ],
    "dataConnectorsDependencies": [ "ThreatIntelligenceTaxii" ],
    "previewImagesFileNames": [ "IntsightsIOCWhite.png", "IntsightsMatchedWhite.png", "IntsightsMatchedBlack.png", "IntsightsIOCBlack.png" ],
    "version": "2.0.0",
    "title": "IntSights IOC Workbook",
    "templateRelativePath": "IntsightsIOCWorkbook.json",
    "subtitle": "",
    "provider": "IntSights Cyber Intelligence"
  },
  {
    "workbookKey": "DarktraceSummaryWorkbook",
    "logoFileName": "Darktrace.svg",
    "description": "A workbook containing relevant KQL queries to help you visualise the data in model breaches from the Darktrace Connector",
    "dataTypesDependencies": [ "CommonSecurityLog" ],
    "dataConnectorsDependencies": [ "Darktrace" ],
    "previewImagesFileNames": [ "AIA-DarktraceSummaryWhite.png", "AIA-DarktraceSummaryBlack.png" ],
    "version": "1.1.0",
    "title": "AI Analyst Darktrace Model Breach Summary",
    "templateRelativePath": "AIA-Darktrace.json",
    "subtitle": "",
    "provider": "Darktrace"
  },
  {
    "workbookKey": "DarktraceWorkbook",
    "logoFileName": "",
    "description": "A workbook containing relevant KQL queries to help you visualise the data in model breaches from the Darktrace Connector",
    "dataTypesDependencies": [ "DarktraceRESTConnector" ],
    "dataConnectorsDependencies": [],
    "previewImagesFileNames": [ "DarktraceWorkbookWhite01.png", "DarktraceWorkbookWhite02.png", "DarktraceWorkbookBlack01.png", "DarktraceWorkbookBlack02.png" ],
    "version": "1.0.0",
    "title": "Darktrace",
    "templateRelativePath": "DarktraceWorkbook.json",
    "subtitle": "",
    "provider": "Darktrace"
  },
  {
    "workbookKey": "TrendMicroXDR",
    "logoFileName": "trendmicro_logo.svg",
    "description": "Gain insights from Trend Micro Vision One with this overview of the Alerts triggered.",
    "dataTypesDependencies": [ "TrendMicro_XDR_WORKBENCH_CL" ],
    "dataConnectorsDependencies": [ "TrendMicroXDR" ],
    "previewImagesFileNames": [ "TrendMicroXDROverviewWhite.png", "TrendMicroXDROverviewBlack.png" ],
    "version": "1.3.0",
    "title": "Trend Micro Vision One Alert Overview",
    "templateRelativePath": "TrendMicroXDROverview.json",
    "subtitle": "",
    "provider": "Trend Micro"
  },
  {
    "workbookKey": "CyberpionOverviewWorkbook",
    "logoFileName": "cyberpion_logo.svg",
    "description": "Use Cyberpion's Security Logs and this workbook, to get an overview of your online assets, gain insights into their current state, and find ways to better secure your ecosystem.",
    "dataTypesDependencies": [ "CyberpionActionItems_CL" ],
    "dataConnectorsDependencies": [ "CyberpionSecurityLogs" ],
    "previewImagesFileNames": [ "CyberpionActionItemsBlack.png", "CyberpionActionItemsWhite.png" ],
    "version": "1.0.0",
    "title": "Cyberpion Overview",
    "templateRelativePath": "CyberpionOverviewWorkbook.json",
    "subtitle": "",
    "provider": "Cyberpion"
  },
  {
    "workbookKey": "SolarWindsPostCompromiseHuntingWorkbook",
    "logoFileName": "MSTIC-Logo.svg",
    "description": "This hunting workbook is intended to help identify activity related to the Solorigate compromise and subsequent attacks discovered in December 2020",
    "dataTypesDependencies": [ "CommonSecurityLog", "SigninLogs", "AuditLogs", "AADServicePrincipalSignInLogs", "OfficeActivity", "BehaviorAnalytics", "SecurityEvent", "DeviceProcessEvents", "SecurityAlert", "DnsEvents" ],
    "dataConnectorsDependencies": [ "AzureActiveDirectory", "SecurityEvents", "Office365", "MicrosoftThreatProtection", "DNS", "WindowsSecurityEvents" ],
    "previewImagesFileNames": [ "SolarWindsPostCompromiseHuntingWhite.png", "SolarWindsPostCompromiseHuntingBlack.png" ],
    "version": "1.5.0",
    "title": "SolarWinds Post Compromise Hunting",
    "templateRelativePath": "SolarWindsPostCompromiseHunting.json",
    "subtitle": "",
    "provider": "Microsoft"
  },
  {
    "workbookKey": "ProofpointPODWorkbook",
    "logoFileName": "proofpointlogo.svg",
    "description": "Gain insights into your Proofpoint on Demand Email Security activities, including maillog and messages data. The Workbook provides users with an executive dashboard showing the reporting capabilities, message traceability and monitoring.",
    "dataTypesDependencies": [ "ProofpointPOD_maillog_CL", "ProofpointPOD_message_CL" ],
    "dataConnectorsDependencies": [ "ProofpointPOD" ],
    "previewImagesFileNames": [ "ProofpointPODMainBlack1.png", "ProofpointPODMainBlack2.png", "ProofpointPODMainWhite1.png", "ProofpointPODMainWhite2.png", "ProofpointPODMessageSummaryBlack.png", "ProofpointPODMessageSummaryWhite.png", "ProofpointPODTLSBlack.png", "ProofpointPODTLSWhite.png" ],
    "version": "1.0.1",
    "title": "Proofpoint On-Demand Email Security",
    "templateRelativePath": "ProofpointPOD.json",
    "subtitle": "",
    "provider": "Proofpoint"
  },
  {
    "workbookKey": "CiscoUmbrellaWorkbook",
    "logoFileName": "cisco_logo.svg",
    "description": "Gain insights into Cisco Umbrella activities, including the DNS, Proxy and Cloud Firewall data. Workbook shows general information along with threat landscape including categories, blocked destinations and URLs.",
    "dataTypesDependencies": [ "Cisco_Umbrella_dns_CL", "Cisco_Umbrella_proxy_CL", "Cisco_Umbrella_ip_CL", "Cisco_Umbrella_cloudfirewall_CL" ],
    "dataConnectorsDependencies": [ "CiscoUmbrellaDataConnector" ],
    "previewImagesFileNames": [ "CiscoUmbrellaDNSBlack1.png", "CiscoUmbrellaDNSBlack2.png", "CiscoUmbrellaDNSWhite1.png", "CiscoUmbrellaDNSWhite2.png", "CiscoUmbrellaFirewallBlack.png", "CiscoUmbrellaFirewallWhite.png", "CiscoUmbrellaMainBlack1.png", "CiscoUmbrellaMainBlack2.png", "CiscoUmbrellaMainWhite1.png", "CiscoUmbrellaMainWhite2.png", "CiscoUmbrellaProxyBlack1.png", "CiscoUmbrellaProxyBlack2.png", "CiscoUmbrellaProxyWhite1.png", "CiscoUmbrellaProxyWhite2.png" ],
    "version": "1.0.0",
    "title": "Cisco Umbrella",
    "templateRelativePath": "CiscoUmbrella.json",
    "subtitle": "",
    "provider": "Cisco"
  },
  {
    "workbookKey": "AnalyticsEfficiencyWorkbook",
    "logoFileName": "Azure_Sentinel.svg",
    "description": "Gain insights into the efficacy of your analytics rules. In this workbook you can analyze and monitor the analytics rules found in your workspace to achieve better performance by your SOC.",
    "dataTypesDependencies": [ "SecurityAlert", "SecurityIncident" ],
    "dataConnectorsDependencies": [],
    "previewImagesFileNames": [ "AnalyticsEfficiencyBlack.png", "AnalyticsEfficiencyWhite.png" ],
    "version": "1.2.0",
    "title": "Analytics Efficiency",
    "templateRelativePath": "AnalyticsEfficiency.json",
    "subtitle": "",
    "provider": "Microsoft"
  },
  {
    "workbookKey": "WorkspaceUsage",
    "logoFileName": "Azure_Sentinel.svg",
    "description": "Gain insights into your workspace's usage. In this workbook, you can view your workspace’s data consumption, latency, recommended tasks and Cost and Usage statistics.",
    "dataTypesDependencies": [],
    "dataConnectorsDependencies": [],
    "previewImagesFileNames": [ "WorkspaceUsageBlack.png", "WorkspaceUsageWhite.png" ],
    "version": "1.6.2",
    "title": "Workspace Usage Report",
    "templateRelativePath": "WorkspaceUsage.json",
    "subtitle": "",
    "provider": "Microsoft Sentinel community",
    "support": {
      "tier": "Community"
    },
    "author": {
      "name": "Clive Watson"
    },
    "source": {
      "kind": "Community"
    },
    "categories": {
      "domains": [ "IT Operations" ]
    }
  },
  {
    "workbookKey": "SentinelCentral",
    "logoFileName": "Azure_Sentinel.svg",
    "description": "Use this report to view Incident (and Alert data) across many workspaces, this works with Azure Lighthouse and across any subscription you have access to.",
    "dataTypesDependencies": [],
    "dataConnectorsDependencies": [],
    "previewImagesFileNames": [ "SentinelCentralBlack.png", "SentinelCentralWhite.png" ],
    "version": "2.1.0",
    "title": "Sentinel Central",
    "templateRelativePath": "SentinelCentral.json",
    "subtitle": "",
    "provider": "Microsoft Sentinel community"
  },
  {
    "workbookKey": "CognniIncidentsWorkbook",
    "logoFileName": "cognni-logo.svg",
    "description": "Gain intelligent insights into the risks to your important financial, legal, HR, and governance information. This workbook lets you monitor your at-risk information to determine when and why incidents occurred, as well as who was involved. These incidents are broken into high, medium, and low risk incidents for each information category.",
    "dataTypesDependencies": [ "CognniIncidents_CL" ],
    "dataConnectorsDependencies": [ "CognniSentinelDataConnector" ],
    "previewImagesFileNames": [ "CognniBlack.PNG", "CognniWhite.PNG" ],
    "version": "1.0.0",
    "title": "Cognni Important Information Incidents",
    "templateRelativePath": "CognniIncidentsWorkbook.json",
    "subtitle": "",
    "provider": "Cognni"
  },
  {
    "workbookKey": "pfsense",
    "logoFileName": "pfsense_logo.svg",
    "description": "Gain insights into pfsense logs from both filterlog and nginx.",
    "dataTypesDependencies": [ "CommonSecurityLog" ],
    "dataConnectorsDependencies": [],
    "previewImagesFileNames": [ "pfsenseBlack.png", "pfsenseWhite.png" ],
    "version": "1.0.0",
    "title": "pfsense",
    "templateRelativePath": "pfsense.json",
    "subtitle": "",
    "provider": "Microsoft Sentinel community",
    "support": {
      "tier": "Community"
    },
    "author": {
      "name": "dicolanl"
    },
    "source": {
      "kind": "Community"
    },
    "categories": {
      "domains": [ "Security - Network" ]
    }
  },
  {
    "workbookKey": "ExchangeCompromiseHunting",
    "logoFileName": "MSTIC-Logo.svg",
    "description": "This workbook is intended to help defenders in responding to the Exchange Server vulnerabilities disclosed in March 2021, as well as hunting for potential compromise activity. More details on these vulnearbilities can be found at: https://aka.ms/exchangevulns",
    "dataTypesDependencies": [ "SecurityEvent", "W3CIISLog" ],
    "dataConnectorsDependencies": [ "SecurityEvents", "AzureMonitor(IIS)", "WindowsSecurityEvents" ],
    "previewImagesFileNames": [ "ExchangeBlack.png", "ExchangeWhite.png" ],
    "version": "1.0.0",
    "title": "Exchange Compromise Hunting",
    "templateRelativePath": "ExchangeCompromiseHunting.json",
    "subtitle": "",
    "provider": "Microsoft",
    "support": {
      "tier": "Community"
    },
    "author": {
      "name": "Pete Bryan"
    },
    "source": {
      "kind": "Community"
    },
    "categories": {
      "domains": [ "Security - Threat Protection" ]
    }
  },
  {
    "workbookKey": "SOCProcessFramework",
    "logoFileName": "Azure_Sentinel.svg",
    "description": "Built by Microsoft's Sentinel GBB's - This workbook contains years of SOC Best Practices and is intended to help SOCs mature and leverage industry standards in Operationalizing their SOC in using Microsoft Sentinel. It contains Processes and Procedures every SOC should consider and builds a high level of operational excellence.",
    "dataTypesDependencies": [],
    "dataConnectorsDependencies": [],
    "previewImagesFileNames": [ "SOCProcessFrameworkCoverImage1White.png", "SOCProcessFrameworkCoverImage1Black.png", "SOCProcessFrameworkCoverImage2White.png", "SOCProcessFrameworkCoverImage2Black.png" ],
    "version": "1.1.0",
    "title": "SOC Process Framework",
    "templateRelativePath": "SOCProcessFramework.json",
    "subtitle": "",
    "provider": "Microsoft Sentinel Community"
  },
  {
    "workbookKey": "Microsoft365SecurityPosture",
    "logoFileName": "M365securityposturelogo.svg",
    "description": "This workbook presents security posture data collected from Azure Security Center, M365 Defender, Defender for Endpoint, and Microsoft Cloud App Security. This workbook relies on the M365 Security Posture Playbook in order to bring the data in.",
    "dataTypesDependencies": [ "M365SecureScore_CL", "MDfESecureScore_CL", "MDfEExposureScore_CL", "MDfERecommendations_CL", "MDfEVulnerabilitiesList_CL", "McasShadowItReporting" ],
    "dataConnectorsDependencies": [],
    "previewImagesFileNames": [ "M365securitypostureblack.png", "M365securityposturewhite.png" ],
    "version": "1.0.0",
    "title": "Microsoft 365 Security Posture",
    "templateRelativePath": "M365SecurityPosture.json",
    "subtitle": "",
    "provider": "Microsoft Sentinel Community",
    "support": {
      "tier": "Community"
    },
    "author": {
      "name": "Matt Lowe"
    },
    "source": {
      "kind": "Community"
    },
    "categories": {
      "domains": [ "Security - Others" ]
    }
  },
  {
    "workbookKey": "AzureSentinelCost",
    "logoFileName": "Azure_Sentinel.svg",
    "description": "This workbook provides an estimated cost across the main billed items in Microsoft Sentinel: ingestion, retention and automation. It also provides insight about the possible impact of the Microsoft 365 E5 offer.",
    "dataTypesDependencies": [],
    "dataConnectorsDependencies": [],
    "previewImagesFileNames": [ "AzureSentinelCostWhite.png", "AzureSentinelCostBlack.png" ],
    "version": "1.6.0",
    "title": "Microsoft Sentinel Cost",
    "templateRelativePath": "AzureSentinelCost.json",
    "subtitle": "",
    "provider": "Microsoft Sentinel Community"
  },
  {
    "workbookKey": "ADXvsLA",
    "logoFileName": "Azure_Sentinel.svg",
    "description": "This workbook shows the tables from Microsoft Sentinel which are backed up in ADX. It also provides a comparison between the entries in the Microsoft Sentinel tables and the ADX tables. Lastly some general information about the queries and ingestion on ADX is shown.",
    "dataTypesDependencies": [],
    "dataConnectorsDependencies": [],
    "previewImagesFileNames": [ "ADXvsLABlack.PNG", "ADXvsLAWhite.PNG" ],
    "version": "1.0.0",
    "title": "ADXvsLA",
    "templateRelativePath": "ADXvsLA.json",
    "subtitle": "",
    "provider": "Microsoft Sentinel Community",
    "support": {
      "tier": "Community"
    },
    "author": {
      "name": "Naomi"
    },
    "source": {
      "kind": "Community"
    },
    "categories": {
      "domains": [ "Platform" ]
    }
  },
  {
    "workbookKey": "MicrosoftDefenderForOffice365",
    "logoFileName": "office365_logo.svg",
    "description": "Gain insights into your Microsoft Defender for Office 365 raw data logs.  This workbook lets you look at trends in email senders, attachments and embedded URL data to find anomalies. You can also search by, sender, recipient, subject, attachment or embedded URL to find where the related messages have been sent.",
    "dataTypesDependencies": [ "EmailEvents", "EmailUrlInfo", "EmailAttachmentInfo" ],
    "dataConnectorsDependencies": [],
    "previewImagesFileNames": [ "MDOWhite1.png", "MDOBlack1.png", "MDOWhite2.png", "MDOBlack2.png" ],
    "version": "1.0.1",
    "title": "Microsoft Defender For Office 365",
    "templateRelativePath": "MicrosoftDefenderForOffice365.json",
    "subtitle": "",
    "provider": "Microsoft Sentinel Community"
  },
  {
    "workbookKey": "ProofPointThreatDashboard",
    "logoFileName": "",
    "description": "Provides an overview of email threat activity based on log data provided by ProofPoint",
    "dataTypesDependencies": [ "ProofpointPOD_message_CL", "ProofpointPOD_maillog_CL", "ProofPointTAPClicksBlocked_CL", "ProofPointTAPClicksPermitted_CL", "ProofPointTAPMessagesBlocked_CL", "ProofPointTAPMessagesDelivered_CL" ],
    "dataConnectorsDependencies": [ "ProofpointTAP", "ProofpointPOD" ],
    "previewImagesFileNames": [ "ProofPointThreatDashboardBlack1.png", "ProofPointThreatDashboardWhite1.png" ],
    "version": "1.0.0",
    "title": "ProofPoint Threat Dashboard",
    "templateRelativePath": "ProofPointThreatDashboard.json",
    "subtitle": "",
    "provider": "Microsoft Sentinel Community",
    "support": {
      "tier": "Community"
    },
    "author": {
      "name": "reprise99"
    },
    "source": {
      "kind": "Community"
    },
    "categories": {
      "domains": [ "Security - Others" ]
    }
  },
  {
    "workbookKey": "AMAmigrationTracker",
    "logoFileName": "Azure_Sentinel.svg",
    "description": "See what Azure and Azure Arc servers have Log Analytics agent or Azure Monitor agent installed. Review what DCR (data collection rules) apply to your machines and whether you are collecting logs from those machines into your selected workspaces.",
    "dataTypesDependencies": [],
    "dataConnectorsDependencies": [],
    "previewImagesFileNames": [ "AMAtrackingWhite1.png", "AMAtrackingWhite2.png", "AMAtrackingWhite3.png", "AMAtrackingWhite4.png", "AMAtrackingBlack1.png", "AMAtrackingBlack2.png", "AMAtrackingBlack3.png", "AMAtrackingBlack4.png" ],
    "version": "1.2.0",
    "title": "AMA migration tracker",
    "templateRelativePath": "AMAmigrationTracker.json",
    "subtitle": "",
    "provider": "Microsoft Sentinel Community",
    "support": {
      "tier": "Community"
    },
    "author": {
      "name": "mariavaladas"
    },
    "source": {
      "kind": "Community"
    },
    "categories": {
      "domains": [ "Platform", "Migration" ]
    }
  },
  {
    "workbookKey": "AdvancedKQL",
    "logoFileName": "Azure_Sentinel.svg",
    "description": "This interactive Workbook is designed to improve your KQL proficiency by using a use-case driven approach.",
    "dataTypesDependencies": [],
    "dataConnectorsDependencies": [],
    "previewImagesFileNames": [ "AdvancedKQLWhite.png", "AdvancedKQLBlack.png" ],
    "version": "1.3.0",
    "title": "Advanced KQL for Microsoft Sentinel",
    "templateRelativePath": "AdvancedKQL.json",
    "subtitle": "",
    "provider": "Microsoft Sentinel Community"
  },
  {
    "workbookKey": "DSTIMWorkbook",
    "logoFileName": "DSTIM.svg",
    "description": "Identify sensitive data blast radius (i.e., who accessed sensitive data, what kinds of sensitive data, from where and when) in a given data security incident investigation or as part of Threat Hunting. Prioritize your investigation based on insights provided with integrations with Watchlists(VIPUsers, TerminatedEmployees and HighValueAssets), Threat Intelligence feed, UEBA baselines and much more.",
    "dataTypesDependencies": [ "DSMAzureBlobStorageLogs", "DSMDataClassificationLogs", "DSMDataLabelingLogs", "Anomalies", "ThreatIntelligenceIndicator", "AADManagedIdentitySignInLogs", "SecurityAlert", "SigninLogs" ],
    "dataConnectorsDependencies": [],
    "previewImagesFileNames": [ "DSTIMWorkbookBlack.png", "DSTIMWorkbookWhite.png" ],
    "version": "1.9.0",
    "title": "Data Security - Sensitive Data Impact Assessment",
    "templateRelativePath": "DSTIMWorkbook.json",
    "subtitle": "",
    "provider": "Microsoft",
    "featureFlag": "DSTIMWorkbook",
    "support": {
      "tier": "Community"
    },
    "author": {
      "name": "avital-m"
    },
    "source": {
      "kind": "Community"
    },
    "categories": {
      "domains": [ "Security - Others" ]
    }
  },
  {
    "workbookKey": "IntrotoKQLWorkbook",
    "logoFileName": "",
    "description": "Learn and practice the Kusto Query Language. This workbook introduces and provides 100 to 200 level content for new and existing users looking to learn KQL. This workbook will be updated with content over time.",
    "dataTypesDependencies": [],
    "dataConnectorsDependencies": [],
    "previewImagesFileNames": [ "IntrotoKQL-black.png", "IntrotoKQL-white.png" ],
    "version": "2.0.0",
    "title": "Intro to KQL",
    "templateRelativePath": "IntrotoKQL.json",
    "subtitle": "",
    "provider": "Microsoft Sentinel Community"
  },
  {
    "workbookKey": "Log4jPostCompromiseHunting",
    "logoFileName": "",
    "description": "This hunting workbook is intended to help identify activity related to the Log4j compromise discovered in December 2021.",
    "dataTypesDependencies": [ "SecurityNestedRecommendation", "AzureDiagnostics", "OfficeActivity", "W3CIISLog", "AWSCloudTrail", "SigninLogs", "AADNonInteractiveUserSignInLogs", "imWebSessions", "imNetworkSession" ],
    "dataConnectorsDependencies": [],
    "previewImagesFileNames": [ "Log4jPostCompromiseHuntingBlack.png", "Log4jPostCompromiseHuntingWhite.png" ],
    "version": "1.0.0",
    "title": "Log4j Post Compromise Hunting",
    "templateRelativePath": "Log4jPostCompromiseHunting.json",
    "subtitle": "",
    "provider": "Microsoft Sentinel Community"
  },
  {
    "workbookKey": "UserMap",
    "logoFileName": "",
    "description": "This Workbook shows MaliciousIP, User SigninLog Data (this shows user Signin Locations and distance between as well as order visited) and WAF information.",
    "dataTypesDependencies": [ "SigninLogs", "AzureDiagnostics", "WireData", "VMconnection", "CommonSecurityLog", "WindowsFirewall", "W3CIISLog", "DnsEvents" ],
    "dataConnectorsDependencies": [ "AzureActiveDirectory" ],
    "previewImagesFileNames": [ "UserMapBlack.png", "UserMapWhite.png" ],
    "version": "1.0.0",
    "title": "User Map information",
    "templateRelativePath": "UserMap.json",
    "subtitle": "",
    "provider": "Microsoft Sentinel Community",
    "support": {
      "tier": "Community"
    },
    "author": {
      "name": "Clive Watson"
    },
    "source": {
      "kind": "Community"
    },
    "categories": {
      "domains": [ "Security - Threat Protection" ]
    }
  },
  {
    "workbookKey": "AWSS3",
    "logoFileName": "",
    "description": "This workbook shows quick summary of AWS S3 data (AWSCloudTrail, AWSGuardDuty, AWSVPCFlow). To visulaize the data, make sure you configure AWS S3 connector and data geting ingested into Sentinel",
    "dataTypesDependencies": [ "AWSCloudTrail", "AWSGuardDuty", "AWSVPCFlow" ],
    "dataConnectorsDependencies": [ "AWSS3" ],
    "previewImagesFileNames": [ "AWSS3Black.png", "AWSS3White.png", "AWSS3White1.png" ],
    "version": "1.0.0",
    "title": "AWS S3 Workbook",
    "templateRelativePath": "AWSS3.json",
    "subtitle": "",
    "provider": "Microsoft Sentinel Community",
    "support": {
      "tier": "Community"
    },
    "author": {
      "name": "Clive Watson"
    },
    "source": {
      "kind": "Community"
    },
    "categories": {
      "domains": [ "Security – Cloud Security" ]
    }
  },
  {
    "workbookKey": "LogSourcesAndAnalyticRulesCoverageWorkbook",
    "logoFileName": "",
    "description": "This workbook is intended to show how the different tables in a Log Analytics workspace are being used by the different Microsoft Sentinel features, like analytics, hunting queries, playbooks and queries in general.",
    "dataTypesDependencies": [],
    "dataConnectorsDependencies": [],
    "previewImagesFileNames": [ "LogSourcesAndAnalyticRulesCoverageBlack.png", "LogSourcesAndAnalyticRulesCoverageWhite.png" ],
    "version": "1.2.0",
    "title": "Log Sources & Analytic Rules Coverage",
    "templateRelativePath": "LogSourcesAndAnalyticRulesCoverage.json",
    "subtitle": "",
    "provider": "Microsoft Sentinel Community",
    "support": {
      "tier": "Community"
    },
    "author": {
      "name": "Eli Forbes"
    },
    "source": {
      "kind": "Community"
    },
    "categories": {
      "domains": [ "Security - Others" ]
    }
  },
  {
    "workbookKey": "CiscoFirepower",
    "logoFileName": "",
    "description": "Gain insights into your Cisco Firepower firewalls. This workbook analyzes Cisco Firepower device logs.",
    "dataTypesDependencies": [ "CommonSecurityLog" ],
    "dataConnectorsDependencies": [],
    "previewImagesFileNames": [ "CiscoFirepowerBlack.png", "CiscoFirepowerWhite.png" ],
    "version": "1.0.1",
    "title": "Cisco Firepower",
    "templateRelativePath": "CiscoFirepower.json",
    "subtitle": "",
    "provider": "Microsoft Sentinel Community",
    "support": {
      "tier": "Community"
    },
    "author": {
      "name": "Samik Roy"
    },
    "source": {
      "kind": "Community"
    },
    "categories": {
      "domains": [ "Security - Network" ]
    }
  },
  {
    "workbookKey": "MicrorosftTeams",
    "logoFileName": "microsoftteams.svg",
    "description": "This workbook is intended to identify the activities on Microrsoft Teams.",
    "dataTypesDependencies": [ "OfficeActivity" ],
    "dataConnectorsDependencies": [],
    "previewImagesFileNames": [ "MicrosoftTeamsBlack.png", "MicrosoftTeamsWhite.png" ],
    "version": "1.0.0",
    "title": "Microsoft Teams",
    "templateRelativePath": "MicrosoftTeams.json",
    "subtitle": "",
    "provider": "Microsoft Sentinel Community"
  },
  {
    "workbookKey": "ArchivingBasicLogsRetention",
    "logoFileName": "ArchivingBasicLogsRetention.svg",
    "description": "This workbooks shows workspace and table retention periods, basic logs, and search & restore tables. It also allows you to update table retention periods, plans, and delete search or restore tables.",
    "dataTypesDependencies": [],
    "dataConnectorsDependencies": [],
    "previewImagesFileNames": [ "ArchivingBasicLogsRetentionBlack1.png", "ArchivingBasicLogsRetentionWhite1.png" ],
    "version": "1.2.0",
    "title": "Archiving, Basic Logs, and Retention",
    "templateRelativePath": "ArchivingBasicLogsRetention.json",
    "subtitle": "",
    "provider": "Microsoft Sentinel Community",
    "support": {
      "tier": "Community"
    },
    "author": {
      "name": "seanstark-ms"
    },
    "source": {
      "kind": "Community"
    },
    "categories": {
      "domains": [ "Platform", "IT Operations" ]
    }
  },
  {
    "workbookKey": "MicrosoftDefenderForEndPoint",
    "logoFileName": "",
    "description": "A wokbook to provide details about Microsoft Defender for Endpoint Advance Hunting to Overview & Analyse data brought through M365 Defender Connector.",
    "dataTypesDependencies": [],
    "dataConnectorsDependencies": [],
    "previewImagesFileNames": [ "microsoftdefenderforendpointwhite.png", "microsoftdefenderforendpointblack.png" ],
    "version": "1.0.0",
    "title": "MicrosoftDefenderForEndPoint",
    "templateRelativePath": "MicrosoftDefenderForEndPoint.json",
    "subtitle": "",
    "provider": "Microsoft Sentinel Community"
  },
  {
    "workbookKey": "MicrosoftSentinelDeploymentandMigrationTracker",
    "logoFileName": "",
    "description": "Use this workbook as a tool to define, track, and complete key deployment/migraiton tasks for Microsoft Sentinel. This workbook serves as a central hub for monitoring and configuring key areas of the product without having to leave the workbook and start over.",
    "dataTypesDependencies": [],
    "dataConnectorsDependencies": [],
    "previewImagesFileNames": [ "microsoftsentineldeploymentandmigration-black.png", "microsoftsentineldeploymentandmigration-white.png" ],
    "version": "1.1.0",
    "title": "Microsoft Sentinel Deployment and Migration Tracker",
    "templateRelativePath": "MicrosoftSentinelDeploymentandMigrationTracker.json",
    "subtitle": "",
    "provider": "Microsoft Sentinel Community",
    "support": {
      "tier": "Community"
    },
    "author": {
      "name": "Matt Lowe"
    },
    "source": {
      "kind": "Community"
    },
    "categories": {
      "domains": [ "Platform" ]
    }
  },
  {
    "workbookKey": "MicrosoftDefenderForIdentity",
    "logoFileName": "",
    "description": "Use this workbook to analyse the advance hunting data ingested for Defender For Identity.",
    "dataTypesDependencies": [ "IdentityLogonEvents", "IdentityQueryEvents", "IdentityDirectoryEvents", "SecurityAlert" ],
    "dataConnectorsDependencies": [],
    "previewImagesFileNames": [ "microsoftdefenderforidentity-black.png", "microsoftdefenderforidentity-white.png" ],
    "version": "1.1.0",
    "title": "Microsoft Defender For Identity",
    "templateRelativePath": "microsoftdefenderforidentity.json",
    "subtitle": "",
    "provider": "Microsoft Sentinel Community",
    "support": {
      "tier": "Community"
    },
    "author": {
      "name": "Samik Roy"
    },
    "source": {
      "kind": "Community"
    },
    "categories": {
      "domains": [ "Identity", "Security - Threat Protection" ]
    }
  },
  {
    "workbookKey": "AnomaliesVisualizationWorkbook",
    "logoFileName": "",
    "description": "A workbook that provides contextual information to a user for better insight on Anomalies and their impact. The workbook will help with investigation of anomalies as well as identify patterns that can lead to a threat.",
    "dataTypesDependencies": [ "Anomalies" ],
    "dataConnectorsDependencies": [],
    "previewImagesFileNames": [ "AnomaliesVisualizationWorkbookWhite.png", "AnomaliesVisualizationWorkbookBlack.png" ],
    "version": "1.0.0",
    "title": "Anomalies Visualization",
    "templateRelativePath": "AnomaliesVisualization.json",
    "subtitle": "",
    "provider": "Microsoft Sentinel Community"
  },
  {
    "workbookKey": "AnomalyDataWorkbook",
    "logoFileName": "",
    "description": "A workbook providing details, related Incident, and related Hunting Workbook for a specific Anomaly.",
    "dataTypesDependencies": [ "Anomalies" ],
    "dataConnectorsDependencies": [],
    "previewImagesFileNames": [ "AnomalyDataWorkbookWhite.png", "AnomalyDataWorkbookBlack.png" ],
    "version": "1.0.0",
    "title": "Anomaly Data",
    "templateRelativePath": "AnomalyData.json",
    "subtitle": "",
    "provider": "Microsoft Sentinel Community"
  },
  {
    "workbookKey": "SentinelWorkspaceReconTools",
    "logoFileName": "",
    "description": "A workbook providing investigation tools for key tables. Good for incident response, tuning, and cost optimizaiton. An attempt to bring the Windows EventViewer experience to the cloud.",
    "dataTypesDependencies": [ "AzureActivity", "AuditLogs", "SigninLogs", "SecurityIncident", "SecurityAlert", "CommonSecurityLog", "Events", "SecurityEvents", "Syslog", "WindowsSecurityEvents" ],
    "dataConnectorsDependencies": [ "AzureActivity", "AzureActiveDirectory", "SecurityEvents", "WindowsSecurityEvents" ],
    "previewImagesFileNames": [ "SentinelWorkspaceReconToolsWhite.png", "SentinelWorkspaceReconToolsBlack.png" ],
    "version": "1.0.0",
    "title": "Sentinel Workspace Recon Tools",
    "templateRelativePath": "SentinelWorkspaceReconTools.json",
    "subtitle": "",
    "provider": "Microsoft Sentinel Community",
    "support": {
      "tier": "Community"
    },
    "author": {
      "name": "Andrew Blumhardt"
    },
    "source": {
      "kind": "Community"
    },
    "categories": {
      "domains": [ "Security - Others" ]
    }
  },
  {
    "workbookKey": "SyslogOverview",
    "logoFileName": "",
    "description": "A workbook designed to show an overview about the data ingested through Syslog.",
    "dataTypesDependencies": [ "Syslog" ],
    "dataConnectorsDependencies": [],
    "previewImagesFileNames": [ "syslogoverview-white.png", "syslogoverview-black.png" ],
    "version": "1.0.0",
    "title": "Syslog Overview",
    "templateRelativePath": "syslogoverview.json",
    "subtitle": "",
    "provider": "Microsoft Sentinel Community",
    "support": {
      "tier": "Community"
    },
    "author": {
      "name": "Samik Roy"
    },
    "source": {
      "kind": "Community"
    },
    "categories": {
      "domains": [ "Application" ]
    }
  },
  {
    "workbookKey": "SentinelHealth",
    "logoFileName": "",
    "description": "A workbook to show data fo Sentinel Health.",
    "dataTypesDependencies": [ "SentinelHealth" ],
    "dataConnectorsDependencies": [],
    "previewImagesFileNames": [ "SentinelHealthWhite.png", "SentinelHealthBlack.png" ],
    "version": "1.0.0",
    "title": "Sentinel Health",
    "templateRelativePath": "SentinelHealth.json",
    "subtitle": "",
    "provider": "Microsoft Sentinel Community"
  },
  {
    "workbookKey": "MicrosoftSentinelCostGBP",
    "logoFileName": "Azure_Sentinel.svg",
    "description": "This workbook provides an estimated cost in GBP (£) across the main billed items in Microsoft Sentinel: ingestion, retention and automation. It also provides insight about the possible impact of the Microsoft 365 E5 offer.",
    "dataTypesDependencies": [],
    "dataConnectorsDependencies": [],
    "previewImagesFileNames": [ "MicrosoftSentinelCostGBPWhite.png", "MicrosoftSentinelCostGBPBlack.png"],
    "version": "1.5.0",
    "title": "Microsoft Sentinel Cost (GBP)",
    "templateRelativePath": "MicrosoftSentinelCostGBP.json",
    "subtitle": "",
    "provider": "Microsoft Sentinel Community"
  },
   {
    "workbookKey": "SentinelCosts",
    "logoFileName": "Azure_Sentinel.svg",
    "description": "A workbook to demonstrate insights into the costs of Sentinel environment.",
    "dataTypesDependencies": [],
    "dataConnectorsDependencies": [],
    "previewImagesFileNames": [ "SentinelCostsWhite.png", "SentinelCostsBlack.png"],
    "version": "1.5.0",
    "title": "Sentinel Costs",
    "templateRelativePath": "SentinelCosts.json",
    "subtitle": "",
    "provider": "Microsoft Sentinel Community"
  },
  {
    "workbookKey": "AutomationHealth",
    "logoFileName": "Azure_Sentinel.svg",
    "description": "Have a holistic overview of your automation health, gain insights about failures, correlate Microsoft Sentinel health with Logic Apps diagnostics logs and deep dive automation details per incident",
    "dataTypesDependencies": ["SentinelHealth"],
    "dataConnectorsDependencies": [],
    "previewImagesFileNames": [ "AutomationHealthBlack.png", "AutomationHealthWhite.png" ], 
    "version": "1.0.0",
    "title": "Automation health",
    "templateRelativePath": "AutomationHealth.json",
    "subtitle": "",
    "provider": "Microsoft Sentinel Community",
    "support": {
            "tier": "Microsoft"
        },
     "author": {
            "name": "Microsoft Corporation"
        },
     "source": {
            "kind": "Community"
        },
     "categories": {
            "domains": [
                "IT Operations",
                "Platform"
            ]
        }
<<<<<<< HEAD
  },
  {
    "workbookKey": "Dynamics365Workbooks",
    "logoFileName": "DynamicsLogo.svg",
    "description": "This workbook brings together queries and visualizations to assist you in identifying potential threats in your Dynamics 365 audit data.",
    "dataTypesDependencies": [
      "Dynamics365Activity"
    ],
    "dataConnectorsDependencies": [
      "Dynamics365"
    ],
    "previewImagesFileNames": [
      "Dynamics365WorkbookBlack.png",
      "Dynamics365WorkbookWhite.png"
    ],
    "version": "1.0.3",
    "title": "Dynamics365Workbooks",
    "templateRelativePath": "Dynamics365Workbooks.json",
    "subtitle": "",
    "provider": "Microsoft Sentinel Community",
	"support": {
            "tier": "Microsoft"
        },
     "author": {
            "name": "Microsoft Corporation"
        },
     "source": {
            "kind": "Community"
        },
     "categories": {
            "domains": [
                "Cloud Provider",
                "IT Operations",
				"Storage"
            ]
        }
  }
]
=======
	},	
	{
		"workbookKey": "AzureSensitiveOperationsReview",
		"logoFileName": "",
		"description": "Monitor Sesnitive Operations in Azure Activity using Azure Threat Research Matrix ",
		"dataTypesDependencies": [ "AzureActivity" ],
		"dataConnectorsDependencies": [ "AzureActivity" ],
		"previewImagesFileNames": [ "SensitiveoperationSecurityBlack.png", "SensitiveoperationSecurityWhite.png" ],
		"version": "1.0.0",
		"title": "Azure SensitiveOperations Review Workbook",
		"templateRelativePath": "SensitiveOperationsinAzureActivityLogReview.json",
		"subtitle": "",
		"provider": "Microsoft Sentinel community",
		"support": {
            "tier": "Microsoft"
        },
		"author": {
            "name": "Microsoft Corporation"
        },
		"source": {
            "kind": "Community"
        },
		"categories": {
            "domains": [
                "IT Operations",
                "Platform"
            ]
        }
    }      
 ]
>>>>>>> 467326bb
<|MERGE_RESOLUTION|>--- conflicted
+++ resolved
@@ -2176,7 +2176,6 @@
                 "Platform"
             ]
         }
-<<<<<<< HEAD
   },
   {
     "workbookKey": "Dynamics365Workbooks",
@@ -2213,9 +2212,6 @@
 				"Storage"
             ]
         }
-  }
-]
-=======
 	},	
 	{
 		"workbookKey": "AzureSensitiveOperationsReview",
@@ -2245,5 +2241,4 @@
             ]
         }
     }      
- ]
->>>>>>> 467326bb
+ ]
[
	{
		"workbookKey": "1PasswordWorkbook",
		"logoFileName": "1password.svg",
		"description": "Gain insights and comprehensive monitoring into 1Password events data by analyzing traffic and user activities.\nThis workbook provides insights into various 1Password events types.\nYou can use this workbook to get visibility in to your 1Password Security Events and quickly identify threats, anamolies, traffic patterns, application usage, blocked IP addresses and more.",
		"dataTypesDependencies": [
			"OnePasswordEventLogs_CL"
		],
		"dataConnectorsDependencies": [
			"1Password"
		],
		"previewImagesFileNames": [
			"1PasswordLogsBlack1.png",
			"1PasswordLogsBlack2.png",
			"1PasswordLogsBlack3.png",
			"1PasswordLogsBlack4.png",
			"1PasswordLogsWhite1.png",
			"1PasswordLogsWhite2.png",
			"1PasswordLogsWhite3.png",
			"1PasswordLogsWhite4.png"
		],
		"version": "1.0.0",
		"title": "1Password Events Workbook",
		"templateRelativePath": "1Password.json",
		"subtitle": "",
		"provider": "1Password"
	},
	{
		"workbookKey": "42CrunchAPIProtectionWorkbook",
		"logoFileName": "42CrunchLogo.svg",
		"description": "Monitor and protect APIs using the 42Crunch API microfirewall",
		"dataTypesDependencies": [
			"apifirewall_log_1_CL"
		],
		"dataConnectorsDependencies": [
			"42CrunchAPIProtection"
		],
		"previewImagesFileNames": [
			"42CrunchInstancesBlack.png",
			"42CrunchInstancesWhite.png",
			"42CrunchRequestsBlack.png",
			"42CrunchRequestsWhite.png",
			"42CrunchStatusBlack.png",
			"42CrunchStatusWhite.png"
		],
		"version": "1.0.0",
		"title": "42Crunch API Protection Workbook",
		"templateRelativePath": "42CrunchAPIProtectionWorkbook.json",
		"subtitle": "",
		"provider": "42Crunch"
	},
	{
		"workbookKey": "AttackSurfaceReduction",
		"logoFileName": "M365securityposturelogo.svg",
		"description": "This workbook helps you implement the ASR rules of Windows/Defender, and to monitor them over time. The workbook can filter on ASR rules in Audit mode and Block mode.",
		"dataTypesDependencies": [
			"DeviceEvents"
		],
		"dataConnectorsDependencies": [
			"MicrosoftThreatProtection"
		],
		"previewImagesFileNames": [
			"AttackSurfaceReductionWhite.png",
			"AttackSurfaceReductionBlack.png"
		],
		"version": "1.0.0",
		"title": "Attack Surface Reduction Dashboard",
		"templateRelativePath": "AttackSurfaceReduction.json",
		"subtitle": "",
		"provider": "Microsoft Sentinel community"
	},
	{
		"workbookKey": "ForcepointNGFWAdvanced",
		"logoFileName": "FPAdvLogo.svg",
		"description": "Gain threat intelligence correlated security and application insights on Forcepoint NGFW (Next Generation Firewall). Monitor Forcepoint logging servers health.",
		"dataTypesDependencies": [
			"CommonSecurityLog",
			"ThreatIntelligenceIndicator"
		],
		"dataConnectorsDependencies": [
			"ThreatIntelligence",
			"CefAma"
		],
		"previewImagesFileNames": [
			"ForcepointNGFWAdvancedWhite.png",
			"ForcepointNGFWAdvancedBlack.png"
		],
		"version": "1.0.0",
		"title": "Forcepoint Next Generation Firewall (NGFW) Advanced Workbook",
		"templateRelativePath": "ForcepointNGFWAdvanced.json",
		"subtitle": "",
		"provider": "Forcepoint"
	},
	{
		"workbookKey": "AzureActivityWorkbook",
		"logoFileName": "azureactivity_logo.svg",
		"description": "Gain extensive insight into your organization's Azure Activity by analyzing, and correlating all user operations and events.\nYou can learn about all user operations, trends, and anomalous changes over time.\nThis workbook gives you the ability to drill down into caller activities and summarize detected failure and warning events.",
		"dataTypesDependencies": [
			"AzureActivity"
		],
		"dataConnectorsDependencies": [
			"AzureActivity"
		],
		"previewImagesFileNames": [
			"AzureActivityWhite1.png",
			"AzureActivityBlack1.png"
		],
		"version": "2.0.0",
		"title": "Azure Activity",
		"templateRelativePath": "AzureActivity.json",
		"subtitle": "",
		"provider": "Microsoft"
	},
	{
		"workbookKey": "IdentityAndAccessWorkbook",
		"logoFileName": "Microsoft_logo.svg",
		"description": "Gain insights into Identity and access operations by collecting and analyzing security logs, using the audit and sign-in logs to gather insights into use of Microsoft products.\nYou can view anomalies and trends across login events from all users and machines. This workbook also identifies suspicious entities from login and access events.",
		"dataTypesDependencies": [
			"SecurityEvent"
		],
		"dataConnectorsDependencies": [
			"SecurityEvents",
			"WindowsSecurityEvents"
		],
		"previewImagesFileNames": [
			"IdentityAndAccessWhite.png",
			"IdentityAndAccessBlack.png"
		],
		"version": "1.1.0",
		"title": "Identity & Access",
		"templateRelativePath": "IdentityAndAccess.json",
		"subtitle": "",
		"provider": "Microsoft"
	},
	{
		"workbookKey": "ConditionalAccessTrendsandChangesWorkbook",
		"logoFileName": "Microsoft_logo.svg",
		"description": "Gain insights into Conditional Access Trends and Changes.",
		"dataTypesDependencies": [
			"SigninLogs"
		],
		"dataConnectorsDependencies": [
			"AzureActiveDirectory"
		],
		"previewImagesFileNames": [
			"catrendsWhite.png",
			"catrendsBlack.png"
		],
		"version": "1.0.0",
		"title": "Conditional Access Trends and Changes",
		"templateRelativePath": "ConditionalAccessTrendsandChanges.json",
		"subtitle": "",
		"provider": "Microsoft",
		"support": {
			"tier": "Community"
		},
		"author": {
			"name": "Microsoft Sentinel Community"
		},
		"source": {
			"kind": "Community"
		},
		"categories": {
			"domains": [
				"Identity"
			]
		}
	},
	{
		"workbookKey": "CheckPointWorkbook",
		"logoFileName": "checkpoint_logo.svg",
		"description": "Gain insights into Check Point network activities, including number of gateways and servers, security incidents, and identify infected hosts.",
		"dataTypesDependencies": [
			"CommonSecurityLog"
		],
		"dataConnectorsDependencies": [
			"CheckPoint"
		],
		"previewImagesFileNames": [
			"CheckPointWhite.png",
			"CheckPointBlack.png"
		],
		"version": "1.0.0",
		"title": "Check Point Software Technologies",
		"templateRelativePath": "CheckPoint.json",
		"subtitle": "",
		"provider": "Check Point"
	},
	{
		"workbookKey": "CiscoWorkbook",
		"logoFileName": "cisco_logo.svg",
		"description": "Gain insights into your Cisco ASA firewalls by analyzing traffic, events, and firewall operations.\nThis workbook analyzes Cisco ASA threat events and identifies suspicious ports, users, protocols and IP addresses.\nYou can learn about trends across user and data traffic directions, and drill down into the Cisco filter results.\nEasily detect attacks on your organization by monitoring management operations, such as configuration and logins.",
		"dataTypesDependencies": [
			"CommonSecurityLog"
		],
		"dataConnectorsDependencies": [
			"CiscoASA"
		],
		"previewImagesFileNames": [
			"CiscoWhite.png",
			"CiscoBlack.png"
		],
		"version": "1.1.0",
		"title": "Cisco - ASA",
		"templateRelativePath": "Cisco.json",
		"subtitle": "",
		"provider": "Microsoft"
	},
	{
		"workbookKey": "ExchangeOnlineWorkbook",
		"logoFileName": "office365_logo.svg",
		"description": "Gain insights into Microsoft Exchange online by tracing and analyzing all Exchange operations and user activities.\nThis workbook let you monitor user activities, including logins, account operations, permission changes, and mailbox creations to discover suspicious trends among them.",
		"dataTypesDependencies": [
			"OfficeActivity"
		],
		"dataConnectorsDependencies": [
			"Office365"
		],
		"previewImagesFileNames": [
			"ExchangeOnlineWhite.png",
			"ExchangeOnlineBlack.png"
		],
		"version": "2.0.0",
		"title": "Exchange Online",
		"templateRelativePath": "ExchangeOnline.json",
		"subtitle": "",
		"provider": "Microsoft"
	},
	{
		"workbookKey": "CloudNGFW-OverviewWorkbook",
		"logoFileName": "paloalto_logo.svg",
		"description": "Gain insights and comprehensive monitoring into Azure CloudNGFW by Palo Alto Networks by analyzing traffic and activities.\nThis workbook correlates all Palo Alto data with threat events to identify suspicious entities and relationships.\nYou can learn about trends across user and data traffic, and drill down into Palo Alto Wildfire and filter results.",
		"dataTypesDependencies": [
			"fluentbit_CL"
		],
		"dataConnectorsDependencies": [
			"AzureCloudNGFWByPaloAltoNetworks"
		],
		"previewImagesFileNames": [
			"PaloAltoOverviewWhite1.png",
			"PaloAltoOverviewBlack1.png",
			"PaloAltoOverviewWhite2.png",
			"PaloAltoOverviewBlack2.png",
			"PaloAltoOverviewWhite3.png",
			"PaloAltoOverviewBlack3.png"
		],
		"version": "1.2.0",
		"title": "Azure CloudNGFW By Palo Alto Networks - Overview",
		"templateRelativePath": "CloudNGFW-Overview.json",
		"subtitle": "",
		"provider": "Palo Alto Networks"
	},
	{
		"workbookKey": "CloudNGFW-NetworkThreatWorkbook",
		"logoFileName": "paloalto_logo.svg",
		"description": "Gain insights into Azure CloudNGFW activities by analyzing threat events.\nYou can extract meaningful security information by correlating data between threats, applications, and time.\nThis workbook makes it easy to track malware, vulnerability, and virus log events.",
		"dataTypesDependencies": [
			"fluentbit_CL"
		],
		"dataConnectorsDependencies": [
			"AzureCloudNGFWByPaloAltoNetworks"
		],
		"previewImagesFileNames": [
			"PaloAltoNetworkThreatWhite1.png",
			"PaloAltoNetworkThreatBlack1.png",
			"PaloAltoNetworkThreatWhite2.png",
			"PaloAltoNetworkThreatBlack2.png"
		],
		"version": "1.2.0",
		"title": "Azure CloudNGFW By Palo Alto Networks - Network Threats",
		"templateRelativePath": "CloudNGFW-NetworkThreat.json",
		"subtitle": "",
		"provider": "Palo Alto Networks"
	},
	{
		"workbookKey": "PaloAltoOverviewWorkbook",
		"logoFileName": "paloalto_logo.svg",
		"description": "Gain insights and comprehensive monitoring into Palo Alto firewalls by analyzing traffic and activities.\nThis workbook correlates all Palo Alto data with threat events to identify suspicious entities and relationships.\nYou can learn about trends across user and data traffic, and drill down into Palo Alto Wildfire and filter results.",
		"dataTypesDependencies": [
			"CommonSecurityLog"
		],
		"dataConnectorsDependencies": [
			"CefAma"
		],
		"previewImagesFileNames": [
			"PaloAltoOverviewWhite1.png",
			"PaloAltoOverviewBlack1.png",
			"PaloAltoOverviewWhite2.png",
			"PaloAltoOverviewBlack2.png",
			"PaloAltoOverviewWhite3.png",
			"PaloAltoOverviewBlack3.png"
		],
		"version": "1.2.0",
		"title": "Palo Alto overview",
		"templateRelativePath": "PaloAltoOverview.json",
		"subtitle": "",
		"provider": "Microsoft"
	},
	{
		"workbookKey": "PaloAltoNetworkThreatWorkbook",
		"logoFileName": "paloalto_logo.svg",
		"description": "Gain insights into Palo Alto network activities by analyzing threat events.\nYou can extract meaningful security information by correlating data between threats, applications, and time.\nThis workbook makes it easy to track malware, vulnerability, and virus log events.",
		"dataTypesDependencies": [
			"CommonSecurityLog"
		],
		"dataConnectorsDependencies": [
			"CefAma"
		],
		"previewImagesFileNames": [
			"PaloAltoNetworkThreatWhite1.png",
			"PaloAltoNetworkThreatBlack1.png",
			"PaloAltoNetworkThreatWhite2.png",
			"PaloAltoNetworkThreatBlack2.png"
		],
		"version": "1.1.0",
		"title": "Palo Alto Network Threat",
		"templateRelativePath": "PaloAltoNetworkThreat.json",
		"subtitle": "",
		"provider": "Palo Alto Networks"
	},
	{
		"workbookKey": "EsetSMCWorkbook",
		"logoFileName": "eset-logo.svg",
		"description": "Visualize events and threats from Eset Security Management Center.",
		"dataTypesDependencies": [
			"eset_CL"
		],
		"dataConnectorsDependencies": [
			"EsetSMC"
		],
		"previewImagesFileNames": [
			"esetSMCWorkbook-black.png",
			"esetSMCWorkbook-white.png"
		],
		"version": "1.0.0",
		"title": "Eset Security Management Center Overview",
		"templateRelativePath": "esetSMCWorkbook.json",
		"subtitle": "",
		"provider": "Community",
		"support": {
			"tier": "Community"
		},
		"author": {
			"name": "Tomáš Kubica"
		},
		"source": {
			"kind": "Community"
		},
		"categories": {
			"domains": [
				"Security - Others"
			]
		}
	},
	{
		"workbookKey": "FortigateWorkbook",
		"logoFileName": "fortinet_logo.svg",
		"description": "Gain insights into Fortigate firewalls by analyzing traffic and activities.\nThis workbook finds correlations in Fortigate threat events and identifies suspicious ports, users, protocols and IP addresses.\nYou can learn about trends across user and data traffic, and drill down into the Fortigate filter results.\nEasily detect attacks on your organization by monitoring management operations such as configuration and logins.",
		"dataTypesDependencies": [
			"CommonSecurityLog"
		],
		"dataConnectorsDependencies": [
			"CefAma"
		],
		"previewImagesFileNames": [
			"FortigateWhite.png",
			"FortigateBlack.png"
		],
		"version": "1.1.0",
		"title": "FortiGate",
		"templateRelativePath": "Fortigate.json",
		"subtitle": "",
		"provider": "Microsoft"
	},
	{
		"workbookKey": "DnsWorkbook",
		"logoFileName": "dns_logo.svg",
		"description": "Gain extensive insight into your organization's DNS by analyzing, collecting and correlating all DNS events.\nThis workbook exposes a variety of information about suspicious queries, malicious IP addresses and domain operations.",
		"dataTypesDependencies": [
			"DnsInventory",
			"DnsEvents"
		],
		"dataConnectorsDependencies": [
			"DNS"
		],
		"previewImagesFileNames": [
			"DnsWhite.png",
			"DnsBlack.png"
		],
		"version": "1.3.0",
		"title": "DNS",
		"templateRelativePath": "Dns.json",
		"subtitle": "",
		"provider": "Microsoft"
	},
	{
		"workbookKey": "Office365Workbook",
		"logoFileName": "office365_logo.svg",
		"description": "Gain insights into Office 365 by tracing and analyzing all operations and activities. You can drill down into your SharePoint, OneDrive, and Exchange.\nThis workbook lets you find usage trends across users, files, folders, and mailboxes, making it easier to identify anomalies in your network.",
		"dataTypesDependencies": [
			"OfficeActivity"
		],
		"dataConnectorsDependencies": [
			"Office365"
		],
		"previewImagesFileNames": [
			"Office365White1.png",
			"Office365Black1.png",
			"Office365White2.png",
			"Office365Black2.png",
			"Office365White3.png",
			"Office365Black3.png"
		],
		"version": "2.0.1",
		"title": "Office 365",
		"templateRelativePath": "Office365.json",
		"subtitle": "",
		"provider": "Microsoft"
	},
	{
		"workbookKey": "SharePointAndOneDriveWorkbook",
		"logoFileName": "office365_logo.svg",
		"description": "Gain insights into SharePoint and OneDrive by tracing and analyzing all operations and activities.\nYou can view trends across user operation, find correlations between users and files, and identify interesting information such as user IP addresses.",
		"dataTypesDependencies": [
			"OfficeActivity"
		],
		"dataConnectorsDependencies": [
			"Office365"
		],
		"previewImagesFileNames": [
			"SharePointAndOneDriveBlack1.png",
			"SharePointAndOneDriveBlack2.png",
			"SharePointAndOneDriveWhite1.png",
			"SharePointAndOneDriveWhite2.png"
		],
		"version": "2.0.0",
		"title": "SharePoint & OneDrive",
		"templateRelativePath": "SharePointAndOneDrive.json",
		"subtitle": "",
		"provider": "Microsoft"
	},
	{
		"workbookKey": "AzureActiveDirectorySigninLogsWorkbook",
		"logoFileName": "azureactivedirectory_logo.svg",
		"description": "Gain insights into Microsoft Entra ID by connecting Microsoft Sentinel and using the sign-in logs to gather insights around Microsoft Entra ID scenarios. \nYou can learn about sign-in operations, such as user sign-ins and locations, email addresses, and  IP addresses of your users, as well as failed activities and the errors that triggered the failures.",
		"dataTypesDependencies": [
			"SigninLogs"
		],
		"dataConnectorsDependencies": [
			"AzureActiveDirectory"
		],
		"previewImagesFileNames": [
			"AADsigninBlack1.png",
			"AADsigninBlack2.png",
			"AADsigninWhite1.png",
			"AADsigninWhite2.png"
		],
		"version": "2.4.0",
		"title": "Microsoft Entra ID Sign-in logs",
		"templateRelativePath": "AzureActiveDirectorySignins.json",
		"subtitle": "",
		"provider": "Microsoft"
	},
	{
		"workbookKey": "VirtualMachinesInsightsWorkbook",
		"logoFileName": "azurevirtualmachine_logo.svg",
		"description": "Gain rich insight into your organization's virtual machines from Azure Monitor, which analyzes and correlates data in your VM network. \nYou will get visibility on your VM parameters and behavior, and will be able to trace sent and received data. \nIdentify malicious attackers and their targets, and drill down into the protocols, source and destination IP addresses,  countries, and ports the attacks occur across.",
		"dataTypesDependencies": [
			"VMConnection",
			"ServiceMapComputer_CL",
			"ServiceMapProcess_CL"
		],
		"dataConnectorsDependencies": [],
		"previewImagesFileNames": [
			"VMInsightBlack1.png",
			"VMInsightWhite1.png"
		],
		"version": "1.3.0",
		"title": "VM insights",
		"templateRelativePath": "VirtualMachinesInsights.json",
		"subtitle": "",
		"provider": "Microsoft",
		"support": {
			"tier": "Microsoft"
		},
		"author": {
			"name": "Microsoft Corporation"
		},
		"source": {
			"kind": "Community"
		},
		"categories": {
			"domains": [
				"IT Operations",
				"Platform"
			]
		}
	},
	{
		"workbookKey": "AzureActiveDirectoryAuditLogsWorkbook",
		"logoFileName": "azureactivedirectory_logo.svg",
		"description": "Gain insights into Microsoft Entra ID by connecting Microsoft Sentinel and using the audit logs to gather insights around Microsoft Entra ID scenarios. \nYou can learn about user operations, including password and group management, device activities, and top active users and apps.",
		"dataTypesDependencies": [
			"AuditLogs"
		],
		"dataConnectorsDependencies": [
			"AzureActiveDirectory"
		],
		"previewImagesFileNames": [
			"AzureADAuditLogsBlack1.png",
			"AzureADAuditLogsWhite1.png"
		],
		"version": "1.2.0",
		"title": "Microsoft Entra ID Audit logs",
		"templateRelativePath": "AzureActiveDirectoryAuditLogs.json",
		"subtitle": "",
		"provider": "Microsoft"
	},
	{
		"workbookKey": "ThreatIntelligenceWorkbook",
		"logoFileName": "Azure_Sentinel.svg",
		"description": "Gain insights into threat indicators ingestion and search for indicators at scale across Microsoft 1st Party, 3rd Party, On-Premises, Hybrid, and Multi-Cloud Workloads. Indicators Search facilitates a simple interface for finding IP, File, Hash, Sender and more across your data. Seamless pivots to correlate indicators with Microsoft Sentinel: Incidents to make your threat intelligence actionable.",
		"dataTypesDependencies": [
			"ThreatIntelligenceIndicator",
			"SecurityIncident"
		],
		"dataConnectorsDependencies": [
			"ThreatIntelligence",
			"ThreatIntelligenceTaxii",
			"MicrosoftDefenderThreatIntelligence",
			"ThreatIntelligenceUploadIndicatorsAPI"
		],
		"previewImagesFileNames": [
			"ThreatIntelligenceWhite.png",
			"ThreatIntelligenceBlack.png"
		],
		"version": "5.0.0",
		"title": "Threat Intelligence",
		"templateRelativePath": "ThreatIntelligence.json",
		"subtitle": "",
		"provider": "Microsoft"
	},
	{
		"workbookKey": "WebApplicationFirewallOverviewWorkbook",
		"logoFileName": "waf_logo.svg",
		"description": "Gain insights into your organization's Azure web application firewall (WAF). You will get a general overview of your application gateway firewall and application gateway access events.",
		"dataTypesDependencies": [
			"AzureDiagnostics"
		],
		"dataConnectorsDependencies": [
			"WAF"
		],
		"previewImagesFileNames": [
			"WAFOverviewBlack.png",
			"WAFOverviewWhite.png"
		],
		"version": "1.1.0",
		"title": "Microsoft Web Application Firewall (WAF) - overview",
		"templateRelativePath": "WebApplicationFirewallOverview.json",
		"subtitle": "",
		"provider": "Microsoft"
	},
	{
		"workbookKey": "WebApplicationFirewallFirewallEventsWorkbook",
		"logoFileName": "waf_logo.svg",
		"description": "Gain insights into your organization's Azure web application firewall (WAF). You will get visibility in to your application gateway firewall. You can view anomalies and trends across all firewall event triggers, attack events, blocked URL addresses and more.",
		"dataTypesDependencies": [
			"AzureDiagnostics"
		],
		"dataConnectorsDependencies": [
			"WAF"
		],
		"previewImagesFileNames": [
			"WAFFirewallEventsBlack1.png",
			"WAFFirewallEventsBlack2.png",
			"WAFFirewallEventsWhite1.png",
			"WAFFirewallEventsWhite2.png"
		],
		"version": "1.1.0",
		"title": "Microsoft Web Application Firewall (WAF) - firewall events",
		"templateRelativePath": "WebApplicationFirewallFirewallEvents.json",
		"subtitle": "",
		"provider": "Microsoft"
	},
	{
		"workbookKey": "SilverfortWorkbook",
		"logoFileName": "silverfort-logo.svg",
		"description": "The [Silverfort](https://silverfort.com) ITDR Admin Console connector solution allows ingestion of Silverfort events and logging into Microsoft Sentinel.\n Silverfort provides syslog based events and logging using Common Event Format (CEF). By forwarding your Silverfort ITDR Admin Console CEF data into Microsoft Sentinel, you can take advantage of Sentinels's search & correlation, alerting, and threat intelligence enrichment on Silverfort data. \n Please contact Silverfort or consult the Silverfort documentation for more information.",
		"dataTypesDependencies": [
	  		"CommonSecurityLog"
		],
		"dataConnectorsDependencies": [
	  		"SilverfortAma"
		],
		"previewImagesFileNames": [
	  		"SilverfortWhite.png",
	  		"SilverfortBlack.png"
		],
		"version": "1.0.0",
		"title": "Silverfort Admin Console",
		"templateRelativePath": "SilverfortWorkbook.json",
		"subtitle": "",
		"provider": "Silverfort"
	},
	{
		"workbookKey": "WebApplicationFirewallGatewayAccessEventsWorkbook",
		"logoFileName": "waf_logo.svg",
		"description": "Gain insights into your organization's Azure web application firewall (WAF). You will get visibility in to your application gateway access events. You can view anomalies and trends across received and sent data, client IP addresses, URL addresses and more, and drill down into details.",
		"dataTypesDependencies": [
			"AzureDiagnostics"
		],
		"dataConnectorsDependencies": [
			"WAF"
		],
		"previewImagesFileNames": [
			"WAFGatewayAccessEventsBlack1.png",
			"WAFGatewayAccessEventsBlack2.png",
			"WAFGatewayAccessEventsWhite1.png",
			"WAFGatewayAccessEventsWhite2.png"
		],
		"version": "1.2.0",
		"title": "Microsoft Web Application Firewall (WAF) - gateway access events",
		"templateRelativePath": "WebApplicationFirewallGatewayAccessEvents.json",
		"subtitle": "",
		"provider": "Microsoft"
	},
	{
		"workbookKey": "LinuxMachinesWorkbook",
		"logoFileName": "azurevirtualmachine_logo.svg",
		"description": "Gain insights into your workspaces' Linux machines by connecting Microsoft Sentinel and using the logs to gather insights around Linux events and errors.",
		"dataTypesDependencies": [
			"Syslog"
		],
		"dataConnectorsDependencies": [
			"Syslog"
		],
		"previewImagesFileNames": [
			"LinuxMachinesWhite.png",
			"LinuxMachinesBlack.png"
		],
		"version": "1.1.0",
		"title": "Linux machines",
		"templateRelativePath": "LinuxMachines.json",
		"subtitle": "",
		"provider": "Microsoft"
	},
	{
		"workbookKey": "AzureFirewallWorkbook",
		"logoFileName": "AzFirewalls.svg",
		"description": "Gain insights into Azure Firewall events. You can learn about your application and network rules, see metrics for firewall activities across URLs, ports, and addresses across multiple workspaces.",
		"dataTypesDependencies": [
			"AzureDiagnostics"
		],
		"dataConnectorsDependencies": [
			"AzureFirewall"
		],
		"previewImagesFileNames": [
			"AzureFirewallWorkbookWhite1.PNG",
			"AzureFirewallWorkbookBlack1.PNG",
			"AzureFirewallWorkbookWhite2.PNG",
			"AzureFirewallWorkbookBlack2.PNG",
			"AzureFirewallWorkbookWhite3.PNG",
			"AzureFirewallWorkbookBlack3.PNG",
			"AzureFirewallWorkbookWhite4.PNG",
			"AzureFirewallWorkbookBlack4.PNG",
			"AzureFirewallWorkbookWhite5.PNG",
			"AzureFirewallWorkbookBlack5.PNG"
		],
		"version": "1.3.0",
		"title": "Azure Firewall",
		"templateRelativePath": "AzureFirewallWorkbook.json",
		"subtitle": "",
		"provider": "Microsoft"
	},
	{
		"workbookKey": "AzureFirewallWorkbook-StructuredLogs",
		"logoFileName": "AzFirewalls.svg",
		"description": "Gain insights into Azure Firewall events using the new Structured Logs for Azure Firewall. You can learn about your application and network rules, see metrics for firewall activities across URLs, ports, and addresses across multiple workspaces.",
		"dataTypesDependencies": [
			"AZFWNetworkRule",
			"AZFWApplicationRule",
			"AZFWDnsQuery",
			"AZFWThreatIntel"
		],
		"dataConnectorsDependencies": [
			"AzureFirewall"
		],
		"previewImagesFileNames": [
			"AzureFirewallWorkbookWhite1.PNG",
			"AzureFirewallWorkbookBlack1.PNG",
			"AzureFirewallWorkbookWhite2.PNG",
			"AzureFirewallWorkbookBlack2.PNG",
			"AzureFirewallWorkbookWhite3.PNG",
			"AzureFirewallWorkbookBlack3.PNG",
			"AzureFirewallWorkbookWhite4.PNG",
			"AzureFirewallWorkbookBlack4.PNG",
			"AzureFirewallWorkbookWhite5.PNG",
			"AzureFirewallWorkbookBlack5.PNG"
		],
		"version": "1.0.0",
		"title": "Azure Firewall Structured Logs",
		"templateRelativePath": "AzureFirewallWorkbook-StructuredLogs.json",
		"subtitle": "",
		"provider": "Microsoft"
	},
	{
		"workbookKey": "AzureDDoSStandardProtection",
		"logoFileName": "AzDDoS.svg",
		"description": "This workbook visualizes security-relevant Azure DDoS events across several filterable panels. Offering a summary tab, metrics and a investigate tabs across multiple workspaces.",
		"dataTypesDependencies": [
			"AzureDiagnostics"
		],
		"dataConnectorsDependencies": [
			"DDOS"
		],
		"previewImagesFileNames": [
			"AzureDDoSWhite1.PNG",
			"AzureDDoSBlack1.PNG",
			"AzureDDoSWhite2.PNG",
			"AzureDDoSBlack2.PNG",
			"AzureDDoSWhite2.PNG",
			"AzureDDoSBlack2.PNG"
		],
		"version": "1.0.2",
		"title": "Azure DDoS Protection Workbook",
		"templateRelativePath": "AzDDoSStandardWorkbook.json",
		"subtitle": "",
		"provider": "Microsoft"
	},
	{
		"workbookKey": "MicrosoftCloudAppSecurityWorkbook",
		"logoFileName": "Microsoft_logo.svg",
		"description": "Using this workbook, you can identify which cloud apps are being used in your organization, gain insights from usage trends and drill down to a specific user and application.",
		"dataTypesDependencies": [
			"McasShadowItReporting"
		],
		"dataConnectorsDependencies": [
			"MicrosoftCloudAppSecurity"
		],
		"previewImagesFileNames": [
			"McasDiscoveryBlack.png",
			"McasDiscoveryWhite.png"
		],
		"version": "1.2.0",
		"title": "Microsoft Cloud App Security - discovery logs",
		"templateRelativePath": "MicrosoftCloudAppSecurity.json",
		"subtitle": "",
		"provider": "Microsoft"
	},
	{
		"workbookKey": "F5BIGIPSytemMetricsWorkbook",
		"logoFileName": "f5_logo.svg",
		"description": "Gain insight into F5 BIG-IP health and performance.  This workbook provides visibility of various metrics including CPU, memory, connectivity, throughput and disk utilization.",
		"dataTypesDependencies": [
			"F5Telemetry_system_CL",
			"F5Telemetry_AVR_CL"
		],
		"dataConnectorsDependencies": [
			"F5BigIp"
		],
		"previewImagesFileNames": [
			"F5SMBlack.png",
			"F5SMWhite.png"
		],
		"version": "1.1.0",
		"title": "F5 BIG-IP System Metrics",
		"templateRelativePath": "F5BIGIPSystemMetrics.json",
		"subtitle": "",
		"provider": "F5 Networks"
	},
	{
		"workbookKey": "F5NetworksWorkbook",
		"logoFileName": "f5_logo.svg",
		"description": "Gain insights into F5 BIG-IP Application Security Manager (ASM), by analyzing traffic and activities.\nThis workbook provides insight into F5's web application firewall events and identifies attack traffic patterns across multiple ASM instances as well as overall BIG-IP health.",
		"dataTypesDependencies": [
			"F5Telemetry_LTM_CL",
			"F5Telemetry_system_CL",
			"F5Telemetry_ASM_CL"
		],
		"dataConnectorsDependencies": [
			"F5BigIp"
		],
		"previewImagesFileNames": [
			"F5White.png",
			"F5Black.png"
		],
		"version": "1.1.0",
		"title": "F5 BIG-IP ASM",
		"templateRelativePath": "F5Networks.json",
		"subtitle": "",
		"provider": "F5 Networks"
	},
	{
		"workbookKey": "AzureNetworkWatcherWorkbook",
		"logoFileName": "networkwatcher_logo.svg",
		"description": "Gain deeper understanding of your organization's Azure network traffic by analyzing, and correlating Network Security Group flow logs. \nYou can trace malicious traffic flows, and drill down into their protocols, source and destination IP addresses, machines, countries, and subnets. \nThis workbook also helps you protect your network by identifying weak NSG rules.",
		"dataTypesDependencies": [
			"AzureNetworkAnalytics_CL"
		],
		"dataConnectorsDependencies": [],
		"previewImagesFileNames": [
			"AzureNetworkWatcherWhite.png",
			"AzureNetworkWatcherBlack.png"
		],
		"version": "1.1.0",
		"title": "Azure Network Watcher",
		"templateRelativePath": "AzureNetworkWatcher.json",
		"subtitle": "",
		"provider": "Microsoft",
		"support": {
			"tier": "Microsoft"
		},
		"author": {
			"name": "Microsoft Corporation"
		},
		"source": {
			"kind": "Community"
		},
		"categories": {
			"domains": [
				"Security - Network"
			]
		}
	},
	{
		"workbookKey": "ZscalerFirewallWorkbook",
		"logoFileName": "zscaler_logo.svg",
		"description": "Gain insights into your ZIA cloud firewall logs by connecting to Microsoft Sentinel.\nThe Zscaler firewall overview workbook provides an overview and ability to drill down into all cloud firewall activity in your Zscaler instance including non-web related networking events, security events, firewall rules, and bandwidth consumption",
		"dataTypesDependencies": [
			"CommonSecurityLog"
		],
		"dataConnectorsDependencies": [
			"CefAma"
		],
		"previewImagesFileNames": [
			"ZscalerFirewallWhite1.png",
			"ZscalerFirewallBlack1.png",
			"ZscalerFirewallWhite2.png",
			"ZscalerFirewallBlack2.png"
		],
		"version": "1.1.0",
		"title": "Zscaler Firewall",
		"templateRelativePath": "ZscalerFirewall.json",
		"subtitle": "",
		"provider": "Zscaler"
	},
	{
		"workbookKey": "ZscalerWebOverviewWorkbook",
		"logoFileName": "zscaler_logo.svg",
		"description": "Gain insights into your ZIA web logs by connecting to Microsoft Sentinel.\nThe Zscaler web overview workbook provides a bird's eye view and ability to drill down into all the security and networking events related to web transactions, types of devices, and bandwidth consumption.",
		"dataTypesDependencies": [
			"CommonSecurityLog"
		],
		"dataConnectorsDependencies": [
			"CefAma"
		],
		"previewImagesFileNames": [
			"ZscalerWebOverviewWhite.png",
			"ZscalerWebOverviewBlack.png"
		],
		"version": "1.1.0",
		"title": "Zscaler Web Overview",
		"templateRelativePath": "ZscalerWebOverview.json",
		"subtitle": "",
		"provider": "Zscaler"
	},
	{
		"workbookKey": "ZscalerThreatsOverviewWorkbook",
		"logoFileName": "zscaler_logo.svg",
		"description": "Gain insights into threats blocked by Zscaler Internet access on your network.\nThe Zscaler threat overview workbook shows your entire threat landscape including blocked malware, IPS/AV rules, and blocked cloud apps. Threats are displayed by threat categories, filetypes, inbound vs outbound threats, usernames, user location, and more.",
		"dataTypesDependencies": [
			"CommonSecurityLog"
		],
		"dataConnectorsDependencies": [
			"CefAma"
		],
		"previewImagesFileNames": [
			"ZscalerThreatsWhite.png",
			"ZscalerThreatsBlack.png"
		],
		"version": "1.2.0",
		"title": "Zscaler Threats",
		"templateRelativePath": "ZscalerThreats.json",
		"subtitle": "",
		"provider": "Zscaler"
	},
	{
		"workbookKey": "ZscalerOffice365AppsWorkbook",
		"logoFileName": "zscaler_logo.svg",
		"description": "Gain insights into Office 365 use on your network.\nThe Zscaler Office 365 overview workbook shows you the Microsoft apps running on your network and their individual bandwidth consumption. It also helps identify phishing attempts in which attackers disguised themselves as Microsoft services.",
		"dataTypesDependencies": [
			"CommonSecurityLog"
		],
		"dataConnectorsDependencies": [
			"CefAma"
		],
		"previewImagesFileNames": [
			"ZscalerOffice365White.png",
			"ZscalerOffice365Black.png"
		],
		"version": "1.1.0",
		"title": "Zscaler Office365 Apps",
		"templateRelativePath": "ZscalerOffice365Apps.json",
		"subtitle": "",
		"provider": "Zscaler"
	},
	{
		"workbookKey": "InsecureProtocolsWorkbook",
		"logoFileName": "Microsoft_logo.svg",
		"description": "Gain insights into insecure protocol traffic by collecting and analyzing security events from Microsoft products.\nYou can view analytics and quickly identify use of weak authentication as well as sources of legacy protocol traffic, like NTLM and SMBv1.\nYou will also have the ability to monitor use of weak ciphers, allowing you to find weak spots in your organization's security.",
		"dataTypesDependencies": [
			"SecurityEvent",
			"Event",
			"SigninLogs"
		],
		"dataConnectorsDependencies": [
			"SecurityEvents",
			"AzureActiveDirectory",
			"WindowsSecurityEvents"
		],
		"previewImagesFileNames": [
			"InsecureProtocolsWhite1.png",
			"InsecureProtocolsBlack1.png",
			"InsecureProtocolsWhite2.png",
			"InsecureProtocolsBlack2.png"
		],
		"version": "2.1.0",
		"title": "Insecure Protocols",
		"templateRelativePath": "InsecureProtocols.json",
		"subtitle": "",
		"provider": "Microsoft",
		"support": {
			"tier": "Microsoft"
		},
		"author": {
			"name": "Microsoft Corporation"
		},
		"source": {
			"kind": "Community"
		},
		"categories": {
			"domains": [
				"Security - Others"
			]
		}
	},
	{
		"workbookKey": "usecasemapper",
		"logoFileName": "ucasemapper.svg",
		"description": "A simple tool to map Use Cases to Content Hub relevant Microsoft Sentinel solutions",
		"previewImagesFileNames": [
			"useCaseMapperWhite1.png",
			"useCaseMapperWhite2.png",
			"useCaseMapperWhite3.png",
			"useCaseMapperBlack1.png",
			"useCaseMapperBlack2.png",
			"useCaseMapperBlack3.png"
		],
		"version": "1.0.0",
		"title": "Use Case Mapper",
		"templateRelativePath": "usecasemapper.json",
		"dataTypesDependencies": [],
		"dataConnectorsDependencies": [],
		"subtitle": "",
		"provider": "Microsoft Sentinel community",
		"support": {
			"tier": "Community"
		},
		"author": {
			"name": "Microsoft Sentinel Community"
		},
		"source": {
			"kind": "Community"
		},
		"categories": {
			"domains": [
				"Security - Cloud Security"
			]
		}
	},
	{
		"workbookKey": "AzureInformationProtectionWorkbook",
		"logoFileName": "informationProtection.svg",
		"description": "The Azure Information Protection Usage report workbook provides information on the volume of labeled and protected documents and emails over time, label distribution of files by label type, along with where the label was applied.",
		"dataTypesDependencies": [
			"SecurityEvent",
			"Event",
			"SigninLogs"
		],
		"dataConnectorsDependencies": [
			"SecurityEvents",
			"AzureActiveDirectory",
			"WindowsSecurityEvents"
		],
		"previewImagesFileNames": [
			"InsecureProtocolsWhite1.png",
			"InsecureProtocolsBlack1.png",
			"InsecureProtocolsWhite2.png",
			"InsecureProtocolsBlack2.png"
		],
		"version": "2.1.0",
		"title": "Insecure Protocols",
		"templateRelativePath": "InsecureProtocols.json",
		"subtitle": "",
		"provider": "Microsoft",
		"support": {
			"tier": "Microsoft"
		},
		"author": {
			"name": "Amit Bergman"
		},
		"source": {
			"kind": "Community"
		},
		"categories": {
			"domains": [
				"Security - Others"
			]
		}
	},
	{
		"workbookKey": "AmazonWebServicesNetworkActivitiesWorkbook",
		"logoFileName": "amazon_web_services_Logo.svg",
		"description": "Gain insights into AWS network related resource activities, including the creation, update, and deletions of security groups, network ACLs and routes, gateways, elastic load balancers, VPCs, subnets, and network interfaces.",
		"dataTypesDependencies": [
			"AWSCloudTrail"
		],
		"dataConnectorsDependencies": [
			"AWS"
		],
		"previewImagesFileNames": [
			"AwsNetworkActivitiesWhite.png",
			"AwsNetworkActivitiesBlack.png"
		],
		"version": "1.0.0",
		"title": "AWS Network Activities",
		"templateRelativePath": "AmazonWebServicesNetworkActivities.json",
		"subtitle": "",
		"provider": "Microsoft"
	},
	{
		"workbookKey": "AmazonWebServicesUserActivitiesWorkbook",
		"logoFileName": "amazon_web_services_Logo.svg",
		"description": "Gain insights into AWS user activities, including failed sign-in attempts, IP addresses, regions, user agents, and identity types, as well as potential malicious user activities with assumed roles.",
		"dataTypesDependencies": [
			"AWSCloudTrail"
		],
		"dataConnectorsDependencies": [
			"AWS"
		],
		"previewImagesFileNames": [
			"AwsUserActivitiesWhite.png",
			"AwsUserActivitiesBlack.png"
		],
		"version": "1.0.0",
		"title": "AWS User Activities",
		"templateRelativePath": "AmazonWebServicesUserActivities.json",
		"subtitle": "",
		"provider": "Microsoft"
	},
	{
		"workbookKey": "TrendMicroDeepSecurityAttackActivityWorkbook",
		"logoFileName": "trendmicro_logo.svg",
		"description": "Visualize and gain insights into the MITRE ATT&CK related activity detected by Trend Micro Deep Security.",
		"dataTypesDependencies": [
			"CommonSecurityLog"
		],
		"dataConnectorsDependencies": [
			"CefAma"
		],
		"previewImagesFileNames": [
			"TrendMicroDeepSecurityAttackActivityWhite.png",
			"TrendMicroDeepSecurityAttackActivityBlack.png"
		],
		"version": "1.0.0",
		"title": "Trend Micro Deep Security ATT&CK Related Activity",
		"templateRelativePath": "TrendMicroDeepSecurityAttackActivity.json",
		"subtitle": "",
		"provider": "Trend Micro"
	},
	{
		"workbookKey": "TrendMicroDeepSecurityOverviewWorkbook",
		"logoFileName": "trendmicro_logo.svg",
		"description": "Gain insights into your Trend Micro Deep Security security event data by visualizing your Deep Security Anti-Malware, Firewall, Integrity Monitoring, Intrusion Prevention, Log Inspection, and Web Reputation event data.",
		"dataTypesDependencies": [
			"CommonSecurityLog"
		],
		"dataConnectorsDependencies": [
			"CefAma"
		],
		"previewImagesFileNames": [
			"TrendMicroDeepSecurityOverviewWhite1.png",
			"TrendMicroDeepSecurityOverviewBlack1.png",
			"TrendMicroDeepSecurityOverviewWhite2.png",
			"TrendMicroDeepSecurityOverviewBlack2.png"
		],
		"version": "1.0.0",
		"title": "Trend Micro Deep Security Events",
		"templateRelativePath": "TrendMicroDeepSecurityOverview.json",
		"subtitle": "",
		"provider": "Trend Micro"
	},
	{
		"workbookKey": "ExtraHopDetectionSummaryWorkbook",
		"logoFileName": "extrahop_logo.svg",
		"description": "Gain insights into ExtraHop Reveal(x) detections by analyzing traffic and activities.\nThis workbook provides an overview of security detections in your organization's network, including high-risk detections and top participants.",
		"dataTypesDependencies": [
			"CommonSecurityLog"
		],
		"dataConnectorsDependencies": [
			"ExtraHopNetworks",
			"ExtraHopNetworksAma",
			"CefAma"
		],
		"previewImagesFileNames": [
			"ExtrahopWhite.png",
			"ExtrahopBlack.png"
		],
		"version": "1.0.0",
		"title": "ExtraHop",
		"templateRelativePath": "ExtraHopDetectionSummary.json",
		"subtitle": "",
		"provider": "ExtraHop Networks"
	},
	{
		"workbookKey": "BarracudaCloudFirewallWorkbook",
		"logoFileName": "barracuda_logo.svg",
		"description": "Gain insights into your Barracuda CloudGen Firewall by analyzing firewall operations and events.\nThis workbook provides insights into rule enforcement, network activities, including number of connections, top users, and helps you identify applications that are popular on your network.",
		"dataTypesDependencies": [
			"CommonSecurityLog",
			"Syslog"
		],
		"dataConnectorsDependencies": [
			"SyslogAma"
		],
		"previewImagesFileNames": [
			"BarracudaWhite1.png",
			"BarracudaBlack1.png",
			"BarracudaWhite2.png",
			"BarracudaBlack2.png"
		],
		"version": "1.0.0",
		"title": "Barracuda CloudGen FW",
		"templateRelativePath": "Barracuda.json",
		"subtitle": "",
		"provider": "Barracuda"
	},
	{
		"workbookKey": "CitrixWorkbook",
		"logoFileName": "citrix_logo.svg",
		"description": "Citrix Analytics for Security aggregates and correlates information across network traffic, users, files and endpoints in Citrix environments. This generates actionable insights that enable Citrix administrators and security teams to remediate user security threats through automation while optimizing IT operations. Machine learning and artificial intelligence empowers Citrix Analytics for Security to identify and take automated action to prevent data exfiltration. While delivered as a cloud service, Citrix Analytics for Security can generate insights from resources located on-premises, in the cloud, or in hybrid architectures. The Citrix Analytics Workbook further enhances the value of both your Citrix Analytics for Security and Microsoft Sentinel. The Workbook enables you to integrate data sources together, helping you gain even richer insights. It also gives Security Operations (SOC) teams the ability to correlate data from disparate logs, helping you identify and proactively remediate security risk quickly. Additionally, valuable dashboards that were unique to the Citrix Analytics for Security can now be implemented in Sentinel. You can also create new custom Workbooks that were not previously available, helping extend the value of both investments.",
		"dataTypesDependencies": [
			"CitrixAnalytics_userProfile_CL",
			"CitrixAnalytics_riskScoreChange_CL",
			"CitrixAnalytics_indicatorSummary_CL",
			"CitrixAnalytics_indicatorEventDetails_CL"
		],
		"dataConnectorsDependencies": [
			"Citrix"
		],
		"previewImagesFileNames": [
			"CitrixWhite.png",
			"CitrixBlack.png"
		],
		"version": "2.1.0",
		"title": "Citrix Analytics",
		"templateRelativePath": "Citrix.json",
		"subtitle": "",
		"provider": "Citrix Systems Inc."
	},
	{
		"workbookKey": "OneIdentityWorkbook",
		"logoFileName": "oneIdentity_logo.svg",
		"description": "This simple workbook gives an overview of sessions going through your SafeGuard for Privileged Sessions device.",
		"dataTypesDependencies": [
			"CommonSecurityLog"
		],
		"dataConnectorsDependencies": [
			"OneIdentity"
		],
		"previewImagesFileNames": [
			"OneIdentityWhite.png",
			"OneIdentityBlack.png"
		],
		"version": "1.0.0",
		"title": "One Identity",
		"templateRelativePath": "OneIdentity.json",
		"subtitle": "",
		"provider": "One Identity LLC.",
		"support": {
			"tier": "Community"
		},
		"author": {
			"name": "Amit Bergman"
		},
		"source": {
			"kind": "Community"
		},
		"categories": {
			"domains": [
				"Identity"
			]
		}
	},
	{
		"workbookKey": "SecurityStatusWorkbook",
		"logoFileName": "Azure_Sentinel.svg",
		"description": "This workbook gives an overview of Security Settings for VMs and Azure Arc.",
		"dataTypesDependencies": [
			"CommonSecurityLog",
			"SecurityEvent",
			"Syslog"
		],
		"dataConnectorsDependencies": [],
		"previewImagesFileNames": [
			"AzureSentinelSecurityStatusBlack.png",
			"AzureSentinelSecurityStatusWhite.png"
		],
		"version": "1.3.0",
		"title": "Security Status",
		"templateRelativePath": "SecurityStatus.json",
		"subtitle": "",
		"provider": "Microsoft",
		"author": {
			"name": "Microsoft"
		},
		"support": {
			"tier": "Microsoft"
		},
		"categories": {
			"verticals": [],
			"domains": [
				"IT Operations",
				"Security - Others",
				"Compliance"
			]
		}
	},
	{
		"workbookKey": "AzureSentinelSecurityAlertsWorkbook",
		"logoFileName": "Azure_Sentinel.svg",
		"description": "Security Alerts dashboard for alerts in your Microsoft Sentinel environment.",
		"dataTypesDependencies": [
			"SecurityAlert"
		],
		"dataConnectorsDependencies": [],
		"previewImagesFileNames": [
			"AzureSentinelSecurityAlertsWhite.png",
			"AzureSentinelSecurityAlertsBlack.png"
		],
		"version": "1.1.0",
		"title": "Security Alerts",
		"templateRelativePath": "AzureSentinelSecurityAlerts.json",
		"subtitle": "",
		"provider": "Microsoft"
	},
	{
		"workbookKey": "SquadraTechnologiesSecRMMWorkbook",
		"logoFileName": "SquadraTechnologiesLogo.svg",
		"description": "This workbook gives an overview of security data for removable storage activity such as USB thumb drives and USB connected mobile devices.",
		"dataTypesDependencies": [
			"secRMM_CL"
		],
		"dataConnectorsDependencies": [
			"SquadraTechnologiesSecRmm"
		],
		"previewImagesFileNames": [
			"SquadraTechnologiesSecRMMWhite.PNG",
			"SquadraTechnologiesSecRMMBlack.PNG"
		],
		"version": "1.0.0",
		"title": "Squadra Technologies SecRMM - USB removable storage security",
		"templateRelativePath": "SquadraTechnologiesSecRMM.json",
		"subtitle": "",
		"provider": "Squadra Technologies"
	},
	{
		"workbookKey": "IoT-Alerts",
		"logoFileName": "IoTIcon.svg",
		"description": "Gain insights into your IoT data workloads from Azure IoT Hub managed deployments, monitor alerts across all your IoT Hub deployments, detect devices at risk and act upon potential threats.",
		"dataTypesDependencies": [
			"SecurityAlert"
		],
		"dataConnectorsDependencies": [
			"IoT"
		],
		"previewImagesFileNames": [
			"IOTBlack1.png",
			"IOTWhite1.png"
		],
		"version": "1.2.0",
		"title": "Azure Defender for IoT Alerts",
		"templateRelativePath": "IOT_Alerts.json",
		"subtitle": "",
		"provider": "Microsoft",
		"support": {
			"tier": "Community"
		},
		"author": {
			"name": "morshabi"
		},
		"source": {
			"kind": "Community"
		},
		"categories": {
			"domains": [
				"Internet of Things (IoT)"
			]
		}
	},
	{
		"workbookKey": "IoTAssetDiscovery",
		"logoFileName": "IoTIcon.svg",
		"description": "IoT Devices asset discovery from Firewall logs By Azure Defender for IoT",
		"dataTypesDependencies": [
			"CommonSecurityLog"
		],
		"dataConnectorsDependencies": [
			"CefAma"
		],
		"previewImagesFileNames": [
			"workbook-iotassetdiscovery-screenshot-Black.PNG",
			"workbook-iotassetdiscovery-screenshot-White.PNG"
		],
		"version": "1.0.0",
		"title": "IoT Asset Discovery",
		"templateRelativePath": "IoTAssetDiscovery.json",
		"subtitle": "",
		"provider": "Microsoft",
		"support": {
			"tier": "Community"
		},
		"author": {
			"name": "jomeczyk"
		},
		"source": {
			"kind": "Community"
		},
		"categories": {
			"domains": [
				"Internet of Things (IoT)"
			]
		}
	},
	{
		"workbookKey": "ForcepointCASBWorkbook",
		"logoFileName": "FP_Green_Emblem_RGB-01.svg",
		"description": "Get insights on user risk with the Forcepoint CASB (Cloud Access Security Broker) workbook.",
		"dataTypesDependencies": [
			"CommonSecurityLog"
		],
		"dataConnectorsDependencies": [
			"CefAma"
		],
		"previewImagesFileNames": [
			"ForcepointCASBWhite.png",
			"ForcepointCASBBlack.png"
		],
		"version": "1.0.0",
		"title": "Forcepoint Cloud Access Security Broker (CASB)",
		"templateRelativePath": "ForcepointCASB.json",
		"subtitle": "",
		"provider": "Forcepoint"
	},
	{
		"workbookKey": "ForcepointNGFWWorkbook",
		"logoFileName": "FP_Green_Emblem_RGB-01.svg",
		"description": "Get insights on firewall activities with the Forcepoint NGFW (Next Generation Firewall) workbook.",
		"dataTypesDependencies": [
			"CommonSecurityLog"
		],
		"dataConnectorsDependencies": [
			"CefAma"
		],
		"previewImagesFileNames": [
			"ForcepointNGFWWhite.png",
			"ForcepointNGFWBlack.png"
		],
		"version": "1.0.0",
		"title": "Forcepoint Next Generation Firewall (NGFW)",
		"templateRelativePath": "ForcepointNGFW.json",
		"subtitle": "",
		"provider": "Forcepoint"
	},
	{
		"workbookKey": "ForcepointDLPWorkbook",
		"logoFileName": "FP_Green_Emblem_RGB-01.svg",
		"description": "Get insights on DLP incidents with the Forcepoint DLP (Data Loss Prevention) workbook.",
		"dataTypesDependencies": [
			"ForcepointDLPEvents_CL"
		],
		"dataConnectorsDependencies": [
			"ForcepointDlp"
		],
		"previewImagesFileNames": [
			"ForcepointDLPWhite.png",
			"ForcepointDLPBlack.png"
		],
		"version": "1.0.0",
		"title": "Forcepoint Data Loss Prevention (DLP)",
		"templateRelativePath": "ForcepointDLP.json",
		"subtitle": "",
		"provider": "Forcepoint"
	},
	{
		"workbookKey": "ZimperiumMTDWorkbook",
		"logoFileName": "ZIMPERIUM-logo_square2.svg",
		"description": "This workbook provides insights on Zimperium Mobile Threat Defense (MTD) threats and mitigations.",
		"dataTypesDependencies": [
			"ZimperiumThreatLog_CL",
			"ZimperiumMitigationLog_CL"
		],
		"dataConnectorsDependencies": [
			"ZimperiumMtdAlerts"
		],
		"previewImagesFileNames": [
			"ZimperiumWhite.png",
			"ZimperiumBlack.png"
		],
		"version": "1.0.0",
		"title": "Zimperium Mobile Threat Defense (MTD)",
		"templateRelativePath": "ZimperiumWorkbooks.json",
		"subtitle": "",
		"provider": "Zimperium"
	},
	{
		"workbookKey": "AzureAuditActivityAndSigninWorkbook",
		"logoFileName": "azureactivedirectory_logo.svg",
		"description": "Gain insights into Microsoft Entra ID Audit, Activity and Signins with one workbook. This workbook can be used by Security and Azure administrators.",
		"dataTypesDependencies": [
			"AzureActivity",
			"AuditLogs",
			"SigninLogs"
		],
		"dataConnectorsDependencies": [
			"AzureActiveDirectory"
		],
		"previewImagesFileNames": [
			"AzureAuditActivityAndSigninWhite1.png",
			"AzureAuditActivityAndSigninWhite2.png",
			"AzureAuditActivityAndSigninBlack1.png",
			"AzureAuditActivityAndSigninBlack2.png"
		],
		"version": "1.3.0",
		"title": "Azure AD Audit, Activity and Sign-in logs",
		"templateRelativePath": "AzureAuditActivityAndSignin.json",
		"subtitle": "",
		"provider": "Microsoft Sentinel community",
		"support": {
			"tier": "Community"
		},
		"author": {
			"name": "Sem Tijsseling"
		},
		"source": {
			"kind": "Community"
		},
		"categories": {
			"domains": [
				"Identity"
			]
		}
	},
	{
		"workbookKey": "WindowsFirewall",
		"logoFileName": "Microsoft_logo.svg",
		"description": "Gain insights into Windows Firewall logs in combination with security and Azure signin logs",
		"dataTypesDependencies": [
			"WindowsFirewall",
			"SecurityEvent",
			"SigninLogs"
		],
		"dataConnectorsDependencies": [
			"SecurityEvents",
			"WindowsFirewall",
			"WindowsSecurityEvents"
		],
		"previewImagesFileNames": [
			"WindowsFirewallWhite1.png",
			"WindowsFirewallWhite2.png",
			"WindowsFirewallBlack1.png",
			"WindowsFirewallBlack2.png"
		],
		"version": "1.0.0",
		"title": "Windows Firewall",
		"templateRelativePath": "WindowsFirewall.json",
		"subtitle": "",
		"provider": "Microsoft Sentinel community"
	},
	{
		"workbookKey": "EventAnalyzerwWorkbook",
		"logoFileName": "Azure_Sentinel.svg",
		"description": "The Event Analyzer workbook allows to explore, audit and speed up analysis of Windows Event Logs, including all event details and attributes, such as security, application, system, setup, directory service, DNS and others.",
		"dataTypesDependencies": [
			"SecurityEvent"
		],
		"dataConnectorsDependencies": [
			"SecurityEvents",
			"WindowsSecurityEvents"
		],
		"previewImagesFileNames": [
			"EventAnalyzer-Workbook-White.png",
			"EventAnalyzer-Workbook-Black.png"
		],
		"version": "1.0.0",
		"title": "Event Analyzer",
		"templateRelativePath": "EventAnalyzer.json",
		"subtitle": "",
		"provider": "Microsoft Sentinel community"
	},
	{
		"workbookKey": "ASC-ComplianceandProtection",
		"logoFileName": "Azure_Sentinel.svg",
		"description": "Gain insight into regulatory compliance, alert trends, security posture, and more with this workbook based on Azure Security Center data.",
		"dataTypesDependencies": [
			"SecurityAlert",
			"ProtectionStatus",
			"SecurityRecommendation",
			"SecurityBaseline",
			"SecurityBaselineSummary",
			"Update",
			"ConfigurationChange"
		],
		"dataConnectorsDependencies": [
			"AzureSecurityCenter"
		],
		"previewImagesFileNames": [
			"ASCCaPBlack.png",
			"ASCCaPWhite.png"
		],
		"version": "1.2.0",
		"title": "ASC Compliance and Protection",
		"templateRelativePath": "ASC-ComplianceandProtection.json",
		"subtitle": "",
		"provider": "Microsoft Sentinel community",
		"support": {
			"tier": "Community"
		},
		"author": {
			"name": "Matt Lowe"
		},
		"source": {
			"kind": "Community"
		},
		"categories": {
			"domains": [
				"Security - Cloud Security"
			]
		}
	},
	{
		"workbookKey": "AIVectraDetectWorkbook",
		"logoFileName": "AIVectraDetect.svg",
		"description": "Start investigating network attacks surfaced by Vectra Detect directly from Sentinel. View critical hosts, accounts, campaigns and detections. Also monitor Vectra system health and audit logs.",
		"dataTypesDependencies": [
			"CommonSecurityLog"
		],
		"dataConnectorsDependencies": [
			"CefAma"
		],
		"previewImagesFileNames": [
			"AIVectraDetectWhite1.png",
			"AIVectraDetectBlack1.png"
		],
		"version": "1.1.1",
		"title": "Vectra AI Detect",
		"templateRelativePath": "AIVectraDetectWorkbook.json",
		"subtitle": "",
		"provider": "Vectra AI"
	},
	{
		"workbookKey": "Perimeter81OverviewWorkbook",
		"logoFileName": "Perimeter81_Logo.svg",
		"description": "Gain insights and comprehensive monitoring into your Perimeter 81 account by analyzing activities.",
		"dataTypesDependencies": [
			"Perimeter81_CL"
		],
		"dataConnectorsDependencies": [
			"Perimeter81ActivityLogs"
		],
		"previewImagesFileNames": [
			"Perimeter81OverviewWhite1.png",
			"Perimeter81OverviewBlack1.png",
			"Perimeter81OverviewWhite2.png",
			"Perimeter81OverviewBlack2.png"
		],
		"version": "1.0.0",
		"title": "Perimeter 81 Overview",
		"templateRelativePath": "Perimeter81OverviewWorkbook.json",
		"subtitle": "",
		"provider": "Perimeter 81"
	},
	{
		"workbookKey": "SymantecProxySGWorkbook",
		"logoFileName": "symantec_logo.svg",
		"description": "Gain insight into Symantec ProxySG by analyzing, collecting and correlating proxy data.\nThis workbook provides visibility into ProxySG Access logs",
		"dataTypesDependencies": [
			"Syslog"
		],
		"dataConnectorsDependencies": [
			"SyslogAma"
		],
		"previewImagesFileNames": [
			"SymantecProxySGWhite.png",
			"SymantecProxySGBlack.png"
		],
		"version": "1.0.0",
		"title": "Symantec ProxySG",
		"templateRelativePath": "SymantecProxySG.json",
		"subtitle": "",
		"provider": "Symantec"
	},
	{
		"workbookKey": "IllusiveASMWorkbook",
		"logoFileName": "illusive_logo_workbook.svg",
		"description": "Gain insights into your organization's Cyber Hygiene and Attack Surface risk.\nIllusive ASM automates discovery and clean-up of credential violations, allows drill-down inspection of pathways to critical assets, and provides risk insights that inform intelligent decision-making to reduce attacker mobility.",
		"dataTypesDependencies": [
			"CommonSecurityLog"
		],
		"dataConnectorsDependencies": [
			"illusiveAttackManagementSystem",
			"illusiveAttackManagementSystemAma",
			"CefAma"
		],
		"previewImagesFileNames": [
			"IllusiveASMWhite.png",
			"IllusiveASMBlack.png"
		],
		"version": "1.0.0",
		"title": "Illusive ASM Dashboard",
		"templateRelativePath": "IllusiveASM.json",
		"subtitle": "",
		"provider": "Illusive"
	},
	{
		"workbookKey": "IllusiveADSWorkbook",
		"logoFileName": "illusive_logo_workbook.svg",
		"description": "Gain insights into unauthorized lateral movement in your organization's network.\nIllusive ADS is designed to paralyzes attackers and eradicates in-network threats by creating a hostile environment for the attackers across all the layers of the attack surface.",
		"dataTypesDependencies": [
			"CommonSecurityLog"
		],
		"dataConnectorsDependencies": [
			"illusiveAttackManagementSystem",
			"illusiveAttackManagementSystemAma",
			"CefAma"
		],
		"previewImagesFileNames": [
			"IllusiveADSWhite.png",
			"IllusiveADSBlack.png"
		],
		"version": "1.0.0",
		"title": "Illusive ADS Dashboard",
		"templateRelativePath": "IllusiveADS.json",
		"subtitle": "",
		"provider": "Illusive"
	},
	{
		"workbookKey": "PulseConnectSecureWorkbook",
		"logoFileName": "Azure_Sentinel.svg",
		"description": "Gain insight into Pulse Secure VPN by analyzing, collecting and correlating vulnerability data.\nThis workbook provides visibility into user VPN activities",
		"dataTypesDependencies": [
			"Syslog"
		],
		"dataConnectorsDependencies": [
			"SyslogAma"
		],
		"previewImagesFileNames": [
			"PulseConnectSecureWhite.png",
			"PulseConnectSecureBlack.png"
		],
		"version": "1.0.0",
		"title": "Pulse Connect Secure",
		"templateRelativePath": "PulseConnectSecure.json",
		"subtitle": "",
		"provider": "Pulse Secure"
	},
	{
		"workbookKey": "InfobloxNIOSWorkbook",
		"logoFileName": "infoblox_logo.svg",
		"description": "Gain insight into Infoblox NIOS by analyzing, collecting and correlating DHCP and DNS data.\nThis workbook provides visibility into DHCP and DNS traffic",
		"dataTypesDependencies": [
			"Syslog"
		],
		"dataConnectorsDependencies": [
			"SyslogAma"
		],
		"previewImagesFileNames": [
			"InfobloxNIOSWhite.png",
			"InfobloxNIOSBlack.png"
		],
		"version": "1.1.0",
		"title": "Infoblox NIOS",
		"templateRelativePath": "Infoblox-Workbook-V2.json",
		"subtitle": "",
		"provider": "Infoblox"
	},
	{
		"workbookKey": "SymantecVIPWorkbook",
		"logoFileName": "symantec_logo.svg",
		"description": "Gain insight into Symantec VIP by analyzing, collecting and correlating strong authentication data.\nThis workbook provides visibility into user authentications",
		"dataTypesDependencies": [
			"Syslog"
		],
		"dataConnectorsDependencies": [
			"SyslogAma"
		],
		"previewImagesFileNames": [
			"SymantecVIPWhite.png",
			"SymantecVIPBlack.png"
		],
		"version": "1.0.0",
		"title": "Symantec VIP",
		"templateRelativePath": "SymantecVIP.json",
		"subtitle": "",
		"provider": "Symantec"
	},
	{
		"workbookKey": "ProofPointTAPWorkbook",
		"logoFileName": "proofpointlogo.svg",
		"description": "Gain extensive insight into Proofpoint Targeted Attack Protection (TAP) by analyzing, collecting and correlating TAP log events.\nThis workbook provides visibility into message and click events that were permitted, delivered, or blocked",
		"dataTypesDependencies": [
			"ProofPointTAPMessagesBlocked_CL",
			"ProofPointTAPMessagesDelivered_CL",
			"ProofPointTAPClicksPermitted_CL",
			"ProofPointTAPClicksBlocked_CL"
		],
		"dataConnectorsDependencies": [
			"ProofpointTAP"
		],
		"previewImagesFileNames": [
			"ProofpointTAPWhite.png",
			"ProofpointTAPBlack.png"
		],
		"version": "1.0.0",
		"title": "Proofpoint TAP",
		"templateRelativePath": "ProofpointTAP.json",
		"subtitle": "",
		"provider": "Proofpoint"
	},
	{
		"workbookKey": "QualysVMWorkbook",
		"logoFileName": "qualys_logo.svg",
		"description": "Gain insight into Qualys Vulnerability Management by analyzing, collecting and correlating vulnerability data.\nThis workbook provides visibility into vulnerabilities detected from vulnerability scans",
		"dataTypesDependencies": [
			"QualysHostDetection_CL"
		],
		"dataConnectorsDependencies": [
			"QualysVulnerabilityManagement"
		],
		"previewImagesFileNames": [
			"QualysVMWhite.png",
			"QualysVMBlack.png"
		],
		"version": "1.0.0",
		"title": "Qualys Vulnerability Management",
		"templateRelativePath": "QualysVM.json",
		"subtitle": "",
		"provider": "Qualys"
	},
	{
		"workbookKey": "QualysVMV2Workbook",
		"logoFileName": "qualys_logo.svg",
		"description": "Gain insight into Qualys Vulnerability Management by analyzing, collecting and correlating vulnerability data.\nThis workbook provides visibility into vulnerabilities detected from vulnerability scans",
		"dataTypesDependencies": [
			"QualysHostDetectionV2_CL"
		],
		"dataConnectorsDependencies": [
			"QualysVulnerabilityManagement"
		],
		"previewImagesFileNames": [
			"QualysVMWhite.png",
			"QualysVMBlack.png"
		],
		"version": "1.0.0",
		"title": "Qualys Vulnerability Management",
		"templateRelativePath": "QualysVMv2.json",
		"subtitle": "",
		"provider": "Qualys"
	},
	{
		"workbookKey": "GitHubSecurity",
		"logoFileName": "GitHub.svg",
		"description": "Gain insights to GitHub activities that may be interesting for security.",
		"dataTypesDependencies": [
			"Github_CL",
			"GitHubRepoLogs_CL"
		],
		"dataConnectorsDependencies": [],
		"previewImagesFileNames": [
			"GitHubSecurityWhite.png",
			"GitHubSecurityBlack.png"
		],
		"version": "1.0.0",
		"title": "GitHub Security",
		"templateRelativePath": "GitHubSecurityWorkbook.json",
		"subtitle": "",
		"provider": "Microsoft Sentinel community"
	},
	{
		"workbookKey": "VisualizationDemo",
		"logoFileName": "Azure_Sentinel.svg",
		"description": "Learn and explore the many ways of displaying information within Microsoft Sentinel workbooks",
		"dataTypesDependencies": [
			"SecurityAlert"
		],
		"dataConnectorsDependencies": [],
		"previewImagesFileNames": [
			"VisualizationDemoBlack.png",
			"VisualizationDemoWhite.png"
		],
		"version": "1.0.0",
		"title": "Visualizations Demo",
		"templateRelativePath": "VisualizationDemo.json",
		"subtitle": "",
		"provider": "Microsoft Sentinel Community",
		"support": {
			"tier": "Community"
		},
		"author": {
			"name": "Matt Lowe"
		},
		"source": {
			"kind": "Community"
		},
		"categories": {
			"domains": [
				"Platform"
			]
		}
	},
	{
		"workbookKey": "SophosXGFirewallWorkbook",
		"logoFileName": "sophos_logo.svg",
		"description": "Gain insight into Sophos XG Firewall by analyzing, collecting and correlating firewall data.\nThis workbook provides visibility into network traffic",
		"dataTypesDependencies": [
			"Syslog"
		],
		"dataConnectorsDependencies": [
			"SyslogAma"
		],
		"previewImagesFileNames": [
			"SophosXGFirewallWhite.png",
			"SophosXGFirewallBlack.png"
		],
		"version": "1.0.0",
		"title": "Sophos XG Firewall",
		"templateRelativePath": "SophosXGFirewall.json",
		"subtitle": "",
		"provider": "Sophos"
	},
	{
		"workbookKey": "SysmonThreatHuntingWorkbook",
		"logoFileName": "sysmonthreathunting_logo.svg",
		"description": "Simplify your threat hunts using Sysmon data mapped to MITRE ATT&CK data. This workbook gives you the ability to drilldown into system activity based on known ATT&CK techniques as well as other threat hunting entry points such as user activity, network connections or virtual machine Sysmon events.\nPlease note that for this workbook to work you must have deployed Sysmon on your virtual machines in line with the instructions at https://github.com/BlueTeamLabs/sentinel-attack/wiki/Onboarding-sysmon-data-to-Azure-Sentinel",
		"dataTypesDependencies": [
			"Event"
		],
		"dataConnectorsDependencies": [],
		"previewImagesFileNames": [
			"SysmonThreatHuntingWhite1.png",
			"SysmonThreatHuntingBlack1.png"
		],
		"version": "1.4.0",
		"title": "Sysmon Threat Hunting",
		"templateRelativePath": "SysmonThreatHunting.json",
		"subtitle": "",
		"provider": "Microsoft Sentinel community",
		"support": {
			"tier": "Community"
		},
		"author": {
			"name": "Edoardo Gerosa"
		},
		"source": {
			"kind": "Community"
		},
		"categories": {
			"domains": [
				"Security - Threat Protection",
				"Application"
			]
		}
	},
	{
		"workbookKey": "WebApplicationFirewallWAFTypeEventsWorkbook",
		"logoFileName": "webapplicationfirewall(WAF)_logo.svg",
		"description": "Gain insights into your organization's Azure web application firewall (WAF) across various services such as Azure Front Door Service and Application Gateway. You can view event triggers, full messages, attacks over time, among other data. Several aspects of the workbook are interactable to allow users to further understand their data",
		"dataTypesDependencies": [
			"AzureDiagnostics"
		],
		"dataConnectorsDependencies": [
			"WAF"
		],
		"previewImagesFileNames": [
			"WAFFirewallWAFTypeEventsBlack1.PNG",
			"WAFFirewallWAFTypeEventsBlack2.PNG",
			"WAFFirewallWAFTypeEventsBlack3.PNG",
			"WAFFirewallWAFTypeEventsBlack4.PNG",
			"WAFFirewallWAFTypeEventsWhite1.png",
			"WAFFirewallWAFTypeEventsWhite2.PNG",
			"WAFFirewallWAFTypeEventsWhite3.PNG",
			"WAFFirewallWAFTypeEventsWhite4.PNG"
		],
		"version": "1.1.0",
		"title": "Microsoft Web Application Firewall (WAF) - Azure WAF",
		"templateRelativePath": "WebApplicationFirewallWAFTypeEvents.json",
		"subtitle": "",
		"provider": "Microsoft"
	},
	{
		"workbookKey": "OrcaAlertsOverviewWorkbook",
		"logoFileName": "Orca_logo.svg",
		"description": "A visualized overview of Orca security alerts.\nExplore, analize and learn about your security posture using Orca alerts Overview",
		"dataTypesDependencies": [
			"OrcaAlerts_CL"
		],
		"dataConnectorsDependencies": [
			"OrcaSecurityAlerts"
		],
		"previewImagesFileNames": [
			"OrcaAlertsWhite.png",
			"OrcaAlertsBlack.png"
		],
		"version": "1.1.0",
		"title": "Orca alerts overview",
		"templateRelativePath": "OrcaAlerts.json",
		"subtitle": "",
		"provider": "Orca Security"
	},
	{
		"workbookKey": "CyberArkWorkbook",
		"logoFileName": "CyberArk_Logo.svg",
		"description": "The CyberArk Syslog connector allows you to easily connect all your CyberArk security solution logs with your Microsoft Sentinel, to view dashboards, create custom alerts, and improve investigation. Integration between CyberArk and Microsoft Sentinel makes use of the CEF Data Connector to properly parse and display CyberArk Syslog messages.",
		"dataTypesDependencies": [
			"CommonSecurityLog"
		],
		"dataConnectorsDependencies": [
			"CefAma"
		],
		"previewImagesFileNames": [
			"CyberArkActivitiesWhite.PNG",
			"CyberArkActivitiesBlack.PNG"
		],
		"version": "1.1.0",
		"title": "CyberArk EPV Events",
		"templateRelativePath": "CyberArkEPV.json",
		"subtitle": "",
		"provider": "CyberArk"
	},
	{
		"workbookKey": "UserEntityBehaviorAnalyticsWorkbook",
		"logoFileName": "Azure_Sentinel.svg",
		"description": "Identify compromised users and insider threats using User and Entity Behavior Analytics. Gain insights into anomalous user behavior from baselines learned from behavior patterns",
		"dataTypesDependencies": [
			"Anomalies"
		],
		"dataConnectorsDependencies": [],
		"previewImagesFileNames": [
			"UserEntityBehaviorAnalyticsBlack2.png",
			"UserEntityBehaviorAnalyticsWhite2.png"
		],
		"version": "2.0",
		"title": "User And Entity Behavior Analytics",
		"templateRelativePath": "UserEntityBehaviorAnalytics.json",
		"subtitle": "",
		"provider": "Microsoft",
		"support": {
			"tier": "Microsoft"
		},
		"author": {
			"name": "Microsoft Corporation"
		},
		"source": {
			"kind": "Community"
		},
		"categories": {
			"domains": [
				"User Behavior (UEBA)"
			]
		}
	},
	{
		"workbookKey": "CitrixWAF",
		"logoFileName": "citrix_logo.svg",
		"description": "Gain insight into the Citrix WAF logs",
		"dataTypesDependencies": [
			"CommonSecurityLog"
		],
		"dataConnectorsDependencies": [
			"CefAma"
		],
		"previewImagesFileNames": [
			"CitrixWAFBlack.png",
			"CitrixWAFWhite.png"
		],
		"version": "1.0.0",
		"title": "Citrix WAF (Web App Firewall)",
		"templateRelativePath": "CitrixWAF.json",
		"subtitle": "",
		"provider": "Citrix Systems Inc."
	},
	{
		"workbookKey": "UnifiSGWorkbook",
		"logoFileName": "Azure_Sentinel.svg",
		"description": "Gain insights into Unifi Security Gateways analyzing traffic and activities.",
		"dataTypesDependencies": [
			"CommonSecurityLog"
		],
		"dataConnectorsDependencies": [],
		"previewImagesFileNames": [
			"UnifiSGBlack.png",
			"UnifiSGWhite.png"
		],
		"version": "1.0.0",
		"title": "Unifi Security Gateway",
		"templateRelativePath": "UnifiSG.json",
		"subtitle": "",
		"provider": "Microsoft Sentinel community",
		"support": {
			"tier": "Community"
		},
		"author": {
			"name": "SecurityJedi"
		},
		"source": {
			"kind": "Community"
		},
		"categories": {
			"domains": [
				"Security - Network"
			]
		}
	},
	{
		"workbookKey": "UnifiSGNetflowWorkbook",
		"logoFileName": "Azure_Sentinel.svg",
		"description": "Gain insights into Unifi Security Gateways analyzing traffic and activities using Netflow.",
		"dataTypesDependencies": [
			"netflow_CL"
		],
		"dataConnectorsDependencies": [],
		"previewImagesFileNames": [
			"UnifiSGNetflowBlack.png",
			"UnifiSGNetflowWhite.png"
		],
		"version": "1.0.0",
		"title": "Unifi Security Gateway - NetFlow",
		"templateRelativePath": "UnifiSGNetflow.json",
		"subtitle": "",
		"provider": "Microsoft Sentinel community",
		"support": {
			"tier": "Community"
		},
		"author": {
			"name": "SecurityJedi"
		},
		"source": {
			"kind": "Community"
		},
		"categories": {
			"domains": [
				"Security - Network"
			]
		}
	},
	{
		"workbookKey": "NormalizedNetworkEventsWorkbook",
		"logoFileName": "Azure_Sentinel.svg",
		"description": "See insights on multiple networking appliances and other network sessions, that have been parsed or mapped to the normalized networking sessions table. Note this requires enabling parsers for the different products - to learn more, visit https://aka.ms/sentinelnormalizationdocs",
		"dataTypesDependencies": [],
		"dataConnectorsDependencies": [],
		"previewImagesFileNames": [
			"NormalizedNetworkEventsWhite.png",
			"NormalizedNetworkEventsBlack.png"
		],
		"version": "1.0.0",
		"title": "Normalized network events",
		"templateRelativePath": "NormalizedNetworkEvents.json",
		"subtitle": "",
		"provider": "Microsoft",
		"support": {
			"tier": "Community"
		},
		"author": {
			"name": "yoav fransis"
		},
		"source": {
			"kind": "Community"
		},
		"categories": {
			"domains": [
				"Networking"
			]
		}
	},
	{
		"workbookKey": "WorkspaceAuditingWorkbook",
		"logoFileName": "Azure_Sentinel.svg",
		"description": "Workspace auditing report\r\nUse this report to understand query runs across your workspace.",
		"dataTypesDependencies": [
			"LAQueryLogs"
		],
		"dataConnectorsDependencies": [],
		"previewImagesFileNames": [
			"WorkspaceAuditingWhite.png",
			"WorkspaceAuditingBlack.png"
		],
		"version": "1.0.0",
		"title": "Workspace audit",
		"templateRelativePath": "WorkspaceAuditing.json",
		"subtitle": "",
		"provider": "Microsoft Sentinel community",
		"support": {
			"tier": "Community"
		},
		"author": {
			"name": "Sarah Young"
		},
		"source": {
			"kind": "Community"
		},
		"categories": {
			"domains": [
				"IT Operations"
			]
		}
	},
	{
		"workbookKey": "MITREATTACKWorkbook",
		"logoFileName": "Azure_Sentinel.svg",
		"description": "Workbook to showcase MITRE ATT&CK Coverage for Microsoft Sentinel",
		"dataTypesDependencies": [
			"SecurityAlert"
		],
		"dataConnectorsDependencies": [],
		"previewImagesFileNames": [
			"MITREATTACKWhite1.PNG",
			"MITREATTACKWhite2.PNG",
			"MITREATTACKBlack1.PNG",
			"MITREATTACKBlack2.PNG"
		],
		"version": "1.0.1",
		"title": "MITRE ATT&CK Workbook",
		"templateRelativePath": "MITREAttack.json",
		"subtitle": "",
		"provider": "Microsoft Sentinel community"
	},
	{
		"workbookKey": "BETTERMTDWorkbook",
		"logoFileName": "BETTER_MTD_logo.svg",
		"description": "Workbook using the BETTER Mobile Threat Defense (MTD) connector, to give insights into your mobile devices, installed application and overall device security posture.",
		"dataTypesDependencies": [
			"BetterMTDDeviceLog_CL",
			"BetterMTDAppLog_CL",
			"BetterMTDIncidentLog_CL",
			"BetterMTDNetflowLog_CL"
		],
		"dataConnectorsDependencies": [
			"BetterMTD"
		],
		"previewImagesFileNames": [
			"BetterMTDWorkbookPreviewWhite1.png",
			"BetterMTDWorkbookPreviewWhite2.png",
			"BetterMTDWorkbookPreviewWhite3.png",
			"BetterMTDWorkbookPreviewBlack1.png",
			"BetterMTDWorkbookPreviewBlack2.png",
			"BetterMTDWorkbookPreviewBlack3.png"
		],
		"version": "1.1.0",
		"title": "BETTER Mobile Threat Defense (MTD)",
		"templateRelativePath": "BETTER_MTD_Workbook.json",
		"subtitle": "",
		"provider": "BETTER Mobile"
	},
	{
		"workbookKey": "AlsidIoEWorkbook",
		"logoFileName": "Alsid.svg",
		"description": "Workbook showcasing the state and evolution of your Alsid for AD Indicators of Exposures alerts.",
		"dataTypesDependencies": [
			"AlsidForADLog_CL"
		],
		"dataConnectorsDependencies": [
			"AlsidForAD"
		],
		"previewImagesFileNames": [
			"AlsidIoEBlack1.png",
			"AlsidIoEBlack2.png",
			"AlsidIoEBlack3.png",
			"AlsidIoEWhite1.png",
			"AlsidIoEWhite2.png",
			"AlsidIoEWhite3.png"
		],
		"version": "1.0.0",
		"title": "Alsid for AD | Indicators of Exposure",
		"templateRelativePath": "AlsidIoE.json",
		"subtitle": "",
		"provider": "Alsid"
	},
	{
		"workbookKey": "AlsidIoAWorkbook",
		"logoFileName": "Alsid.svg",
		"description": "Workbook showcasing the state and evolution of your Alsid for AD Indicators of Attack alerts.",
		"dataTypesDependencies": [
			"AlsidForADLog_CL"
		],
		"dataConnectorsDependencies": [
			"AlsidForAD"
		],
		"previewImagesFileNames": [
			"AlsidIoABlack1.png",
			"AlsidIoABlack2.png",
			"AlsidIoABlack3.png",
			"AlsidIoAWhite1.png",
			"AlsidIoAWhite2.png",
			"AlsidIoAWhite3.png"
		],
		"version": "1.0.0",
		"title": "Alsid for AD | Indicators of Attack",
		"templateRelativePath": "AlsidIoA.json",
		"subtitle": "",
		"provider": "Alsid"
	},
	{
		"workbookKey": "InvestigationInsightsWorkbook",
		"logoFileName": "Microsoft_logo.svg",
		"description": "Help analysts gain insight into incident, bookmark and entity data through the Investigation Insights Workbook. This workbook provides common queries and detailed visualizations to help an analyst investigate suspicious activities quickly with an easy to use interface. Analysts can start their investigation from a Microsoft Sentinel incident, bookmark, or by simply entering the entity data into the workbook manually.",
		"dataTypesDependencies": [
			"AuditLogs",
			"AzureActivity",
			"CommonSecurityLog",
			"OfficeActivity",
			"SecurityEvent",
			"SigninLogs",
			"ThreatIntelligenceIndicator"
		],
		"dataConnectorsDependencies": [
			"AzureActivity",
			"SecurityEvents",
			"Office365",
			"AzureActiveDirectory",
			"ThreatIntelligence",
			"ThreatIntelligenceTaxii",
			"WindowsSecurityEvents"
		],
		"previewImagesFileNames": [
			"InvestigationInsightsWhite1.png",
			"InvestigationInsightsBlack1.png",
			"InvestigationInsightsWhite2.png",
			"InvestigationInsightsBlack2.png"
		],
		"version": "1.4.1",
		"title": "Investigation Insights",
		"templateRelativePath": "InvestigationInsights.json",
		"subtitle": "",
		"provider": "Microsoft Sentinel community"
	},
	{
		"workbookKey": "AksSecurityWorkbook",
		"logoFileName": "Kubernetes_services.svg",
		"description": "See insights about the security of your AKS clusters. The workbook helps to identify sensitive operations in the clusters and get insights based on Azure Defender alerts.",
		"dataTypesDependencies": [
			"SecurityAlert",
			"AzureDiagnostics"
		],
		"dataConnectorsDependencies": [
			"AzureSecurityCenter",
			"AzureKubernetes"
		],
		"previewImagesFileNames": [
			"AksSecurityWhite.png",
			"AksSecurityBlack.png"
		],
		"version": "1.5.0",
		"title": "Azure Kubernetes Service (AKS) Security",
		"templateRelativePath": "AksSecurity.json",
		"subtitle": "",
		"provider": "Microsoft"
	},
	{
		"workbookKey": "AzureKeyVaultWorkbook",
		"logoFileName": "KeyVault.svg",
		"description": "See insights about the security of your Azure key vaults. The workbook helps to identify sensitive operations in the key vaults and get insights based on Azure Defender alerts.",
		"dataTypesDependencies": [
			"SecurityAlert",
			"AzureDiagnostics"
		],
		"dataConnectorsDependencies": [
			"AzureSecurityCenter",
			"AzureKeyVault"
		],
		"previewImagesFileNames": [
			"AkvSecurityWhite.png",
			"AkvSecurityBlack.png"
		],
		"version": "1.1.0",
		"title": "Azure Key Vault Security",
		"templateRelativePath": "AzureKeyVaultWorkbook.json",
		"subtitle": "",
		"provider": "Microsoft"
	},
	{
		"workbookKey": "IncidentOverview",
		"logoFileName": "Azure_Sentinel.svg",
		"description": "The Incident Overview workbook is designed to assist in triaging and investigation by providing in-depth information about the incident, including:\r\n* General information\r\n* Entity data\r\n* Triage time (time between incident creation and first response)\r\n* Mitigation time (time between incident creation and closing)\r\n* Comments\r\n\r\nCustomize this workbook by saving and editing it. \r\nYou can reach this workbook template from the incidents panel as well. Once you have customized it, the link from the incident panel will open the customized workbook instead of the template.\r\n",
		"dataTypesDependencies": [
			"SecurityAlert",
			"SecurityIncident"
		],
		"dataConnectorsDependencies": [],
		"previewImagesFileNames": [
			"IncidentOverviewBlack1.png",
			"IncidentOverviewWhite1.png",
			"IncidentOverviewBlack2.png",
			"IncidentOverviewWhite2.png"
		],
		"version": "2.1.0",
		"title": "Incident overview",
		"templateRelativePath": "IncidentOverview.json",
		"subtitle": "",
		"provider": "Microsoft"
	},
	{
		"workbookKey": "SecurityOperationsEfficiency",
		"logoFileName": "Azure_Sentinel.svg",
		"description": "Security operations center managers can view overall efficiency metrics and measures regarding the performance of their team. They can find operations by multiple indicators over time including severity, MITRE tactics, mean time to triage, mean time to resolve and more. The SOC manager can develop a picture of the performance in both general and specific areas over time and use it to improve efficiency.",
		"dataTypesDependencies": [
			"SecurityAlert",
			"SecurityIncident"
		],
		"dataConnectorsDependencies": [],
		"previewImagesFileNames": [
			"SecurityEfficiencyWhite1.png",
			"SecurityEfficiencyWhite2.png",
			"SecurityEfficiencyBlack1.png",
			"SecurityEfficiencyBlack2.png"
		],
		"version": "1.5.1",
		"title": "Security Operations Efficiency",
		"templateRelativePath": "SecurityOperationsEfficiency.json",
		"subtitle": "",
		"provider": "Microsoft"
	},
	{
		"workbookKey": "DataCollectionHealthMonitoring",
		"logoFileName": "Azure_Sentinel.svg",
		"description": "Gain insights into your workspace's data ingestion status. In this workbook, you can view additional monitors and detect anomalies that will help you determine your workspace's data collection health.",
		"dataTypesDependencies": [],
		"dataConnectorsDependencies": [],
		"previewImagesFileNames": [
			"HealthMonitoringWhite1.png",
			"HealthMonitoringWhite2.png",
			"HealthMonitoringWhite3.png",
			"HealthMonitoringBlack1.png",
			"HealthMonitoringBlack2.png",
			"HealthMonitoringBlack3.png"
		],
		"version": "1.0.0",
		"title": "Data collection health monitoring",
		"templateRelativePath": "DataCollectionHealthMonitoring.json",
		"subtitle": "",
		"provider": "Microsoft",
		"support": {
			"tier": "Community"
		},
		"author": {
			"name": "morshabi"
		},
		"source": {
			"kind": "Community"
		},
		"categories": {
			"domains": [
				"IT Operations",
				"Platform"
			]
		}
	},
	{
		"workbookKey": "OnapsisAlarmsWorkbook",
		"logoFileName": "onapsis_logo.svg",
		"description": "Gain insights into what is going on in your SAP Systems with this overview of the alarms triggered in the Onapsis Platform. Incidents are enriched with context and next steps to help your Security team respond effectively.",
		"dataTypesDependencies": [
			"CommonSecurityLog"
		],
		"dataConnectorsDependencies": [
			"OnapsisPlatform",
			"CefAma"
		],
		"previewImagesFileNames": [
			"OnapsisWhite1.PNG",
			"OnapsisBlack1.PNG",
			"OnapsisWhite2.PNG",
			"OnapsisBlack2.PNG"
		],
		"version": "1.0.0",
		"title": "Onapsis Alarms Overview",
		"templateRelativePath": "OnapsisAlarmsOverview.json",
		"subtitle": "",
		"provider": "Onapsis"
	},
	{
		"workbookKey": "DelineaWorkbook",
		"logoFileName": "DelineaLogo.svg",
		"description": "The Delinea Secret Server Syslog connector",
		"dataTypesDependencies": [
			"CommonSecurityLog"
		],
		"dataConnectorsDependencies": [
			"DelineaSecretServer_CEF",
			"DelineaSecretServerAma",
			"CefAma"
		],
		"previewImagesFileNames": [
			"DelineaWorkbookWhite.PNG",
			"DelineaWorkbookBlack.PNG"
		],
		"version": "1.0.0",
		"title": "Delinea Secret Server Workbook",
		"templateRelativePath": "DelineaWorkbook.json",
		"subtitle": "",
		"provider": "Delinea"
	},
	{
		"workbookKey": "ForcepointCloudSecurityGatewayWorkbook",
		"logoFileName": "Forcepoint_new_logo.svg",
		"description": "Use this report to understand query runs across your workspace.",
		"dataTypesDependencies": [
			"CommonSecurityLog"
		],
		"dataConnectorsDependencies": [
			"CefAma"
		],
		"previewImagesFileNames": [
			"ForcepointCloudSecurityGatewayWhite.png",
			"ForcepointCloudSecurityGatewayBlack.png"
		],
		"version": "1.0.0",
		"title": "Forcepoint Cloud Security Gateway Workbook",
		"templateRelativePath": "ForcepointCloudSecuirtyGateway.json",
		"subtitle": "",
		"provider": "Forcepoint"
	},
	{
		"workbookKey": "IntsightsIOCWorkbook",
		"logoFileName": "IntSights_logo.svg",
		"description": "This Microsoft Sentinel workbook provides an overview of Indicators of Compromise (IOCs) and their correlations allowing users to analyze and visualize indicators based on severity, type, and other parameters.",
		"dataTypesDependencies": [
			"ThreatIntelligenceIndicator",
			"SecurityAlert"
		],
		"dataConnectorsDependencies": [
			"ThreatIntelligenceTaxii"
		],
		"previewImagesFileNames": [
			"IntsightsIOCWhite.png",
			"IntsightsMatchedWhite.png",
			"IntsightsMatchedBlack.png",
			"IntsightsIOCBlack.png"
		],
		"version": "2.0.0",
		"title": "IntSights IOC Workbook",
		"templateRelativePath": "IntsightsIOCWorkbook.json",
		"subtitle": "",
		"provider": "IntSights Cyber Intelligence"
	},
	{
		"workbookKey": "DarktraceSummaryWorkbook",
		"logoFileName": "Darktrace.svg",
		"description": "A workbook containing relevant KQL queries to help you visualise the data in model breaches from the Darktrace Connector",
		"dataTypesDependencies": [
			"CommonSecurityLog"
		],
		"dataConnectorsDependencies": [
			"Darktrace",
			"DarktraceAma",
			"CefAma"
		],
		"previewImagesFileNames": [
			"AIA-DarktraceSummaryWhite.png",
			"AIA-DarktraceSummaryBlack.png"
		],
		"version": "1.1.0",
		"title": "AI Analyst Darktrace Model Breach Summary",
		"templateRelativePath": "AIA-Darktrace.json",
		"subtitle": "",
		"provider": "Darktrace"
	},
	{
		"workbookKey": "TrendMicroXDR",
		"logoFileName": "trendmicro_logo.svg",
		"description": "Gain insights from Trend Vision One with this overview of the Alerts triggered.",
		"dataTypesDependencies": [
			"TrendMicro_XDR_WORKBENCH_CL"
		],
		"dataConnectorsDependencies": [
			"TrendMicroXDR"
		],
		"previewImagesFileNames": [
			"TrendMicroXDROverviewWhite.png",
			"TrendMicroXDROverviewBlack.png"
		],
		"version": "1.3.0",
		"title": "Trend Vision One Alert Overview",
		"templateRelativePath": "TrendMicroXDROverview.json",
		"subtitle": "",
		"provider": "Trend Micro"
	},
	{
		"workbookKey": "CyberpionOverviewWorkbook",
		"logoFileName": "cyberpion_logo.svg",
		"description": "Use Cyberpion's Security Logs and this workbook, to get an overview of your online assets, gain insights into their current state, and find ways to better secure your ecosystem.",
		"dataTypesDependencies": [
			"CyberpionActionItems_CL"
		],
		"dataConnectorsDependencies": [
			"CyberpionSecurityLogs"
		],
		"previewImagesFileNames": [
			"CyberpionActionItemsBlack.png",
			"CyberpionActionItemsWhite.png"
		],
		"version": "1.0.0",
		"title": "Cyberpion Overview",
		"templateRelativePath": "CyberpionOverviewWorkbook.json",
		"subtitle": "",
		"provider": "Cyberpion"
	},
	{
		"workbookKey": "SolarWindsPostCompromiseHuntingWorkbook",
		"logoFileName": "MSTIC-Logo.svg",
		"description": "This hunting workbook is intended to help identify activity related to the Solorigate compromise and subsequent attacks discovered in December 2020",
		"dataTypesDependencies": [
			"CommonSecurityLog",
			"SigninLogs",
			"AuditLogs",
			"AADServicePrincipalSignInLogs",
			"OfficeActivity",
			"BehaviorAnalytics",
			"SecurityEvent",
			"DeviceProcessEvents",
			"SecurityAlert",
			"DnsEvents"
		],
		"dataConnectorsDependencies": [
			"AzureActiveDirectory",
			"SecurityEvents",
			"Office365",
			"MicrosoftThreatProtection",
			"DNS",
			"WindowsSecurityEvents"
		],
		"previewImagesFileNames": [
			"SolarWindsPostCompromiseHuntingWhite.png",
			"SolarWindsPostCompromiseHuntingBlack.png"
		],
		"version": "1.5.1",
		"title": "SolarWinds Post Compromise Hunting",
		"templateRelativePath": "SolarWindsPostCompromiseHunting.json",
		"subtitle": "",
		"provider": "Microsoft",
		"support": {
			"tier": "Microsoft"
		},
		"author": {
			"name": "Shain"
		},
		"source": {
			"kind": "Community"
		},
		"categories": {
			"domains": [
				"Security - Others"
			]
		}
	},
	{
		"workbookKey": "ProofpointPODWorkbook",
		"logoFileName": "proofpointlogo.svg",
		"description": "Gain insights into your Proofpoint on Demand Email Security activities, including maillog and messages data. The Workbook provides users with an executive dashboard showing the reporting capabilities, message traceability and monitoring.",
		"dataTypesDependencies": [
			"ProofpointPOD_maillog_CL",
			"ProofpointPOD_message_CL"
		],
		"dataConnectorsDependencies": [
			"ProofpointPOD"
		],
		"previewImagesFileNames": [
			"ProofpointPODMainBlack1.png",
			"ProofpointPODMainBlack2.png",
			"ProofpointPODMainWhite1.png",
			"ProofpointPODMainWhite2.png",
			"ProofpointPODMessageSummaryBlack.png",
			"ProofpointPODMessageSummaryWhite.png",
			"ProofpointPODTLSBlack.png",
			"ProofpointPODTLSWhite.png"
		],
		"version": "1.0.0",
		"title": "Proofpoint On-Demand Email Security",
		"templateRelativePath": "ProofpointPOD.json",
		"subtitle": "",
		"provider": "Proofpoint"
	},
	{
		"workbookKey": "CiscoUmbrellaWorkbook",
		"logoFileName": "cisco_logo.svg",
		"description": "Gain insights into Cisco Umbrella activities, including the DNS, Proxy and Cloud Firewall data. Workbook shows general information along with threat landscape including categories, blocked destinations and URLs.",
		"dataTypesDependencies": [
			"Cisco_Umbrella_dns_CL",
			"Cisco_Umbrella_proxy_CL",
			"Cisco_Umbrella_ip_CL",
			"Cisco_Umbrella_cloudfirewall_CL"
		],
		"dataConnectorsDependencies": [
			"CiscoUmbrellaDataConnector"
		],
		"previewImagesFileNames": [
			"CiscoUmbrellaDNSBlack1.png",
			"CiscoUmbrellaDNSBlack2.png",
			"CiscoUmbrellaDNSWhite1.png",
			"CiscoUmbrellaDNSWhite2.png",
			"CiscoUmbrellaFirewallBlack.png",
			"CiscoUmbrellaFirewallWhite.png",
			"CiscoUmbrellaMainBlack1.png",
			"CiscoUmbrellaMainBlack2.png",
			"CiscoUmbrellaMainWhite1.png",
			"CiscoUmbrellaMainWhite2.png",
			"CiscoUmbrellaProxyBlack1.png",
			"CiscoUmbrellaProxyBlack2.png",
			"CiscoUmbrellaProxyWhite1.png",
			"CiscoUmbrellaProxyWhite2.png"
		],
		"version": "1.0.0",
		"title": "Cisco Umbrella",
		"templateRelativePath": "CiscoUmbrella.json",
		"subtitle": "",
		"provider": "Cisco"
	},
	{
		"workbookKey": "AnalyticsEfficiencyWorkbook",
		"logoFileName": "Azure_Sentinel.svg",
		"description": "Gain insights into the efficacy of your analytics rules. In this workbook you can analyze and monitor the analytics rules found in your workspace to achieve better performance by your SOC.",
		"dataTypesDependencies": [
			"SecurityAlert",
			"SecurityIncident"
		],
		"dataConnectorsDependencies": [],
		"previewImagesFileNames": [
			"AnalyticsEfficiencyBlack.png",
			"AnalyticsEfficiencyWhite.png"
		],
		"version": "1.2.0",
		"title": "Analytics Efficiency",
		"templateRelativePath": "AnalyticsEfficiency.json",
		"subtitle": "",
		"provider": "Microsoft"
	},
	{
		"workbookKey": "WorkspaceUsage",
		"logoFileName": "Azure_Sentinel.svg",
		"description": "Gain insights into your workspace's usage. In this workbook, you can view your workspace's data consumption, latency, recommended tasks and Cost and Usage statistics.",
		"dataTypesDependencies": [],
		"dataConnectorsDependencies": [],
		"previewImagesFileNames": [
			"WorkspaceUsageBlack.png",
			"WorkspaceUsageWhite.png"
		],
		"version": "1.6.0",
		"title": "Workspace Usage Report",
		"templateRelativePath": "WorkspaceUsage.json",
		"subtitle": "",
		"provider": "Microsoft Sentinel community",
		"support": {
			"tier": "Community"
		},
		"author": {
			"name": "Clive Watson"
		},
		"source": {
			"kind": "Community"
		},
		"categories": {
			"domains": [
				"IT Operations"
			]
		}
	},
	{
		"workbookKey": "SentinelCentral",
		"logoFileName": "Azure_Sentinel.svg",
		"description": "Use this report to view Incident (and Alert data) across many workspaces, this works with Azure Lighthouse and across any subscription you have access to.",
		"dataTypesDependencies": [
			"SecurityIncident"
		],
		"dataConnectorsDependencies": [],
		"previewImagesFileNames": [
			"SentinelCentralBlack.png",
			"SentinelCentralWhite.png"
		],
		"version": "2.1.1",
		"title": "Microsoft Sentinel Central",
		"templateRelativePath": "SentinelCentral.json",
		"subtitle": "",
		"provider": "Microsoft Sentinel community"
	},
	{
		"workbookKey": "CognniIncidentsWorkbook",
		"logoFileName": "cognni-logo.svg",
		"description": "Gain intelligent insights into the risks to your important financial, legal, HR, and governance information. This workbook lets you monitor your at-risk information to determine when and why incidents occurred, as well as who was involved. These incidents are broken into high, medium, and low risk incidents for each information category.",
		"dataTypesDependencies": [
			"CognniIncidents_CL"
		],
		"dataConnectorsDependencies": [
			"CognniSentinelDataConnector"
		],
		"previewImagesFileNames": [
			"CognniBlack.PNG",
			"CognniWhite.PNG"
		],
		"version": "1.0.0",
		"title": "Cognni Important Information Incidents",
		"templateRelativePath": "CognniIncidentsWorkbook.json",
		"subtitle": "",
		"provider": "Cognni"
	},
	{
		"workbookKey": "pfsense",
		"logoFileName": "pfsense_logo.svg",
		"description": "Gain insights into pfsense logs from both filterlog and nginx.",
		"dataTypesDependencies": [
			"CommonSecurityLog"
		],
		"dataConnectorsDependencies": [],
		"previewImagesFileNames": [
			"pfsenseBlack.png",
			"pfsenseWhite.png"
		],
		"version": "1.0.0",
		"title": "pfsense",
		"templateRelativePath": "pfsense.json",
		"subtitle": "",
		"provider": "Microsoft Sentinel community",
		"support": {
			"tier": "Community"
		},
		"author": {
			"name": "dicolanl"
		},
		"source": {
			"kind": "Community"
		},
		"categories": {
			"domains": [
				"Security - Network"
			]
		}
	},
	{
		"workbookKey": "ExchangeCompromiseHunting",
		"logoFileName": "MSTIC-Logo.svg",
		"description": "This workbook is intended to help defenders in responding to the Exchange Server vulnerabilities disclosed in March 2021, as well as hunting for potential compromise activity. More details on these vulnearbilities can be found at: https://aka.ms/exchangevulns",
		"dataTypesDependencies": [
			"SecurityEvent",
			"W3CIISLog"
		],
		"dataConnectorsDependencies": [
			"SecurityEvents",
			"AzureMonitor(IIS)",
			"WindowsSecurityEvents"
		],
		"previewImagesFileNames": [
			"ExchangeBlack.png",
			"ExchangeWhite.png"
		],
		"version": "1.0.0",
		"title": "Exchange Compromise Hunting",
		"templateRelativePath": "ExchangeCompromiseHunting.json",
		"subtitle": "",
		"provider": "Microsoft",
		"support": {
			"tier": "Community"
		},
		"author": {
			"name": "Pete Bryan"
		},
		"source": {
			"kind": "Community"
		},
		"categories": {
			"domains": [
				"Security - Threat Protection"
			]
		}
	},
	{
		"workbookKey": "SOCProcessFramework",
		"logoFileName": "Azure_Sentinel.svg",
		"description": "Built by Microsoft's Sentinel GBB's - This workbook contains years of SOC Best Practices and is intended to help SOCs mature and leverage industry standards in Operationalizing their SOC in using Microsoft Sentinel. It contains Processes and Procedures every SOC should consider and builds a high level of operational excellence.",
		"dataTypesDependencies": [],
		"dataConnectorsDependencies": [],
		"previewImagesFileNames": [
			"SOCProcessFrameworkCoverImage1White.png",
			"SOCProcessFrameworkCoverImage1Black.png",
			"SOCProcessFrameworkCoverImage2White.png",
			"SOCProcessFrameworkCoverImage2Black.png"
		],
		"version": "1.1.0",
		"title": "SOC Process Framework",
		"templateRelativePath": "SOCProcessFramework.json",
		"subtitle": "",
		"provider": "Microsoft Sentinel Community"
	},
	{
		"workbookKey": "Building_a_SOCLargeStaffWorkbook",
		"logoFileName": "Azure_Sentinel.svg",
		"description": "Built by Microsoft's Sentinel GBB's - This workbook contains years of SOC Best Practices and is intended to help SOCs mature and leverage industry standards in Operationalizing their SOC in using Microsoft Sentinel. It contains Processes and Procedures every SOC should consider and builds a high level of operational excellence.",
		"dataTypesDependencies": [],
		"dataConnectorsDependencies": [],
		"previewImagesFileNames": [
			"SOCProcessFrameworkCoverImage1White.png",
			"SOCProcessFrameworkCoverImage1Black.png",
			"SOCProcessFrameworkCoverImage2White.png",
			"SOCProcessFrameworkCoverImage2Black.png"
		],
		"version": "1.1.0",
		"title": "SOC Large Staff",
		"templateRelativePath": "Building_a_SOCLargeStaff.json",
		"subtitle": "",
		"provider": "Microsoft Sentinel Community"
	},
	{
		"workbookKey": "Building_a_SOCMediumStaffWorkbook",
		"logoFileName": "Azure_Sentinel.svg",
		"description": "Built by Microsoft's Sentinel GBB's - This workbook contains years of SOC Best Practices and is intended to help SOCs mature and leverage industry standards in Operationalizing their SOC in using Microsoft Sentinel. It contains Processes and Procedures every SOC should consider and builds a high level of operational excellence.",
		"dataTypesDependencies": [],
		"dataConnectorsDependencies": [],
		"previewImagesFileNames": [
			"SOCProcessFrameworkCoverImage1White.png",
			"SOCProcessFrameworkCoverImage1Black.png",
			"SOCProcessFrameworkCoverImage2White.png",
			"SOCProcessFrameworkCoverImage2Black.png"
		],
		"version": "1.1.0",
		"title": "SOC Medium Staff",
		"templateRelativePath": "Building_a_SOCMediumStaff.json",
		"subtitle": "",
		"provider": "Microsoft Sentinel Community"
	},
	{
		"workbookKey": "Building_a_SOCPartTimeStaffWorkbook",
		"logoFileName": "Azure_Sentinel.svg",
		"description": "Built by Microsoft's Sentinel GBB's - This workbook contains years of SOC Best Practices and is intended to help SOCs mature and leverage industry standards in Operationalizing their SOC in using Microsoft Sentinel. It contains Processes and Procedures every SOC should consider and builds a high level of operational excellence.",
		"dataTypesDependencies": [],
		"dataConnectorsDependencies": [],
		"previewImagesFileNames": [
			"SOCProcessFrameworkCoverImage1White.png",
			"SOCProcessFrameworkCoverImage1Black.png",
			"SOCProcessFrameworkCoverImage2White.png",
			"SOCProcessFrameworkCoverImage2Black.png"
		],
		"version": "1.1.0",
		"title": "SOC Part Time Staff",
		"templateRelativePath": "Building_a_SOCPartTimeStaff.json",
		"subtitle": "",
		"provider": "Microsoft Sentinel Community"
	},
	{
		"workbookKey": "Building_a_SOCSmallStaffWorkbook",
		"logoFileName": "Azure_Sentinel.svg",
		"description": "Built by Microsoft's Sentinel GBB's - This workbook contains years of SOC Best Practices and is intended to help SOCs mature and leverage industry standards in Operationalizing their SOC in using Microsoft Sentinel. It contains Processes and Procedures every SOC should consider and builds a high level of operational excellence.",
		"dataTypesDependencies": [],
		"dataConnectorsDependencies": [],
		"previewImagesFileNames": [
			"SOCProcessFrameworkCoverImage1White.png",
			"SOCProcessFrameworkCoverImage1Black.png",
			"SOCProcessFrameworkCoverImage2White.png",
			"SOCProcessFrameworkCoverImage2Black.png"
		],
		"version": "1.1.0",
		"title": "SOC Small Staff",
		"templateRelativePath": "Building_a_SOCSmallStaff.json",
		"subtitle": "",
		"provider": "Microsoft Sentinel Community"
	},
	{
		"workbookKey": "SOCIRPlanningWorkbook",
		"logoFileName": "Azure_Sentinel.svg",
		"description": "Built by Microsoft's Sentinel GBB's - This workbook contains years of SOC Best Practices and is intended to help SOCs mature and leverage industry standards in Operationalizing their SOC in using Microsoft Sentinel. It contains Processes and Procedures every SOC should consider and builds a high level of operational excellence.",
		"dataTypesDependencies": [],
		"dataConnectorsDependencies": [],
		"previewImagesFileNames": [
			"SOCProcessFrameworkCoverImage1White.png",
			"SOCProcessFrameworkCoverImage1Black.png",
			"SOCProcessFrameworkCoverImage2White.png",
			"SOCProcessFrameworkCoverImage2Black.png"
		],
		"version": "1.1.0",
		"title": "SOC IR Planning",
		"templateRelativePath": "SOCIRPlanning.json",
		"subtitle": "",
		"provider": "Microsoft Sentinel Community"
	},
	{
		"workbookKey": "UpdateSOCMaturityScoreWorkbook",
		"logoFileName": "Azure_Sentinel.svg",
		"description": "Built by Microsoft's Sentinel GBB's - This workbook contains years of SOC Best Practices and is intended to help SOCs mature and leverage industry standards in Operationalizing their SOC in using Microsoft Sentinel. It contains Processes and Procedures every SOC should consider and builds a high level of operational excellence.",
		"dataTypesDependencies": [],
		"dataConnectorsDependencies": [],
		"previewImagesFileNames": [
			"SOCProcessFrameworkCoverImage1White.png",
			"SOCProcessFrameworkCoverImage1Black.png",
			"SOCProcessFrameworkCoverImage2White.png",
			"SOCProcessFrameworkCoverImage2Black.png"
		],
		"version": "1.1.0",
		"title": "Update SOC Maturity Score",
		"templateRelativePath": "UpdateSOCMaturityScore.json",
		"subtitle": "",
		"provider": "Microsoft Sentinel Community"
	},
	{
		"workbookKey": "Microsoft365SecurityPosture",
		"logoFileName": "M365securityposturelogo.svg",
		"description": "This workbook presents security posture data collected from Azure Security Center, M365 Defender, Defender for Endpoint, and Microsoft Cloud App Security. This workbook relies on the M365 Security Posture Playbook in order to bring the data in.",
		"dataTypesDependencies": [
			"M365SecureScore_CL",
			"MDfESecureScore_CL",
			"MDfEExposureScore_CL",
			"MDfERecommendations_CL",
			"MDfEVulnerabilitiesList_CL",
			"McasShadowItReporting"
		],
		"dataConnectorsDependencies": [],
		"previewImagesFileNames": [
			"M365securitypostureblack.png",
			"M365securityposturewhite.png"
		],
		"version": "1.0.0",
		"title": "Microsoft 365 Security Posture",
		"templateRelativePath": "M365SecurityPosture.json",
		"subtitle": "",
		"provider": "Microsoft Sentinel Community",
		"support": {
			"tier": "Community"
		},
		"author": {
			"name": "Matt Lowe"
		},
		"source": {
			"kind": "Community"
		},
		"categories": {
			"domains": [
				"Security - Others"
			]
		}
	},
	{
		"workbookKey": "AzureSentinelCost",
		"logoFileName": "Azure_Sentinel.svg",
		"description": "This workbook provides an estimated cost across the main billed items in Microsoft Sentinel: ingestion, retention and automation. It also provides insight about the possible impact of the Microsoft 365 E5 offer.",
		"dataTypesDependencies": [
			"Usage"
		],
		"dataConnectorsDependencies": [],
		"previewImagesFileNames": [
			"AzureSentinelCostWhite.png",
			"AzureSentinelCostBlack.png"
		],
		"version": "1.5.1",
		"title": "Microsoft Sentinel Cost",
		"templateRelativePath": "AzureSentinelCost.json",
		"subtitle": "",
		"provider": "Microsoft Sentinel Community"
	},
	{
		"workbookKey": "ADXvsLA",
		"logoFileName": "Azure_Sentinel.svg",
		"description": "This workbook shows the tables from Microsoft Sentinel which are backed up in ADX. It also provides a comparison between the entries in the Microsoft Sentinel tables and the ADX tables. Lastly some general information about the queries and ingestion on ADX is shown.",
		"dataTypesDependencies": [],
		"dataConnectorsDependencies": [],
		"previewImagesFileNames": [
			"ADXvsLABlack.PNG",
			"ADXvsLAWhite.PNG"
		],
		"version": "1.0.0",
		"title": "ADXvsLA",
		"templateRelativePath": "ADXvsLA.json",
		"subtitle": "",
		"provider": "Microsoft Sentinel Community",
		"support": {
			"tier": "Community"
		},
		"author": {
			"name": "Naomi"
		},
		"source": {
			"kind": "Community"
		},
		"categories": {
			"domains": [
				"Platform"
			]
		}
	},
	{
		"workbookKey": "MicrosoftDefenderForOffice365",
		"logoFileName": "office365_logo.svg",
		"description": "Gain insights into your Microsoft Defender for Office 365 raw data logs.  This workbook lets you look at trends in email senders, attachments and embedded URL data to find anomalies. You can also search by, sender, recipient, subject, attachment or embedded URL to find where the related messages have been sent.",
		"dataTypesDependencies": [
			"EmailEvents",
			"EmailUrlInfo",
			"EmailAttachmentInfo"
		],
		"dataConnectorsDependencies": [],
		"previewImagesFileNames": [
			"MDOWhite1.png",
			"MDOBlack1.png",
			"MDOWhite2.png",
			"MDOBlack2.png"
		],
		"version": "1.0.0",
		"title": "Microsoft Defender For Office 365",
		"templateRelativePath": "MicrosoftDefenderForOffice365.json",
		"subtitle": "",
		"provider": "Microsoft Sentinel Community",
		"support": {
			"tier": "Community"
		},
		"author": {
			"name": "Brian Delaney"
		},
		"source": {
			"kind": "Community"
		},
		"categories": {
			"domains": [
				"Security - Others"
			]
		}
	},
	{
		"workbookKey": "ProofPointThreatDashboard",
		"logoFileName": "proofpointlogo.svg",
		"description": "Provides an overview of email threat activity based on log data provided by ProofPoint",
		"dataTypesDependencies": [
			"ProofpointPOD_message_CL",
			"ProofpointPOD_maillog_CL",
			"ProofPointTAPClicksBlocked_CL",
			"ProofPointTAPClicksPermitted_CL",
			"ProofPointTAPMessagesBlocked_CL",
			"ProofPointTAPMessagesDelivered_CL"
		],
		"dataConnectorsDependencies": [
			"ProofpointTAP",
			"ProofpointPOD"
		],
		"previewImagesFileNames": [
			"ProofPointThreatDashboardBlack1.png",
			"ProofPointThreatDashboardWhite1.png"
		],
		"version": "1.0.0",
		"title": "ProofPoint Threat Dashboard",
		"templateRelativePath": "ProofPointThreatDashboard.json",
		"subtitle": "",
		"provider": "Microsoft Sentinel Community",
		"support": {
			"tier": "Community"
		},
		"author": {
			"name": "reprise99"
		},
		"source": {
			"kind": "Community"
		},
		"categories": {
			"domains": [
				"Security - Others"
			]
		}
	},
	{
		"workbookKey": "AMAmigrationTracker",
		"logoFileName": "Azure_Sentinel.svg",
		"description": "See what Azure and Azure Arc servers have Log Analytics agent or Azure Monitor agent installed. Review what DCR (data collection rules) apply to your machines and whether you are collecting logs from those machines into your selected workspaces.",
		"dataTypesDependencies": [],
		"dataConnectorsDependencies": [],
		"previewImagesFileNames": [
			"AMAtrackingWhite1.png",
			"AMAtrackingWhite2.png",
			"AMAtrackingWhite3.png",
			"AMAtrackingWhite4.png",
			"AMAtrackingBlack1.png",
			"AMAtrackingBlack2.png",
			"AMAtrackingBlack3.png",
			"AMAtrackingBlack4.png"
		],
		"version": "1.1.0",
		"title": "AMA migration tracker",
		"templateRelativePath": "AMAmigrationTracker.json",
		"subtitle": "",
		"provider": "Microsoft Sentinel Community",
		"support": {
			"tier": "Community"
		},
		"author": {
			"name": "mariavaladas"
		},
		"source": {
			"kind": "Community"
		},
		"categories": {
			"domains": [
				"Platform",
				"Migration"
			]
		}
	},
	{
		"workbookKey": "AdvancedKQL",
		"logoFileName": "Azure_Sentinel.svg",
		"description": "This interactive Workbook is designed to improve your KQL proficiency by using a use-case driven approach.",
		"dataTypesDependencies": [],
		"dataConnectorsDependencies": [],
		"previewImagesFileNames": [
			"AdvancedKQLWhite.png",
			"AdvancedKQLBlack.png"
		],
		"version": "1.3.0",
		"title": "Advanced KQL for Microsoft Sentinel",
		"templateRelativePath": "AdvancedKQL.json",
		"subtitle": "",
		"provider": "Microsoft Sentinel Community"
	},
	{
		"workbookKey": "DSTIMWorkbook",
		"logoFileName": "DSTIM.svg",
		"description": "Identify sensitive data blast radius (i.e., who accessed sensitive data, what kinds of sensitive data, from where and when) in a given data security incident investigation or as part of Threat Hunting. Prioritize your investigation based on insights provided with integrations with Watchlists(VIPUsers, TerminatedEmployees and HighValueAssets), Threat Intelligence feed, UEBA baselines and much more.",
		"dataTypesDependencies": [
			"DSMAzureBlobStorageLogs",
			"DSMDataClassificationLogs",
			"DSMDataLabelingLogs",
			"Anomalies",
			"ThreatIntelligenceIndicator",
			"AADManagedIdentitySignInLogs",
			"SecurityAlert",
			"SigninLogs"
		],
		"dataConnectorsDependencies": [],
		"previewImagesFileNames": [
			"DSTIMWorkbookBlack.png",
			"DSTIMWorkbookWhite.png"
		],
		"version": "1.9.0",
		"title": "Data Security - Sensitive Data Impact Assessment",
		"templateRelativePath": "DSTIMWorkbook.json",
		"subtitle": "",
		"provider": "Microsoft",
		"featureFlag": "DSTIMWorkbook",
		"support": {
			"tier": "Community"
		},
		"author": {
			"name": "avital-m"
		},
		"source": {
			"kind": "Community"
		},
		"categories": {
			"domains": [
				"Security - Others"
			]
		}
	},
	{
		"workbookKey": "IntrotoKQLWorkbook",
		"logoFileName": "Azure_Sentinel.svg",
		"description": "Learn and practice the Kusto Query Language. This workbook introduces and provides 100 to 200 level content for new and existing users looking to learn KQL. This workbook will be updated with content over time.",
		"dataTypesDependencies": [],
		"dataConnectorsDependencies": [],
		"previewImagesFileNames": [
			"IntrotoKQL-black.png",
			"IntrotoKQL-white.png"
		],
		"version": "1.0.0",
		"title": "Intro to KQL",
		"templateRelativePath": "IntrotoKQL.json",
		"subtitle": "",
		"provider": "Microsoft Sentinel Community"
	},
	{
		"workbookKey": "Log4jPostCompromiseHuntingWorkbook",
		"logoFileName": "Log4j.svg",
		"description": "This hunting workbook is intended to help identify activity related to the Log4j compromise discovered in December 2021.",
		"dataTypesDependencies": [
			"SecurityNestedRecommendation",
			"AzureDiagnostics",
			"OfficeActivity",
			"W3CIISLog",
			"AWSCloudTrail",
			"SigninLogs",
			"AADNonInteractiveUserSignInLogs",
			"imWebSessions",
			"imNetworkSession"
		],
		"dataConnectorsDependencies": [],
		"previewImagesFileNames": [
			"Log4jPostCompromiseHuntingBlack.png",
			"Log4jPostCompromiseHuntingWhite.png"
		],
		"version": "1.0.0",
		"title": "Log4j Post Compromise Hunting",
		"templateRelativePath": "Log4jPostCompromiseHunting.json",
		"subtitle": "",
		"provider": "Microsoft Sentinel Community"
	},
	{
		"workbookKey": "Log4jImpactAssessmentWorkbook",
		"logoFileName": "Log4j.svg",
		"description": "This hunting workbook is intended to help identify activity related to the Log4j compromise discovered in December 2021.",
		"dataTypesDependencies": [
			"SecurityIncident",
			"SecurityAlert",
			"AzureSecurityCenter",
			"MDfESecureScore_CL",
			"MDfEExposureScore_CL",
			"MDfERecommendations_CL",
			"MDfEVulnerabilitiesList_CL"
		],
		"dataConnectorsDependencies": [],
		"previewImagesFileNames": [
			"Log4jPostCompromiseHuntingBlack.png",
			"Log4jPostCompromiseHuntingWhite.png"
		],
		"version": "1.0.0",
		"title": "Log4j Impact Assessment",
		"templateRelativePath": "Log4jImpactAssessment.json",
		"subtitle": "",
		"provider": "Microsoft Sentinel Community"
	},
	{
		"workbookKey": "UserMap",
		"logoFileName": "Azure_Sentinel.svg",
		"description": "This Workbook shows MaliciousIP, User SigninLog Data (this shows user Signin Locations and distance between as well as order visited) and WAF information.",
		"dataTypesDependencies": [
			"SigninLogs",
			"AzureDiagnostics",
			"WireData",
			"VMconnection",
			"CommonSecurityLog",
			"WindowsFirewall",
			"W3CIISLog",
			"DnsEvents"
		],
		"dataConnectorsDependencies": [
			"AzureActiveDirectory"
		],
		"previewImagesFileNames": [
			"UserMapBlack.png",
			"UserMapWhite.png"
		],
		"version": "1.0.1",
		"title": "User Map information",
		"templateRelativePath": "UserMap.json",
		"subtitle": "",
		"provider": "Microsoft Sentinel Community",
		"support": {
			"tier": "Community"
		},
		"author": {
			"name": "Clive Watson"
		},
		"source": {
			"kind": "Community"
		},
		"categories": {
			"domains": [
				"Security - Threat Protection"
			]
		}
	},
	{
		"workbookKey": "AWSS3",
		"logoFileName": "amazon_web_services_Logo.svg",
		"description": "This workbook shows quick summary of AWS S3 data (AWSCloudTrail, AWSGuardDuty, AWSVPCFlow). To visulaize the data, make sure you configure AWS S3 connector and data geting ingested into Sentinel",
		"dataTypesDependencies": [
			"AWSCloudTrail",
			"AWSGuardDuty",
			"AWSVPCFlow"
		],
		"dataConnectorsDependencies": [
			"AWSS3"
		],
		"previewImagesFileNames": [
			"AWSS3Black.png",
			"AWSS3White.png",
			"AWSS3White1.png"
		],
		"version": "1.0.0",
		"title": "AWS S3 Workbook",
		"templateRelativePath": "AWSS3.json",
		"subtitle": "",
		"provider": "Microsoft Sentinel Community",
		"support": {
			"tier": "Community"
		},
		"author": {
			"name": "Clive Watson"
		},
		"source": {
			"kind": "Community"
		},
		"categories": {
			"domains": [
				"Security - Cloud Security"
			]
		}
	},
	{
		"workbookKey": "LogSourcesAndAnalyticRulesCoverageWorkbook",
		"logoFileName": "Azure_Sentinel.svg",
		"description": "This workbook is intended to show how the different tables in a Log Analytics workspace are being used by the different Microsoft Sentinel features, like analytics, hunting queries, playbooks and queries in general.",
		"dataTypesDependencies": [],
		"dataConnectorsDependencies": [],
		"previewImagesFileNames": [
			"LogSourcesAndAnalyticRulesCoverageBlack.png",
			"LogSourcesAndAnalyticRulesCoverageWhite.png"
		],
		"version": "1.1.0",
		"title": "Log Sources & Analytic Rules Coverage",
		"templateRelativePath": "LogSourcesAndAnalyticRulesCoverage.json",
		"subtitle": "",
		"provider": "Microsoft Sentinel Community",
		"support": {
			"tier": "Community"
		},
		"author": {
			"name": "Eli Forbes"
		},
		"source": {
			"kind": "Community"
		},
		"categories": {
			"domains": [
				"Security - Others"
			]
		}
	},
	{
		"workbookKey": "CiscoFirepower",
		"logoFileName": "cisco-logo-72px.svg",
		"description": "Gain insights into your Cisco Firepower firewalls. This workbook analyzes Cisco Firepower device logs.",
		"dataTypesDependencies": [
			"CommonSecurityLog"
		],
		"dataConnectorsDependencies": [],
		"previewImagesFileNames": [
			"CiscoFirepowerBlack.png",
			"CiscoFirepowerWhite.png"
		],
		"version": "1.0.0",
		"title": "Cisco Firepower",
		"templateRelativePath": "CiscoFirepower.json",
		"subtitle": "",
		"provider": "Microsoft Sentinel Community",
		"support": {
			"tier": "Community"
		},
		"author": {
			"name": "Samik Roy"
		},
		"source": {
			"kind": "Community"
		},
		"categories": {
			"domains": [
				"Security - Network"
			]
		}
	},
	{
		"workbookKey": "MicrorosftTeams",
		"logoFileName": "microsoftteams.svg",
		"description": "This workbook is intended to identify the activities on Microrsoft Teams.",
		"dataTypesDependencies": [
			"OfficeActivity"
		],
		"dataConnectorsDependencies": [],
		"previewImagesFileNames": [
			"MicrosoftTeamsBlack.png",
			"MicrosoftTeamsWhite.png"
		],
		"version": "1.0.0",
		"title": "Microsoft Teams",
		"templateRelativePath": "MicrosoftTeams.json",
		"subtitle": "",
		"provider": "Microsoft Sentinel Community"
	},
	{
		"workbookKey": "ArchivingBasicLogsRetention",
		"logoFileName": "ArchivingBasicLogsRetention.svg",
		"description": "This workbooks shows workspace and table retention periods, basic logs, and search & restore tables. It also allows you to update table retention periods, plans, and delete search or restore tables.",
		"dataTypesDependencies": [],
		"dataConnectorsDependencies": [],
		"previewImagesFileNames": [
			"ArchivingBasicLogsRetentionBlack1.png",
			"ArchivingBasicLogsRetentionWhite1.png"
		],
		"version": "1.1.0",
		"title": "Archiving, Basic Logs, and Retention",
		"templateRelativePath": "ArchivingBasicLogsRetention.json",
		"subtitle": "",
		"provider": "Microsoft Sentinel Community",
		"support": {
			"tier": "Community"
		},
		"author": {
			"name": "seanstark-ms"
		},
		"source": {
			"kind": "Community"
		},
		"categories": {
			"domains": [
				"Platform",
				"IT Operations"
			]
		}
	},
	{
		"workbookKey": "OktaSingleSignOnWorkbook",
		"logoFileName": "okta_logo.svg",
		"description": "Gain extensive insight into Okta Single Sign-On (SSO) by analyzing, collecting and correlating Audit and Event events.\nThis workbook provides visibility into message and click events that were permitted, delivered, or blocked.",
		"dataTypesDependencies": [
			"Okta_CL",
			"OktaSSO"
		],
		"dataConnectorsDependencies": [
			"OktaSSO",
			"OktaSSOv2"
		],
		"previewImagesFileNames": [
			"OktaSingleSignOnWhite.png",
			"OktaSingleSignOnBlack.png"
		],
		"version": "1.2",
		"title": "Okta Single Sign-On",
		"templateRelativePath": "OktaSingleSignOn.json",
		"subtitle": "",
		"provider": "Okta"
	},
	{
		"workbookKey": "CiscoMerakiWorkbook",
		"logoFileName": "cisco-logo-72px.svg",
		"description": "Gain insights into the Events from Cisco Meraki Solution and analyzing all the different types of Security Events. This workbook also helps in identifying the Events from affected devices, IPs and the nodes where malware was successfully detected.\nIP data received in Events is correlated with Threat Intelligence to identify if the reported IP address is known bad based on threat intelligence data.",
		"dataTypesDependencies": [
			"meraki_CL",
			"CiscoMerakiNativePoller",
			"ThreatIntelligenceIndicator"
		],
		"dataConnectorsDependencies": [
			"CustomLogsAma",
			"CiscoMerakiNativePolling",
			"ThreatIntelligence"
		],
		"previewImagesFileNames": [
			"CiscoMerakiWorkbookWhite.png",
			"CiscoMerakiWorkbookBlack.png"
		],
		"version": "1.0.0",
		"title": "CiscoMerakiWorkbook",
		"templateRelativePath": "CiscoMerakiWorkbook.json",
		"subtitle": "",
		"provider": "Microsoft"
	},
	{
		"workbookKey": "SentinelOneWorkbook",
		"logoFileName": "Azure_Sentinel.svg",
		"description": "Sets the time name for analysis.",
		"dataTypesDependencies": [
			"SentinelOne_CL"
		],
		"dataConnectorsDependencies": [
			"SentinelOne"
		],
		"previewImagesFileNames": [
			"SentinelOneBlack.png",
			"SentinelOneWhite.png"
		],
		"version": "1.0.0",
		"title": "SentinelOneWorkbook",
		"templateRelativePath": "SentinelOne.json",
		"subtitle": "",
		"provider": "Microsoft"
	},
	{
		"workbookKey": "TrendMicroApexOneWorkbook",
		"logoFileName": "trendmicro_logo.svg",
		"description": "Sets the time name for analysis.",
		"dataTypesDependencies": [
			"CommonSecurityLog"
		],
		"dataConnectorsDependencies": [
			"CefAma"
		],
		"previewImagesFileNames": [
			"TrendMicroApexOneBlack.png",
			"TrendMicroApexOneWhite.png"
		],
		"version": "1.0.0",
		"title": "Trend Micro Apex One",
		"templateRelativePath": "TrendMicroApexOne.json",
		"subtitle": "",
		"provider": "TrendMicro"
	},
	{
		"workbookKey": "ContrastProtect",
		"logoFileName": "contrastsecurity_logo.svg",
		"description": "Select the time range for this Overview.",
		"dataTypesDependencies": [
			"CommonSecurityLog"
		],
		"dataConnectorsDependencies": [
			"ContrastProtect",
			"ContrastProtectAma",
			"CefAma"
		],
		"previewImagesFileNames": [
			"ContrastProtectAllBlack.png",
			"ContrastProtectAllWhite.png",
			"ContrastProtectEffectiveBlack.png",
			"ContrastProtectEffectiveWhite.png",
			"ContrastProtectSummaryBlack.png",
			"ContrastProtectSummaryWhite.png"
		],
		"version": "1.0.0",
		"title": "Contrast Protect",
		"templateRelativePath": "ContrastProtect.json",
		"subtitle": "",
		"provider": "contrast security"
	},
	{
		"workbookKey": "ArmorbloxOverview",
		"logoFileName": "armorblox.svg",
		"description": "INCIDENTS FROM SELECTED TIME RANGE",
		"dataTypesDependencies": [
			"Armorblox_CL"
		],
		"dataConnectorsDependencies": [
			"Armorblox"
		],
		"previewImagesFileNames": [
			"ArmorbloxOverviewBlack01.png",
			"ArmorbloxOverviewBlack02.png",
			"ArmorbloxOverviewWhite01.png",
			"ArmorbloxOverviewWhite02.png"
		],
		"version": "1.0.0",
		"title": "Armorblox",
		"templateRelativePath": "ArmorbloxOverview.json",
		"subtitle": "",
		"provider": "Armorblox"
	},
	{
		"workbookKey": "CiscoETDWorkbook",
		"logoFileName": "cisco-logo-72px.svg",
		"description": "Analyze email threat data seamlessly with the workbook, correlating information from the Secure Email Threat Defense API to identify and mitigate suspicious activities, providing insights into trends and allowing for precise filtering and analysis",
		"dataTypesDependencies": [
			"CiscoETD_CL"
		],
		"dataConnectorsDependencies": [
			"CiscoETD"
		],
		"previewImagesFileNames": [
			"CiscoETDBlack01.PNG",
			"CiscoETDBlack02.PNG",
			"CiscoETDWhite01.PNG",
			"CiscoETDWhite02.PNG"
		],
		"version": "1.0",
		"title": "Cisco Email Threat Defense",
		"templateRelativePath": "CiscoETD.json",
		"subtitle": "",
		"provider": "Cisco"
	},
	{
		"workbookKey": "PaloAltoCDL",
		"logoFileName": "paloalto_logo.svg",
		"description": "Sets the time name for analysis",
		"dataTypesDependencies": [
			"CommonSecurityLog"
		],
		"dataConnectorsDependencies": [
			"CefAma"
		],
		"previewImagesFileNames": [
			"PaloAltoBlack.png",
			"PaloAltoWhite.png"
		],
		"version": "1.0.0",
		"title": "Palo Alto Networks Cortex Data Lake",
		"templateRelativePath": "PaloAltoCDL.json",
		"subtitle": "",
		"provider": "Palo Alto Networks"
	},
	{
		"workbookKey": "VMwareCarbonBlack",
		"logoFileName": "Azure_Sentinel.svg",
		"description": "Sets the time name for analysis",
		"dataTypesDependencies": [
			"CarbonBlackEvents_CL",
			"CarbonBlackAuditLogs_CL",
			"CarbonBlackNotifications_CL"
		],
		"dataConnectorsDependencies": [
			"VMwareCarbonBlack"
		],
		"previewImagesFileNames": [
			"VMwareCarbonBlack.png",
			"VMwareCarbonWhite.png"
		],
		"version": "1.0.0",
		"title": "VMware Carbon Black Cloud",
		"templateRelativePath": "VMwareCarbonBlack.json",
		"subtitle": "",
		"provider": "Microsoft"
	},
	{
		"workbookKey": "VMwareSDWAN",
		"logoFileName": "vmware_sase_logo.svg",
		"description": "This workbook is intended to provide an overview on security events on VMware SD-WAN and Cloud Web Security.",
		"dataTypesDependencies": [
			"VMware_CWS_Weblogs_CL",
			"VMware_VECO_EventLogs_CL"
		],
		"dataConnectorsDependencies": [
			"VMwareSDWAN"
		],
		"previewImagesFileNames": [
			"vmwaresdwan_sentinel_audit_overview_Black.png",
			"vmwaresdwan_sentinel_audit_overview_White.png",
			"vmwaresdwan_sentinel_connectivity_overview_Black.png",
			"vmwaresdwan_sentinel_connectivity_overview_White.png",
			"vmwaresdwan_sentinel_cws_agents_events_Black.png",
			"vmwaresdwan_sentinel_cws_agents_events_White.png",
			"vmwaresdwan_sentinel_cws_casb_Black.png",
			"vmwaresdwan_sentinel_cws_casb_White.png",
			"vmwaresdwan_sentinel_cws_cf_users_policy_Black.png",
			"vmwaresdwan_sentinel_cws_cf_users_policy_White.png",
			"vmwaresdwan_sentinel_cws_overview_Black.png",
			"vmwaresdwan_sentinel_cws_overview_White.png",
			"vmwaresdwan_sentinel_cws_sasepop_urlf_Black.png",
			"vmwaresdwan_sentinel_cws_sasepop_urlf_White.png",
			"vmwaresdwan_sentinel_cws_urlf_Black.png",
			"vmwaresdwan_sentinel_cws_urlf_White.png",
			"vmwaresdwan_sentinel_efs_idps_categories_Black.png",
			"vmwaresdwan_sentinel_efs_idps_categories_White.png",
			"vmwaresdwan_sentinel_idps_activity_Black.png",
			"vmwaresdwan_sentinel_idps_activity_White.png",
			"vmwaresdwan_sentinel_nsd_overview_Black.png",
			"vmwaresdwan_sentinel_nsd_overview_White.png",
			"vmwaresdwan_sentinel_nsd_via_vcg_Black.png",
			"vmwaresdwan_sentinel_nsd_via_vcg_White.png",
			"vmwaresdwan_sentinel_sdwan_efs_statefulfw_Black.png",
			"vmwaresdwan_sentinel_sdwan_efs_statefulfw_White.png"
		],
		"version": "1.0.0",
		"title": "VMware SD-WAN and SASE",
		"templateRelativePath": "VMwareSASESOCDashboard.json",
		"subtitle": "",
		"provider": "velocloud"
	},
	{
		"workbookKey": "arista-networks",
		"logoFileName": "AristaAwakeSecurity.svg",
		"description": "Sets the time name for analysis",
		"dataTypesDependencies": [
			"CommonSecurityLog"
		],
		"dataConnectorsDependencies": [
			"CefAma"
		],
		"previewImagesFileNames": [
			"AristaAwakeSecurityDevicesBlack.png",
			"AristaAwakeSecurityDevicesWhite.png",
			"AristaAwakeSecurityModelsBlack.png",
			"AristaAwakeSecurityModelsWhite.png",
			"AristaAwakeSecurityOverviewBlack.png",
			"AristaAwakeSecurityOverviewWhite.png"
		],
		"version": "1.0.0",
		"title": "Arista Awake",
		"templateRelativePath": "AristaAwakeSecurityWorkbook.json",
		"subtitle": "",
		"provider": "Arista Networks"
	},
	{
		"workbookKey": "TomcatWorkbook",
		"logoFileName": "Azure_Sentinel.svg",
		"description": "Sets the time name for analysis",
		"dataTypesDependencies": [
			"Tomcat_CL"
		],
		"dataConnectorsDependencies": [
			"CustomLogsAma"
		],
		"previewImagesFileNames": [
			"TomcatBlack.png",
			"TomcatWhite.png"
		],
		"version": "1.0.0",
		"title": "ApacheTomcat",
		"templateRelativePath": "Tomcat.json",
		"subtitle": "",
		"provider": "Apache"
	},
	{
		"workbookKey": "ClarotyWorkbook",
		"logoFileName": "Azure_Sentinel.svg",
		"description": "Sets the time name for analysis",
		"dataTypesDependencies": [
			"CommonSecurityLog"
		],
		"dataConnectorsDependencies": [
			"CefAma"
		],
		"previewImagesFileNames": [
			"ClarotyBlack.png",
			"ClarotyWhite.png"
		],
		"version": "1.0.0",
		"title": "Claroty",
		"templateRelativePath": "ClarotyOverview.json",
		"subtitle": "",
		"provider": "Claroty"
	},
	{
		"workbookKey": "ApacheHTTPServerWorkbook",
		"logoFileName": "apache.svg",
		"description": "Sets the time name for analysis",
		"dataTypesDependencies": [
			"ApacheHTTPServer_CL"
		],
		"dataConnectorsDependencies": [
			"CustomLogsAma"
		],
		"previewImagesFileNames": [
			"ApacheHTTPServerOverviewBlack01.png",
			"ApacheHTTPServerOverviewBlack02.png",
			"ApacheHTTPServerOverviewWhite01.png",
			"ApacheHTTPServerOverviewWhite02.png"
		],
		"version": "1.0.0",
		"title": "Apache HTTP Server",
		"templateRelativePath": "ApacheHTTPServer.json",
		"subtitle": "",
		"provider": "Apache Software Foundation"
	},
	{
		"workbookKey": "OCIWorkbook",
		"logoFileName": "Azure_Sentinel.svg",
		"description": "Sets the time name for analysis",
		"dataTypesDependencies": [
			"OCI_Logs_CL"
		],
		"dataConnectorsDependencies": [
			"OracleCloudInfrastructureLogsConnector"
		],
		"previewImagesFileNames": [
			"OCIBlack.png",
			"OCIWhite.png"
		],
		"version": "1.0.0",
		"title": "Oracle Cloud Infrastructure",
		"templateRelativePath": "OracleCloudInfrastructureOCI.json",
		"subtitle": "",
		"provider": "Microsoft"
	},
	{
		"workbookKey": "OracleWeblogicServerWorkbook",
		"logoFileName": "Azure_Sentinel.svg",
		"description": "Sets the time name for analysis",
		"dataTypesDependencies": [
			"OracleWebLogicServer_CL"
		],
		"dataConnectorsDependencies": [
			"CustomLogsAma"
		],
		"previewImagesFileNames": [
			"OracleWeblogicServerBlack.png",
			"OracleWeblogicServerWhite.png"
		],
		"version": "1.0.0",
		"title": "Oracle WebLogic Server",
		"templateRelativePath": "OracleWorkbook.json",
		"subtitle": "",
		"provider": "Oracle"
	},
	{
		"workbookKey": "BitglassWorkbook",
		"logoFileName": "Azure_Sentinel.svg",
		"description": "Sets the time name for analysis",
		"dataTypesDependencies": [
			"BitglassLogs_CL"
		],
		"dataConnectorsDependencies": [
			"Bitglass"
		],
		"previewImagesFileNames": [
			"BitglassBlack.png",
			"BitglassWhite.png"
		],
		"version": "1.0.0",
		"title": "Bitglass",
		"templateRelativePath": "Bitglass.json",
		"subtitle": "",
		"provider": "Bitglass"
	},
	{
		"workbookKey": "NGINXWorkbook",
		"logoFileName": "Azure_Sentinel.svg",
		"description": "Sets the time name for analysis",
		"dataTypesDependencies": [
			"NGINX_CL"
		],
		"dataConnectorsDependencies": [
			"CustomLogsAma"
		],
		"previewImagesFileNames": [
			"NGINXOverviewBlack01.png",
			"NGINXOverviewBlack02.png",
			"NGINXOverviewWhite01.png",
			"NGINXOverviewWhite02.png"
		],
		"version": "1.0.0",
		"title": "NGINX HTTP Server",
		"templateRelativePath": "NGINX.json",
		"subtitle": "",
		"provider": "Microsoft"
	},
	{
		"workbookKey": "vArmourAppContollerWorkbook",
		"logoFileName": "varmour-logo.svg",
		"description": "Sets the time name for analysis",
		"dataTypesDependencies": [
			"CommonSecurityLog"
		],
		"dataConnectorsDependencies": [
			"vArmourAC",
			"vArmourACAma",
			"CefAma"
		],
		"previewImagesFileNames": [
			"vArmourAppControllerAppBlack.png",
			"vArmourAppControllerAppBlack-1.png",
			"vArmourAppControllerAppBlack-2.png",
			"vArmourAppControllerAppBlack-3.png",
			"vArmourAppControllerAppBlack-4.png",
			"vArmourAppControllerAppBlack-5.png",
			"vArmourAppControllerAppBlack-6.png",
			"vArmourAppControllerAppBlack-7.png",
			"vArmourAppControllerAppWhite.png",
			"vArmourAppControllerAppWhite-1.png",
			"vArmourAppControllerAppWhite-2.png",
			"vArmourAppControllerAppWhite-3.png",
			"vArmourAppControllerAppWhite-4.png",
			"vArmourAppControllerAppWhite-5.png",
			"vArmourAppControllerAppWhite-6.png",
			"vArmourAppControllerAppWhite-7.png"
		],
		"version": "1.0.0",
		"title": "vArmour Application Controller",
		"templateRelativePath": "vArmour_AppContoller_Workbook.json",
		"subtitle": "",
		"provider": "vArmour"
	},
	{
		"workbookKey": "CorelightWorkbook",
		"logoFileName": "corelight.svg",
		"description": "Sets the time name for analysis",
		"dataTypesDependencies": [
			"Corelight_CL"
		],
		"dataConnectorsDependencies": [
			"Corelight"
		],
		"previewImagesFileNames": [
			"CorelightConnectionsBlack1.png",
			"CorelightConnectionsBlack2.png",
			"CorelightConnectionsWhite1.png",
			"CorelightConnectionsWhite2.png",
			"CorelightDNSBlack1.png",
			"CorelightDNSWhite1.png",
			"CorelightFileBlack1.png",
			"CorelightFileBlack2.png",
			"CorelightFileWhite1.png",
			"CorelightFileWhite2.png",
			"CorelightMainBlack1.png",
			"CorelightMainWhite1.png",
			"CorelightSoftwareBlack1.png",
			"CorelightSoftwareWhite1.png",
			"CorelightWhite1.png",
			"CorelightWhite2.png",
			"CorelightWhite3.png",
			"CorelightWhite4.png",
			"CorelightWhite5.png",
			"CorelightWhite6.png",
			"CorelightWhite7.png",
			"CorelightWhite8.png",
			"CorelightBlack1.png",
			"CorelightBlack2.png",
			"CorelightBlack3.png",
			"CorelightBlack4.png",
			"CorelightBlack5.png",
			"CorelightBlack6.png",
			"CorelightBlack7.png",
			"CorelightBlack8.png"
		],
		"version": "1.0.0",
		"title": "Corelight",
		"templateRelativePath": "Corelight.json",
		"subtitle": "",
		"provider": "Corelight"
	},
	{
		"workbookKey": "CorelightAlertAggregationsWorkbook",
		"logoFileName": "corelight.svg",
		"description": "A workbook providing insights into Corelight Alert Aggregations.",
		"dataTypesDependencies": [
			"Corelight_v2_suricata_corelight_CL",
            "Corelight_v2_conn_CL",
            "Corelight_v2_conn_red_CL",
            "Corelight_v2_conn_long_CL",
            "Corelight_v2_files_CL",
            "Corelight_v2_files_red_CL",
            "Corelight_v2_http_CL",
            "Corelight_v2_http_red_CL",
            "Corelight_v2_http2_CL",
            "Corelight_v2_ssl_CL",
            "Corelight_v2_ssl_red_CL",
            "Corelight_v2_dns_CL",
            "Corelight_v2_dns_red_CL",
            "Corelight_v2_smb_files_CL",
            "Corelight_v2_smb_mapping_CL"
		],
		"dataConnectorsDependencies": [
			"Corelight"
		],
		"previewImagesFileNames": [
            "CorelightAlertAggregationsBlack.png",
            "CorelightAlertAggregationsWhite.png"
        ],
		"version": "1.0.0",
		"title": "CorelightAlertAggregations",
		"templateRelativePath": "Corelight_Alert_Aggregations.json",
		"provider": "Corelight"
	},
    {
		"workbookKey": "CorelightDataExplorerWorkbook",
		"logoFileName": "corelight.svg",
		"description": "A workbook providing insights into Corelight Data Explorer.",
		"dataTypesDependencies": [
            "Corelight_v2_conn_CL",
            "Corelight_v2_conn_red_CL",
            "Corelight_v2_conn_long_CL",
            "Corelight_v2_files_CL",
            "Corelight_v2_files_red_CL",
            "Corelight_v2_http_CL",
            "Corelight_v2_http_red_CL",
            "Corelight_v2_http2_CL",
            "Corelight_v2_ssl_CL",
            "Corelight_v2_ssl_red_CL",
            "Corelight_v2_dns_CL",
            "Corelight_v2_dns_red_CL",
            "Corelight_v2_software_CL",
            "Corelight_v2_x509_CL",
            "Corelight_v2_x509_red_CL"
		],
		"dataConnectorsDependencies": [
			"Corelight"
		],
		"previewImagesFileNames": [
            "CorelightDataExplorerBlack1.png",
            "CorelightDataExplorerBlack2.png",
            "CorelightDataExplorerBlack3.png",
            "CorelightDataExplorerBlack4.png",
            "CorelightDataExplorerBlack5.png",
            "CorelightDataExplorerBlack6.png",
            "CorelightDataExplorerBlack7.png",
            "CorelightDataExplorerBlack8.png",
            "CorelightDataExplorerBlack9.png",
            "CorelightDataExplorerBlack10.png",
            "CorelightDataExplorerBlack11.png",
            "CorelightDataExplorerBlack12.png",
            "CorelightDataExplorerWhite1.png",
            "CorelightDataExplorerWhite2.png",
            "CorelightDataExplorerWhite3.png",
            "CorelightDataExplorerWhite4.png",
            "CorelightDataExplorerWhite5.png",
            "CorelightDataExplorerWhite6.png",
            "CorelightDataExplorerWhite7.png",
            "CorelightDataExplorerWhite8.png",
            "CorelightDataExplorerWhite9.png",
            "CorelightDataExplorerWhite10.png",
            "CorelightDataExplorerWhite11.png",
            "CorelightDataExplorerWhite12.png"
        ],
		"version": "1.0.0",
		"title": "CorelightDataExplorer",
		"templateRelativePath": "Corelight_Data_Explorer.json",
		"provider": "Corelight"
	},
    {
		"workbookKey": "CorelightSecurityWorkflowWorkbook",
		"logoFileName": "corelight.svg",
		"description": "A workbook providing insights into Corelight Security Workflow.",
		"dataTypesDependencies": [
            "Corelight_v2_suricata_corelight_CL",
            "Corelight_v2_conn_CL",
            "Corelight_v2_conn_red_CL",
            "Corelight_v2_conn_long_CL",
            "Corelight_v2_files_CL",
            "Corelight_v2_files_red_CL",
            "Corelight_v2_http_CL",
            "Corelight_v2_http_red_CL",
            "Corelight_v2_http2_CL",
            "Corelight_v2_ssl_CL",
            "Corelight_v2_ssl_red_CL",
            "Corelight_v2_dns_CL",
            "Corelight_v2_dns_red_CL",
            "Corelight_v2_smb_files_CL",
            "Corelight_v2_smb_mapping_CL",
            "Corelight_v2_notice_CL",
            "Corelight_v2_intel_CL",
            "Corelight_v2_etc_viz_CL",
            "Corelight_v2_ftp_CL",
            "Corelight_v2_vpn_CL",
            "Corelight_v2_rdp_CL",
            "Corelight_v2_smtp_CL"
		],
		"dataConnectorsDependencies": [
			"Corelight"
		],
		"previewImagesFileNames": [
            "CorelightSecurityWorkflowBlack1.png",
            "CorelightSecurityWorkflowBlack2.png",
            "CorelightSecurityWorkflowBlack3.png",
            "CorelightSecurityWorkflowBlack4.png",
            "CorelightSecurityWorkflowBlack5.png",
            "CorelightSecurityWorkflowBlack6.png",
            "CorelightSecurityWorkflowBlack7.png",
            "CorelightSecurityWorkflowBlack8.png",
            "CorelightSecurityWorkflowBlack9.png",
            "CorelightSecurityWorkflowBlack10.png",
            "CorelightSecurityWorkflowBlack11.png",
            "CorelightSecurityWorkflowBlack12.png",
            "CorelightSecurityWorkflowWhite1.png",
            "CorelightSecurityWorkflowWhite2.png",
            "CorelightSecurityWorkflowWhite3.png",
            "CorelightSecurityWorkflowWhite4.png",
            "CorelightSecurityWorkflowWhite5.png",
            "CorelightSecurityWorkflowWhite6.png",
            "CorelightSecurityWorkflowWhite7.png",
            "CorelightSecurityWorkflowWhite8.png",
            "CorelightSecurityWorkflowWhite9.png",
            "CorelightSecurityWorkflowWhite10.png",
            "CorelightSecurityWorkflowWhite11.png",
            "CorelightSecurityWorkflowWhite12.png"
        ],
		"version": "1.0.0",
		"title": "CorelightSecurityWorkflow",
		"templateRelativePath": "Corelight_Security_Workflow.json",
		"provider": "Corelight"
	},
    {
		"workbookKey": "CorelightSensorOverviewWorkbook",
		"logoFileName": "corelight.svg",
		"description": "A workbook providing insights into Corelight Sensor Overview.",
		"dataTypesDependencies": [
            "Corelight_v2_corelight_metrics_iface_CL",
            "Corelight_v2_corelight_metrics_memory_CL",
            "Corelight_v2_corelight_metrics_system_CL",
            "Corelight_v2_corelight_metrics_zeek_doctor_CL",
            "Corelight_v2_corelight_metrics_disk_CL"
		],
		"dataConnectorsDependencies": [
			"Corelight"
		],
		"previewImagesFileNames": [
            "CorelightSensorOverviewBlack1.png",
            "CorelightSensorOverviewBlack2.png",
            "CorelightSensorOverviewBlack3.png",
            "CorelightSensorOverviewWhite1.png",
            "CorelightSensorOverviewWhite2.png",
            "CorelightSensorOverviewWhite3.png"
        ],
		"version": "1.0.0",
		"title": "CorelightSensorOverview",
		"templateRelativePath": "Corelight_Sensor_Overview.json",
		"provider": "Corelight"
	},
	{
		"workbookKey": "LookoutEvents",
		"logoFileName": "lookout.svg",
		"description": "Sets the time name for analysis",
		"dataTypesDependencies": [
			"Lookout_CL"
		],
		"dataConnectorsDependencies": [
			"LookoutAPI"
		],
		"previewImagesFileNames": [
			"SampleLookoutWorkBookBlack.png",
			"SampleLookoutWorkBookWhite.png"
		],
		"version": "1.0.0",
		"title": "Lookout",
		"templateRelativePath": "LookoutEvents.json",
		"subtitle": "",
		"provider": "Lookout"
	},
	{
		"workbookKey": "sentinel-MicrosoftPurview",
		"logoFileName": "MicrosoftPurview.svg",
		"description": "Sets the time name for analysis",
		"dataTypesDependencies": [
			"AzureDiagnostics"
		],
		"dataConnectorsDependencies": [
			"MicrosoftAzurePurview"
		],
		"previewImagesFileNames": [
			""
		],
		"version": "1.0.0",
		"title": "Microsoft Purview",
		"templateRelativePath": "MicrosoftPurview.json",
		"subtitle": "",
		"provider": "Microsoft"
	},
	{
		"workbookKey": "InfobloxCDCB1TDWorkbook",
		"logoFileName": "infoblox_logo.svg",
		"description": "Get a closer look at your BloxOne DNS Query/Response logs, DHCP logs and Threat Defense security event data. This workbook is intended to help visualize BloxOne query data as part of the Infoblox Cloud solution. Drilldown your data and visualize events, trends, and anomalous changes over time.",
		"dataTypesDependencies": [
			"CommonSecurityLog"
		],
		"dataConnectorsDependencies": [
			"CefAma"
		],
		"previewImagesFileNames": [
			"InfobloxCDCB1TDBlack.png",
			"InfobloxCDCB1TDWhite.png"
		],
		"version": "2.0.0",
		"title": "Infoblox CDC BloxOne DDI & Threat Defense DNS Workbook",
		"templateRelativePath": "InfobloxCDCB1TDWorkbook.json",
		"subtitle": "",
		"provider": "Infoblox"
	},
	{
		"workbookKey": "InfobloxSOCInsightsWorkbook",
		"logoFileName": "infoblox_logo.svg",
		"description": "Get a closer look at your Infoblox SOC Insights. This workbook is intended to help visualize your BloxOne SOC Insights data as part of the Infoblox SOC Insights Solution. Drilldown your data and visualize events, trends, and anomalous changes over time.",
		"dataTypesDependencies": [
			"InfobloxInsight",
			"InfobloxInsightAssets",
			"InfobloxInsightComments",
			"InfobloxInsightIndicators",
			"InfobloxInsightEvents"
		],
		"dataConnectorsDependencies": [
			"InfobloxSOCInsightsDataConnector_AMA",
			"InfobloxSOCInsightsDataConnector_API",
			"InfobloxSOCInsightsDataConnector_Legacy",
			"CefAma"
		],
		"previewImagesFileNames": [
			"InfobloxSOCInsightsBlack.png",
			"InfobloxSOCInsightsWhite.png"
		],
		"version": "1.0.0",
		"title": "Infoblox SOC Insights Workbook",
		"templateRelativePath": "InfobloxSOCInsightsWorkbook.json",
		"subtitle": "",
		"provider": "Infoblox"
	},
	{
		"workbookKey": "UbiquitiUniFiWorkbook",
		"logoFileName": "ubiquiti.svg",
		"description": "Sets the time name for analysis",
		"dataTypesDependencies": [
			"Ubiquiti_CL"
		],
		"dataConnectorsDependencies": [
			"CustomLogsAma"
		],
		"previewImagesFileNames": [
			"UbiquitiOverviewBlack01.png",
			"UbiquitiOverviewBlack02.png",
			"UbiquitiOverviewWhite01.png",
			"UbiquitiOverviewWhite02.png"
		],
		"version": "1.0.0",
		"title": "Ubiquiti UniFi",
		"templateRelativePath": "Ubiquiti.json",
		"subtitle": "",
		"provider": "Microsoft"
	},
	{
		"workbookKey": "VMwareESXiWorkbook",
		"logoFileName": "Azure_Sentinel.svg",
		"description": "Sets the time name for analysis",
		"dataTypesDependencies": [
			"Syslog"
		],
		"dataConnectorsDependencies": [
			"SyslogAma"
		],
		"previewImagesFileNames": [
			"VMWareESXiBlack.png",
			"VMWareESXiWhite.png"
		],
		"version": "1.0.0",
		"title": "VMware ESXi",
		"templateRelativePath": "VMWareESXi.json",
		"subtitle": "",
		"provider": "Microsoft"
	},
	{
		"workbookKey": "SnowflakeWorkbook",
		"logoFileName": "Azure_Sentinel.svg",
		"description": "Sets the time name for analysis",
		"dataTypesDependencies": [
			"Snowflake_CL"
		],
		"dataConnectorsDependencies": [
			"SnowflakeDataConnector"
		],
		"previewImagesFileNames": [
			"SnowflakeBlack.png",
			"SnowflakeWhite.png"
		],
		"version": "1.0.0",
		"title": "Snowflake",
		"templateRelativePath": "Snowflake.json",
		"subtitle": "",
		"provider": "Snowflake"
	},
	{
		"workbookKey": "LastPassWorkbook",
		"logoFileName": "LastPass.svg",
		"description": "Sets the time name for analysis",
		"dataTypesDependencies": [
			"LastPassNativePoller_CL"
		],
		"dataConnectorsDependencies": [
			"LastPassAPIConnector"
		],
		"previewImagesFileNames": [
			"LastPassBlack.png",
			"LastPassWhite.png"
		],
		"version": "1.0.0",
		"title": "Lastpass Enterprise Activity Monitoring",
		"templateRelativePath": "LastPassWorkbook.json",
		"subtitle": "",
		"provider": "LastPass"
	},
	{
		"workbookKey": "SecurityBridgeWorkbook",
		"logoFileName": "SecurityBridgeLogo-Vector-TM_75x75.svg",
		"description": "Sets the time name for analysis",
		"dataTypesDependencies": [
			"SecurityBridgeLogs"
		],
		"dataConnectorsDependencies": [
			"CustomLogsAma"
		],
		"previewImagesFileNames": [
			""
		],
		"version": "1.0.0",
		"title": "SecurityBridge App",
		"templateRelativePath": "SecurityBridgeThreatDetectionforSAP.json",
		"subtitle": "",
		"provider": "SecurityBridge"
	},
	{
		"workbookKey": "PaloAltoPrismaCloudWorkbook",
		"logoFileName": "paloalto_logo.svg",
		"description": "Sets the time name for analysis.",
		"dataTypesDependencies": [
			"PaloAltoPrismaCloudAlert_CL",
			"PaloAltoPrismaCloudAudit_CL"
		],
		"dataConnectorsDependencies": [
			"PaloAltoPrismaCloud"
		],
		"previewImagesFileNames": [
			"PaloAltoPrismaCloudBlack01.png",
			"PaloAltoPrismaCloudBlack02.png",
			"PaloAltoPrismaCloudWhite01.png",
			"PaloAltoPrismaCloudWhite02.png"
		],
		"version": "1.0.0",
		"title": "Palo Alto Prisma",
		"templateRelativePath": "PaloAltoPrismaCloudOverview.json",
		"subtitle": "",
		"provider": "Microsoft"
	},
	{
		"workbookKey": "PingFederateWorkbook",
		"logoFileName": "PingIdentity.svg",
		"description": "Sets the time name for analysis",
		"dataTypesDependencies": [
			"PingFederateEvent"
		],
		"dataConnectorsDependencies": [
			"CefAma"
		],
		"previewImagesFileNames": [
			"PingFederateBlack1.png",
			"PingFederateWhite1.png"
		],
		"version": "1.0.0",
		"title": "PingFederate",
		"templateRelativePath": "PingFederate.json",
		"subtitle": "",
		"provider": "Microsoft"
	},
	{
		"workbookKey": "McAfeeePOWorkbook",
		"logoFileName": "mcafee_logo.svg",
		"description": "Sets the time name for analysis",
		"dataTypesDependencies": [
			"McAfeeEPOEvent"
		],
		"dataConnectorsDependencies": [
			"SyslogAma"
		],
		"previewImagesFileNames": [
			"McAfeeePOBlack1.png",
			"McAfeeePOBlack2.png",
			"McAfeeePOWhite1.png",
			"McAfeeePOWhite2.png"
		],
		"version": "1.0.0",
		"title": "McAfee ePolicy Orchestrator",
		"templateRelativePath": "McAfeeePOOverview.json",
		"subtitle": "",
		"provider": "Microsoft"
	},
	{
		"workbookKey": "OracleDatabaseAudit",
		"logoFileName": "oracle_logo.svg",
		"description": "Sets the time name for analysis",
		"dataTypesDependencies": [
			"Syslog"
		],
		"dataConnectorsDependencies": [
			"SyslogAma"
		],
		"previewImagesFileNames": [
			"OracleDatabaseAuditBlack1.png",
			"OracleDatabaseAuditBlack2.png",
			"OracleDatabaseAuditWhite1.png",
			"OracleDatabaseAuditWhite2.png"
		],
		"version": "1.0.0",
		"title": "Oracle Database Audit",
		"templateRelativePath": "OracleDatabaseAudit.json",
		"subtitle": "",
		"provider": "Oracle"
	},
	{
		"workbookKey": "SenservaProAnalyticsWorkbook",
		"logoFileName": "SenservaPro_logo.svg",
		"description": "Sets the time name for analysis",
		"dataTypesDependencies": [
			"SenservaPro_CL"
		],
		"dataConnectorsDependencies": [
			"SenservaPro"
		],
		"previewImagesFileNames": [
			"SenservaProAnalyticsBlack.png",
			"SenservaProAnalyticsWhite.png"
		],
		"version": "1.0.0",
		"title": "SenservaProAnalytics",
		"templateRelativePath": "SenservaProAnalyticsWorkbook.json",
		"subtitle": "",
		"provider": "Senserva Pro"
	},
	{
		"workbookKey": "SenservaProMultipleWorkspaceWorkbook",
		"logoFileName": "SenservaPro_logo.svg",
		"description": "Sets the time name for analysis",
		"dataTypesDependencies": [
			"SenservaPro_CL"
		],
		"dataConnectorsDependencies": [
			"SenservaPro"
		],
		"previewImagesFileNames": [
			"SenservaProMultipleWorkspaceWorkbookBlack.png",
			"SenservaProMultipleWorkspaceWorkbookWhite.png"
		],
		"version": "1.0.0",
		"title": "SenservaProMultipleWorkspace",
		"templateRelativePath": "SenservaProMultipleWorkspaceWorkbook.json",
		"subtitle": "",
		"provider": "Senserva Pro"
	},
	{
		"workbookKey": "SenservaProSecureScoreMultiTenantWorkbook",
		"logoFileName": "SenservaPro_logo.svg",
		"description": "Sets the time name for analysis",
		"dataTypesDependencies": [
			"SenservaPro_CL"
		],
		"dataConnectorsDependencies": [
			"SenservaPro"
		],
		"previewImagesFileNames": [
			"SenservaProSecureScoreMultiTenantBlack.png",
			"SenservaProSecureScoreMultiTenantWhite.png"
		],
		"version": "1.0.0",
		"title": "SenservaProSecureScoreMultiTenant",
		"templateRelativePath": "SenservaProSecureScoreMultiTenantWorkbook.json",
		"subtitle": "",
		"provider": "Senserva Pro"
	},
	{
		"workbookKey": "CiscoSecureEndpointOverviewWorkbook",
		"logoFileName": "cisco-logo-72px.svg",
		"description": "Sets the time name for analysis",
		"dataTypesDependencies": [
			"CiscoSecureEndpoint"
		],
		"dataConnectorsDependencies": [
			"CiscoSecureEndpoint"
		],
		"previewImagesFileNames": [
			"CiscoSecureEndpointBlack.png",
			"CiscoSecureEndpointWhite.png"
		],
		"version": "1.0.0",
		"title": "Cisco Secure Endpoint",
		"templateRelativePath": "Cisco Secure Endpoint Overview.json",
		"subtitle": "",
		"provider": "Cisco"
	},
	{
		"workbookKey": "InfoSecGlobalWorkbook",
		"logoFileName": "infosecglobal.svg",
		"description": "Sets the time name for analysis.",
		"dataTypesDependencies": [
			"InfoSecAnalytics_CL"
		],
		"dataConnectorsDependencies": [
			"InfoSecDataConnector"
		],
		"previewImagesFileNames": [
			"InfoSecGlobalWorkbookBlack.png",
			"InfoSecGlobalWorkbookWhite.png"
		],
		"version": "1.0.0",
		"title": "AgileSec Analytics Connector",
		"templateRelativePath": "InfoSecGlobal.json",
		"subtitle": "",
		"provider": "InfoSecGlobal"
	},
	{
		"workbookKey": "CrowdStrikeFalconEndpointProtectionWorkbook",
		"logoFileName": "crowdstrike.svg",
		"description": "Sets the time name for analysis",
		"dataTypesDependencies": [
			"CrowdStrikeFalconEventStream"
		],
		"dataConnectorsDependencies": [
			"CrowdstrikeReplicator"
		],
		"previewImagesFileNames": [
			"CrowdStrikeFalconEndpointProtectionBlack.png",
			"CrowdStrikeFalconEndpointProtectionWhite.png"
		],
		"version": "1.0.0",
		"title": "CrowdStrike Falcon Endpoint Protection",
		"templateRelativePath": "CrowdStrikeFalconEndpointProtection.json",
		"subtitle": "",
		"provider": "Microsoft"
	},
	{
		"workbookKey": "IronDefenseAlertDashboard",
		"logoFileName": "IronNet.svg",
		"description": "Sets the time name for analysis",
		"dataTypesDependencies": [
			"CommonSecurityLog"
		],
		"dataConnectorsDependencies": [
			"IronNetIronDefense"
		],
		"previewImagesFileNames": [
			"IronDefenseDashboardBlack.png",
			"IronDefenseDashboardWhite.png"
		],
		"version": "1.0.0",
		"title": "IronDefenseAlertDashboard",
		"templateRelativePath": "IronDefenseAlertDashboard.json",
		"subtitle": "",
		"provider": "Microsoft"
	},
	{
		"workbookKey": "IronDefenseAlertDetails",
		"logoFileName": "IronNet.svg",
		"description": "Sets the time name for analysis",
		"dataTypesDependencies": [
			"CommonSecurityLog"
		],
		"dataConnectorsDependencies": [
			"IronNetIronDefense"
		],
		"previewImagesFileNames": [
			"IronDefenseAlertsBlack.png",
			"IronDefenseAlertsWhite.png"
		],
		"version": "1.0.0",
		"title": "IronDefenseAlertDetails",
		"templateRelativePath": "IronDefenseAlertDetails.json",
		"subtitle": "",
		"provider": "Microsoft"
	},
	{
		"workbookKey": "CiscoSEGWorkbook",
		"logoFileName": "cisco-logo-72px.svg",
		"description": "Sets the time name for analysis",
		"dataTypesDependencies": [
			"CommonSecurityLog"
		],
		"dataConnectorsDependencies": [
			"CefAma"
		],
		"previewImagesFileNames": [
			"CiscoSEGBlack.png",
			"CiscoSEGWhite.png"
		],
		"version": "1.0.0",
		"title": "Cisco Secure Email Gateway",
		"templateRelativePath": "CiscoSEG.json",
		"subtitle": "",
		"provider": "Cisco"
	},
	{
		"workbookKey": "EatonForeseerHealthAndAccess",
		"logoFileName": "Azure_Sentinel.svg",
		"description": "This workbook gives an insight into the health of all the Windows VMs in this subscription running Eaton Foreseer and       the unauthorized access into the Eaton Foreseer application running on these VMs.",
		"dataTypesDependencies": [
			"SecurityEvent"
		],
		"dataConnectorsDependencies": [],
		"previewImagesFileNames": [
			"EatonForeseerHealthAndAccessBlack.png",
			"EatonForeseerHealthAndAccessWhite.png"
		],
		"version": "1.0.0",
		"title": "EatonForeseerHealthAndAccess",
		"templateRelativePath": "EatonForeseerHealthAndAccess.json",
		"subtitle": "",
		"provider": "Eaton"
	},
	{
		"workbookKey": "PCIDSSComplianceWorkbook",
		"logoFileName": "Azure_Sentinel.svg",
		"description": "Choose your subscription and workspace in which PCI assets are deployed",
		"dataTypesDependencies": [
			"AzureDiagnostics",
			"SecurityEvent",
			"SecurityAlert",
			"OracleDatabaseAuditEvent",
			"Syslog",
			"Anomalies"
		],
		"dataConnectorsDependencies": [],
		"previewImagesFileNames": [
			"PCIDSSComplianceBlack01.PNG",
			"PCIDSSComplianceBlack02.PNG",
			"PCIDSSComplianceWhite01.PNG",
			"PCIDSSComplianceWhite02.PNG"
		],
		"version": "1.0.0",
		"title": "PCI DSS Compliance",
		"templateRelativePath": "PCIDSSCompliance.json",
		"subtitle": "",
		"provider": "Microsoft"
	},
	{
		"workbookKey": "SonraiSecurityWorkbook",
		"logoFileName": "Sonrai.svg",
		"description": "Sets the time name for analysis",
		"dataTypesDependencies": [
			"Sonrai_Tickets_CL"
		],
		"dataConnectorsDependencies": [
			"SonraiDataConnector"
		],
		"previewImagesFileNames": [
			"SonraiWorkbookBlack.png",
			"SonraiWorkbookWhite.png"
		],
		"version": "1.0.0",
		"title": "Sonrai",
		"templateRelativePath": "Sonrai.json",
		"subtitle": "",
		"provider": "Sonrai"
	},
	{
		"workbookKey": "SemperisDSPWorkbook",
		"logoFileName": "Semperis.svg",
		"description": "Specify the time range on which to query the data",
		"dataTypesDependencies": [
			"dsp_parser"
		],
		"dataConnectorsDependencies": [
			"SemperisDSP"
		],
		"previewImagesFileNames": [
			"SemperisDSPOverview1Black.png",
			"SemperisDSPOverview1White.png",
			"SemperisDSPOverview2Black.png",
			"SemperisDSPOverview2White.png",
			"SemperisDSPOverview3Black.png",
			"SemperisDSPOverview3White.png"
		],
		"version": "1.0.0",
		"title": "Semperis Directory Services Protector",
		"templateRelativePath": "SemperisDSPWorkbook.json",
		"subtitle": "",
		"provider": "Semperis"
	},
	{
		"workbookKey": "BoxWorkbook",
		"logoFileName": "box.svg",
		"description": "Sets the time name for analysis",
		"dataTypesDependencies": [
			"BoxEvents_CL"
		],
		"dataConnectorsDependencies": [
			"BoxDataConnector"
		],
		"previewImagesFileNames": [
			"BoxBlack1.png",
			"BoxWhite1.png",
			"BoxBlack2.png",
			"BoxWhite2.png"
		],
		"version": "1.0.0",
		"title": "Box",
		"templateRelativePath": "Box.json",
		"subtitle": "",
		"provider": "Box"
	},
	{
		"workbookKey": "SymantecEndpointProtection",
		"logoFileName": "symantec_logo.svg",
		"description": "Sets the time name for analysis",
		"dataTypesDependencies": [
			"SymantecEndpointProtection"
		],
		"dataConnectorsDependencies": [
			"SyslogAma"
		],
		"previewImagesFileNames": [
			"SymantecEndpointProtectionBlack.png",
			"SymantecEndpointProtectionWhite.png"
		],
		"version": "1.0.0",
		"title": "Symantec Endpoint Protection",
		"templateRelativePath": "SymantecEndpointProtection.json",
		"subtitle": "",
		"provider": "Symantec"
	},
	{
		"workbookKey": "DynamicThreatModeling&Response",
		"logoFileName": "Azure_Sentinel.svg",
		"description": "Sets the time name for analysis",
		"dataTypesDependencies": [
			"SecurityAlert"
		],
		"dataConnectorsDependencies": [],
		"previewImagesFileNames": [
			"DynamicThreatModeling&ResponseWhite.png",
			"DynamicThreatModeling&ResponseBlack.png"
		],
		"version": "1.0.0",
		"title": "Dynamic Threat Modeling Response",
		"templateRelativePath": "DynamicThreatModeling&Response.json",
		"subtitle": "",
		"provider": "Microsoft"
	},
	{
		"workbookKey": "ThreatAnalysis&Response",
		"logoFileName": "Azure_Sentinel.svg",
		"description": "The Defenders for IoT workbook provide guided investigations for OT entities based on open incidents, alert notifications, and activities for OT assets. They also provide a hunting experience across the MITRE ATT&CK® framework for ICS, and are designed to enable analysts, security engineers, and MSSPs to gain situational awareness of OT security posture.",
		"dataTypesDependencies": [
			"SecurityAlert"
		],
		"dataConnectorsDependencies": [],
		"previewImagesFileNames": [
			"ThreatAnalysis&ResponseWhite1.png",
			"ThreatAnalysis&ResponseWhite2.png",
			"ThreatAnalysis&ResponseWhite3.png",
			"ThreatAnalysis&ResponseWhite4.png",
			"ThreatAnalysis&ResponseBlack1.png",
			"ThreatAnalysis&ResponseBlack2.png",
			"ThreatAnalysis&ResponseBlack3.png",
			"ThreatAnalysis&ResponseBlack4.png"
		],
		"version": "1.0.1",
		"title": "Threat Analysis Response",
		"templateRelativePath": "ThreatAnalysis&Response.json",
		"subtitle": "",
		"provider": "Microsoft"
	},
	{
		"workbookKey": "TrendMicroCAS",
		"logoFileName": "Trend_Micro_Logo.svg",
		"description": "Sets the time name for analysis",
		"dataTypesDependencies": [
			"TrendMicroCAS_CL"
		],
		"dataConnectorsDependencies": [
			"TrendMicroCAS"
		],
		"previewImagesFileNames": [
			"TrendMicroCASBlack.png",
			"TrendMicroCASWhite.png"
		],
		"version": "1.0.0",
		"title": "TrendMicroCAS",
		"templateRelativePath": "TrendMicroCAS.json",
		"subtitle": "",
		"provider": "TrendMicro"
	},
	{
		"workbookKey": "GitHubSecurityWorkbook",
		"logoFileName": "GitHub.svg",
		"description": "Gain insights to GitHub activities that may be interesting for security.",
		"dataTypesDependencies": [
			"GitHubAuditLogPolling_CL"
		],
		"dataConnectorsDependencies": [
			"GitHubEcAuditLogPolling"
		],
		"previewImagesFileNames": [
			"GitHubSecurityBlack.png",
			"GitHubSecurityWhite.png"
		],
		"version": "1.0.0",
		"title": "GithubWorkbook",
		"templateRelativePath": "GitHub.json",
		"subtitle": "",
		"provider": "Microsoft"
	},
	{
		"workbookKey": "GCPDNSWorkbook",
		"logoFileName": "google_logo.svg",
		"description": "Sets the time name for analysis",
		"dataTypesDependencies": [
			"GCPCloudDNS"
		],
		"dataConnectorsDependencies": [
			"GCPDNSDataConnector"
		],
		"previewImagesFileNames": [
			"GCPDNSBlack.png",
			"GCPDNSWhite.png"
		],
		"version": "1.0.0",
		"title": "Google Cloud Platform DNS",
		"templateRelativePath": "GCPDNS.json",
		"subtitle": "",
		"provider": "Microsoft"
	},
	{
		"workbookKey": "AtlassianJiraAuditWorkbook",
		"logoFileName": "atlassian.svg",
		"description": "Sets the time name for analysis",
		"dataTypesDependencies": [
			"AtlassianJiraNativePoller_CL"
		],
		"dataConnectorsDependencies": [
			"AtlassianJira"
		],
		"previewImagesFileNames": [
			"AtlassianJiraAuditWhite.png",
			"AtlassianJiraAuditBlack.png"
		],
		"version": "1.0.0",
		"title": "AtlassianJiraAudit",
		"templateRelativePath": "AtlassianJiraAudit.json",
		"subtitle": "",
		"provider": "Atlassian"
	},
	{
		"workbookKey": "DigitalGuardianWorkbook",
		"logoFileName": "Azure_Sentinel.svg",
		"description": "Sets the time name for analysis",
		"dataTypesDependencies": [
			"DigitalGuardianDLPEvent"
		],
		"dataConnectorsDependencies": [
			"SyslogAma"
		],
		"previewImagesFileNames": [
			"DigitalGuardianBlack.png",
			"DigitalGuardianWhite.png"
		],
		"version": "1.0.0",
		"title": "DigitalGuardianDLP",
		"templateRelativePath": "DigitalGuardian.json",
		"subtitle": "",
		"provider": "Digital Guardian"
	},
	{
		"workbookKey": "CiscoDuoWorkbook",
		"logoFileName": "cisco-logo-72px.svg",
		"description": "Sets the time name for analysis",
		"dataTypesDependencies": [
			"CiscoDuo_CL"
		],
		"dataConnectorsDependencies": [
			"CiscoDuoSecurity"
		],
		"previewImagesFileNames": [
			"CiscoDuoWhite.png",
			"CiscoDuoBlack.png"
		],
		"version": "1.0.0",
		"title": "CiscoDuoSecurity",
		"templateRelativePath": "CiscoDuo.json",
		"subtitle": "",
		"provider": "Cisco"
	},
	{
		"workbookKey": "SlackAudit",
		"logoFileName": "slacklogo.svg",
		"description": "Sets the time name for analysis",
		"dataTypesDependencies": [
			"SlackAudit_CL"
		],
		"dataConnectorsDependencies": [
			"SlackAuditAPI"
		],
		"previewImagesFileNames": [
			"SlackAuditApplicationActivityBlack1.png",
			"SlackAuditApplicationActivityWhite1.png"
		],
		"version": "1.0.0",
		"title": "SlackAudit",
		"templateRelativePath": "SlackAudit.json",
		"subtitle": "",
		"provider": "Slack"
	},
	{
		"workbookKey": "CiscoWSAWorkbook",
		"logoFileName": "cisco-logo-72px.svg",
		"description": "Sets the time name for analysis",
		"dataTypesDependencies": [
			"Syslog"
		],
		"dataConnectorsDependencies": [
			"SyslogAma"
		],
		"previewImagesFileNames": [
			"CiscoWSAWhite.png",
			"CiscoWSABlack.png"
		],
		"version": "1.0.0",
		"title": "CiscoWSA",
		"templateRelativePath": "CiscoWSA.json",
		"subtitle": "",
		"provider": "Cisco"
	},
	{
		"workbookKey": "GCP-IAM-Workbook",
		"logoFileName": "google_logo.svg",
		"description": "Sets the time name for analysis",
		"dataTypesDependencies": [
			"GCP_IAM_CL"
		],
		"dataConnectorsDependencies": [
			"GCPIAMDataConnector"
		],
		"previewImagesFileNames": [
			"GCPIAMBlack01.png",
			"GCPIAMBlack02.png",
			"GCPIAMWhite01.png",
			"GCPIAMWhite02.png"
		],
		"version": "1.0.0",
		"title": "Google Cloud Platform IAM",
		"templateRelativePath": "GCP_IAM.json",
		"subtitle": "",
		"provider": "Google"
	},
	{
		"workbookKey": "ImpervaWAFCloudWorkbook",
		"logoFileName": "Imperva_DarkGrey_final_75x75.svg",
		"description": "Sets the time name for analysis.",
		"dataTypesDependencies": [
			"ImpervaWAFCloud_CL"
		],
		"dataConnectorsDependencies": [
			"ImpervaWAFCloudAPI"
		],
		"previewImagesFileNames": [
			"ImpervaWAFCloudBlack01.png",
			"ImpervaWAFCloudBlack02.png",
			"ImpervaWAFCloudWhite01.png",
			"ImpervaWAFCloudWhite02.png"
		],
		"version": "1.0.0",
		"title": "Imperva WAF Cloud Overview",
		"templateRelativePath": "Imperva WAF Cloud Overview.json",
		"subtitle": "",
		"provider": "Microsoft"
	},
	{
		"workbookKey": "ZscalerZPAWorkbook",
		"logoFileName": "ZscalerLogo.svg",
		"description": "Select the time range for this Overview.",
		"dataTypesDependencies": [
			"ZPA_CL"
		],
		"dataConnectorsDependencies": [
			"CustomLogsAma"
		],
		"previewImagesFileNames": [
			"ZscalerZPABlack.png",
			"ZscalerZPAWhite.png"
		],
		"version": "1.0.0",
		"title": "Zscaler Private Access (ZPA)",
		"templateRelativePath": "ZscalerZPA.json",
		"subtitle": "",
		"provider": "Zscaler"
	},
	{
		"workbookKey": "GoogleWorkspaceWorkbook",
		"logoFileName": "google_logo.svg",
		"description": "Sets the time name for analysis",
		"dataTypesDependencies": [
			"GWorkspace_ReportsAPI_admin_CL",
			"GWorkspace_ReportsAPI_calendar_CL",
			"GWorkspace_ReportsAPI_drive_CL",
			"GWorkspace_ReportsAPI_login_CL",
			"GWorkspace_ReportsAPI_login_CL",
			"GWorkspace_ReportsAPI_mobile_CL"
		],
		"dataConnectorsDependencies": [
			"GoogleWorkspaceReportsAPI"
		],
		"previewImagesFileNames": [
			"GoogleWorkspaceBlack.png",
			"GoogleWorkspaceWhite.png"
		],
		"version": "1.0.0",
		"title": "GoogleWorkspaceReports",
		"templateRelativePath": "GoogleWorkspace.json",
		"subtitle": "",
		"provider": "Microsoft"
	},
	{
		"workbookKey": "NCProtectWorkbook",
		"logoFileName": "NCProtectIcon.svg",
		"description": "Sets the time name for analysis",
		"dataTypesDependencies": [
			"NCProtectUAL_CL"
		],
		"dataConnectorsDependencies": [
			"NucleusCyberNCProtect"
		],
		"previewImagesFileNames": [
			""
		],
		"version": "1.0.0",
		"title": "NucleusCyberProtect",
		"templateRelativePath": "NucleusCyber_NCProtect_Workbook.json",
		"subtitle": "",
		"provider": "archTIS"
	},
	{
		"workbookKey": "CiscoISEWorkbook",
		"logoFileName": "cisco-logo-72px.svg",
		"description": "Sets the time name for analysis",
		"dataTypesDependencies": [
			"Syslog"
		],
		"dataConnectorsDependencies": [
			"SyslogAma"
		],
		"previewImagesFileNames": [
			"CiscoISEBlack1.png",
			"CiscoISEBlack2.png",
			"CiscoISEWhite1.png",
			"CiscoISEWhite2.png"
		],
		"version": "1.0.0",
		"title": "Cisco ISE",
		"templateRelativePath": "CiscoISE.json",
		"subtitle": "",
		"provider": "Cisco"
	},
	{
		"workbookKey": "IoTOTThreatMonitoringwithDefenderforIoTWorkbook",
		"logoFileName": "Azure_Sentinel.svg",
		"description": "The OT Threat Monitoring with Defender for IoT Workbook features OT filtering for Security Alerts, Incidents, Vulnerabilities and Asset Inventory. The workbook features a dynamic assessment of the MITRE ATT&CK for ICS matrix across your environment to analyze and respond to OT-based threats. This workbook is designed to enable SecOps Analysts, Security Engineers, and MSSPs to gain situational awareness for IT/OT security posture.",
		"dataTypesDependencies": [
			"SecurityAlert",
			"SecurityIncident"
		],
		"dataConnectorsDependencies": [],
		"previewImagesFileNames": [
			"IoTOTThreatMonitoringwithDefenderforIoTBlack.png",
			"IoTOTThreatMonitoringwithDefenderforIoTWhite.png"
		],
		"version": "1.0.0",
		"title": "Microsoft Defender for IoT",
		"templateRelativePath": "IoTOTThreatMonitoringwithDefenderforIoT.json",
		"subtitle": "",
		"provider": "Microsoft"
	},
	{
		"workbookKey": "ZeroTrust(TIC3.0)Workbook",
		"logoFileName": "Azure_Sentinel.svg",
		"description": "Sets the time name for analysis",
		"dataTypesDependencies": [
			"SecurityRecommendation"
		],
		"dataConnectorsDependencies": [],
		"previewImagesFileNames": [
			"ZeroTrust(TIC3.0)Black1.PNG",
			"ZeroTrust(TIC3.0)White1.PNG"
		],
		"version": "1.0.0",
		"title": "ZeroTrust(TIC3.0)",
		"templateRelativePath": "ZeroTrustTIC3.json",
		"subtitle": "",
		"provider": "Microsoft"
	},
	{
		"workbookKey": "CybersecurityMaturityModelCertification(CMMC)2.0Workbook",
		"logoFileName": "Azure_Sentinel.svg",
		"description": "Sets the time name for analysis.",
		"dataTypesDependencies": [
			"InformationProtectionLogs_CL",
			"AuditLogs",
			"SecurityIncident",
			"SigninLogs",
			"AzureActivity"
		],
		"dataConnectorsDependencies": [],
		"previewImagesFileNames": [
			"CybersecurityMaturityModelCertificationBlack.png",
			"CybersecurityMaturityModelCertificationWhite.png"
		],
		"version": "1.0.0",
		"title": "CybersecurityMaturityModelCertification(CMMC)2.0",
		"templateRelativePath": "CybersecurityMaturityModelCertification_CMMCV2.json",
		"subtitle": "",
		"provider": "Microsoft"
	},
	{
		"workbookKey": "NISTSP80053Workbook",
		"logoFileName": "Azure_Sentinel.svg",
		"description": "Sets the time name for analysis.",
		"dataTypesDependencies": [
			"SigninLogs",
			"AuditLogs",
			"AzureActivity",
			"OfficeActivity",
			"SecurityEvents",
			"CommonSecurityLog",
			"SecurityIncident",
			"SecurityRecommendation"
		],
		"dataConnectorsDependencies": [
			"SecurityEvents"
		],
		"previewImagesFileNames": [
			"NISTSP80053Black.png",
			"NISTSP80053White.png"
		],
		"version": "1.0.0",
		"title": "NISTSP80053workbook",
		"templateRelativePath": "NISTSP80053.json",
		"subtitle": "",
		"provider": "Microsoft"
	},
	{
		"workbookKey": "DarktraceWorkbook",
		"logoFileName": "Darktrace.svg",
		"description": "The Darktrace Workbook visualises Model Breach and AI Analyst data received by the Darktrace Data Connector and visualises events across the network, SaaS, IaaS and Email.",
		"dataTypesDependencies": [
			"darktrace_model_alerts_CL"
		],
		"dataConnectorsDependencies": [
			"DarktraceRESTConnector"
		],
		"previewImagesFileNames": [
			"DarktraceWorkbookBlack01.png",
			"DarktraceWorkbookBlack02.png",
			"DarktraceWorkbookWhite01.png",
			"DarktraceWorkbookWhite02.png"
		],
		"version": "1.0.1",
		"title": "Darktrace",
		"templateRelativePath": "DarktraceWorkbook.json",
		"subtitle": "",
		"provider": "Darktrace"
	},
	{
		"workbookKey": "RecordedFutureAlertOverviewWorkbook",
		"logoFileName": "RecordedFuture.svg",
		"description": "Recorded Future Alerts Overview Workbook. This workbook will visualize playbook alerts imported via the RecordedFuture-Alert-Importer.",
		"dataTypesDependencies": [
			"RecordedFuturePortalAlerts_CL"
		],
		"dataConnectorsDependencies": [],
		"previewImagesFileNames": [
			"RecordedFutureAlertOverviewWhite.png",
			"RecordedFutureAlertOverviewBlack.png"
		],
		"version": "1.0.1",
		"title": "Recorded Future - Alerts Overview",
		"templateRelativePath": "RecordedFutureAlertOverview.json",
		"subtitle": "",
		"provider": "Recorded Future"
	},
	{
		"workbookKey": "RecordedFuturePlaybookAlertOverviewWorkbook",
		"logoFileName": "RecordedFuture.svg",
		"description": "Recorded Future Playbook Alerts Overview Workbook. This workbook will visualize playbook alerts imported via the RecordedFuture-Playbook-Alert-Importer.",
		"dataTypesDependencies": [
			"RecordedFuturePlaybookAlerts_CL"
		],
		"dataConnectorsDependencies": [],
		"previewImagesFileNames": [
			"RecordedFuturePlaybookAlertOverviewWhite1.png",
			"RecordedFuturePlaybookAlertOverviewBlack1.png"
		],
		"version": "1.0.1",
		"title": "Recorded Future - Playbook Alerts Overview",
		"templateRelativePath": "RecordedFuturePlaybookAlertOverview.json",
		"subtitle": "",
		"provider": "Recorded Future"
	},
	{
		"workbookKey": "RecordedFutureDomainCorrelationWorkbook",
		"logoFileName": "RecordedFuture.svg",
		"description": "Recorded Future Domain Correlation Workbook. This workbook will visualize Recorded Future threat intelligence data together with infrastructure logs ingested in to Sentinel.",
		"dataTypesDependencies": [
			"ThreatIntelligenceIndicator"
		],
		"dataConnectorsDependencies": [],
		"previewImagesFileNames": [
			"RecordedFutureDomainCorrelationWhite.png",
			"RecordedFutureDomainCorrelationBlack.png"
		],
		"version": "1.0.1",
		"title": "Recorded Future - Domain Correlation",
		"templateRelativePath": "RecordedFutureDomainCorrelation.json",
		"subtitle": "",
		"provider": "Recorded Future"
	},
	{
		"workbookKey": "RecordedFutureHashCorrelationWorkbook",
		"logoFileName": "RecordedFuture.svg",
		"description": "Recorded Future Hash Correlation Workbook. This workbook will visualize Recorded Future threat intelligence data together with infrastructure logs ingested in to Sentinel.",
		"dataTypesDependencies": [
			"ThreatIntelligenceIndicator"
		],
		"dataConnectorsDependencies": [],
		"previewImagesFileNames": [
			"RecordedFutureHashCorrelationWhite.png",
			"RecordedFutureHashCorrelationBlack.png"
		],
		"version": "1.0.1",
		"title": "Recorded Future - Hash Correlation",
		"templateRelativePath": "RecordedFutureHashCorrelation.json",
		"subtitle": "",
		"provider": "Recorded Future"
	},
	{
		"workbookKey": "RecordedFutureIPCorrelationWorkbook",
		"logoFileName": "RecordedFuture.svg",
		"description": "Recorded Future IP Correlation Workbook. This workbook will visualize Recorded Future threat intelligence data together with infrastructure logs ingested in to Sentinel.",
		"dataTypesDependencies": [
			"ThreatIntelligenceIndicator"
		],
		"dataConnectorsDependencies": [],
		"previewImagesFileNames": [
			"RecordedFutureIPCorrelationWhite.png",
			"RecordedFutureIPCorrelationBlack.png"
		],
		"version": "1.0.1",
		"title": "Recorded Future - IP Correlation",
		"templateRelativePath": "RecordedFutureIPCorrelation.json",
		"subtitle": "",
		"provider": "Recorded Future"
	},
	{
		"workbookKey": "RecordedFutureURLCorrelationWorkbook",
		"logoFileName": "RecordedFuture.svg",
		"description": "Recorded Future URL Correlation Workbook. This workbook will visualize Recorded Future threat intelligence data together with infrastructure logs ingested in to Sentinel.",
		"dataTypesDependencies": [
			"ThreatIntelligenceIndicator"
		],
		"dataConnectorsDependencies": [],
		"previewImagesFileNames": [
			"RecordedFutureUrlCorrelationWhite.png",
			"RecordedFutureUrlCorrelationBlack.png"
		],
		"version": "1.0.1",
		"title": "Recorded Future - URL Correlation",
		"templateRelativePath": "RecordedFutureURLCorrelation.json",
		"subtitle": "",
		"provider": "Recorded Future"
	},
	{
		"workbookKey": "RecordedFutureThreatActorHuntingWorkbook",
		"logoFileName": "RecordedFuture.svg",
		"description": "Recorded Future Threat Actor Hunting Workbook. This workbook will visualize Recorded Future threat map and hunting indicators ingested in to Microsoft Sentinel.",
		"dataTypesDependencies": [
			"ThreatIntelligenceIndicator"
		],
		"dataConnectorsDependencies": [],
		"previewImagesFileNames": [
			"RecordedFutureThreatActorHuntingWhite.png",
			"RecordedFutureThreatActorHuntingBlack.png"
		],
		"version": "1.0.1",
		"title": "Recorded Future - Threat Actor Hunting",
		"templateRelativePath": "RecordedFutureThreatActorHunting.json",
		"subtitle": "",
		"provider": "Recorded Future"
	},
	{
		"workbookKey": "RecordedFutureMalwareThreatHuntingWorkbook",
		"logoFileName": "RecordedFuture.svg",
		"description": "Recorded Future Malware Threat Hunting Workbook. This workbook will visualize Recorded Future malware threat map and hunting indicators ingested in to Microsoft Sentinel.",
		"dataTypesDependencies": [
			"ThreatIntelligenceIndicator"
		],
		"dataConnectorsDependencies": [],
		"previewImagesFileNames": [
			"RecordedFutureMalwareThreatHuntingWhite.png",
			"RecordedFutureMalwareThreatHuntingBlack.png"
		],
		"version": "1.0.0",
		"title": "Recorded Future - Malware Threat Hunting",
		"templateRelativePath": "RecordedFutureMalwareThreatHunting.json",
		"subtitle": "",
		"provider": "Recorded Future"
	},
	{
		"workbookKey": "MaturityModelForEventLogManagement_M2131",
		"logoFileName": "contrastsecurity_logo.svg",
		"description": "Select the time range for this Overview.",
		"dataTypesDependencies": [],
		"dataConnectorsDependencies": [],
		"previewImagesFileNames": [
			"MaturityModelForEventLogManagement_M2131Black.png",
			"MaturityModelForEventLogManagement_M2131White.png"
		],
		"version": "1.0.0",
		"title": "MaturityModelForEventLogManagementM2131",
		"templateRelativePath": "MaturityModelForEventLogManagement_M2131.json",
		"subtitle": "",
		"provider": "Microsoft"
	},
	{
		"workbookKey": "AzureSQLSecurityWorkbook",
		"logoFileName": "AzureSQL.svg",
		"description": "Sets the time window in days to search around the alert",
		"dataTypesDependencies": [
			"AzureDiagnostics",
			"SecurityAlert",
			"SecurityIncident"
		],
		"dataConnectorsDependencies": [
			"AzureSql"
		],
		"previewImagesFileNames": [
			""
		],
		"version": "1.0.0",
		"title": "Azure SQL Database Workbook",
		"templateRelativePath": "Workbook-AzureSQLSecurity.json",
		"subtitle": "",
		"provider": "Microsoft"
	},
	{
		"workbookKey": "ContinuousDiagnostics&Mitigation",
		"logoFileName": "Azure_Sentinel.svg",
		"description": "Select the time range for this Overview.",
		"dataTypesDependencies": [],
		"dataConnectorsDependencies": [],
		"previewImagesFileNames": [
			"ContinuousDiagnostics&MitigationBlack.png",
			"ContinuousDiagnostics&MitigationWhite.png"
		],
		"version": "1.0.0",
		"title": "ContinuousDiagnostics&Mitigation",
		"templateRelativePath": "ContinuousDiagnostics&Mitigation.json",
		"subtitle": "",
		"provider": "Microsoft"
	},
	{
		"workbookKey": "AtlasianJiraAuditWorkbook",
		"logoFileName": "atlassian.svg",
		"description": "Select the time range for this Overview.",
		"dataTypesDependencies": [
			"AtlassianJiraNativePoller_CL"
		],
		"dataConnectorsDependencies": [
			"AtlassianJira"
		],
		"previewImagesFileNames": [
			"AtlassianJiraAuditBlack.png",
			"AtlassianJiraAuditWhite.png"
		],
		"version": "1.0.0",
		"title": "AtlasianJiraAuditWorkbook",
		"templateRelativePath": "AtlasianJiraAuditWorkbook.json",
		"subtitle": "",
		"provider": "Microsoft"
	},
	{
		"workbookKey": "AzureSecurityBenchmark",
		"logoFileName": "Azure_Sentinel.svg",
		"description": "Azure Security Benchmark v3 Workbook provides a mechanism for viewing log queries, azure resource graph, and policies aligned to ASB controls across Microsoft security offerings, Azure, Microsoft 365, 3rd Party, On-Premises, and Multi-cloud workloads. This workbook enables Security Architects, Engineers, SecOps Analysts, Managers, and IT Pros to gain situational awareness visibility for the security posture of cloud workloads. There are also recommendations for selecting, designing, deploying, and configuring Microsoft offerings for alignment with respective ASB requirements and practices.",
		"dataTypesDependencies": [
			"SecurityRegulatoryCompliance",
			"AzureDiagnostics",
			"SecurityIncident",
			"SigninLogs",
			"SecurityAlert"
		],
		"dataConnectorsDependencies": [],
		"previewImagesFileNames": [
			"AzureSecurityBenchmarkBlack.png",
			"AzureSecurityBenchmarkWhite.png"
		],
		"version": "1.0.0",
		"title": "Azure Security Benchmark",
		"templateRelativePath": "AzureSecurityBenchmark.json",
		"subtitle": "",
		"provider": "Microsoft"
	},
	{
		"workbookKey": "ZNAccessOrchestratorAudit",
		"logoFileName": "ZeroNetworks.svg",
		"description": "This workbook provides a summary of ZeroNetworks data.",
		"dataTypesDependencies": [
			"ZNAccessOrchestratorAudit_CL",
			"ZNAccessOrchestratorAuditNativePoller_CL"
		],
		"dataConnectorsDependencies": [
			"ZeroNetworksAccessOrchestratorAuditFunction",
			"ZeroNetworksAccessOrchestratorAuditNativePoller"
		],
		"previewImagesFileNames": [
			""
		],
		"version": "1.0.0",
		"title": "Zero NetWork",
		"templateRelativePath": "ZNSegmentAudit.json",
		"subtitle": "",
		"provider": "Zero Networks"
	},
	{
		"workbookKey": "FireworkWorkbook",
		"logoFileName": "Flare.svg",
		"description": "Select the time range for this Overview.",
		"dataTypesDependencies": [
			"Firework_CL"
		],
		"dataConnectorsDependencies": [
			"FlareSystemsFirework"
		],
		"previewImagesFileNames": [
			"FireworkOverviewBlack01.png",
			"FireworkOverviewBlack02.png",
			"FireworkOverviewWhite01.png",
			"FireworkOverviewWhite02.png"
		],
		"version": "1.0.0",
		"title": "FlareSystemsFirework",
		"templateRelativePath": "FlareSystemsFireworkOverview.json",
		"subtitle": "",
		"provider": "Flare Systems"
	},
	{
		"workbookKey": "TaniumWorkbook",
		"logoFileName": "Tanium.svg",
		"description": "Visualize Tanium endpoint and module data",
		"dataTypesDependencies": [
			"TaniumComplyCompliance_CL",
			"TaniumComplyVulnerabilities_CL",
			"TaniumDefenderHealth_CL",
			"TaniumDiscoverUnmanagedAssets_CL",
			"TaniumHighUptime_CL",
			"TaniumMainAsset_CL",
			"TaniumPatchListApplicability_CL",
			"TaniumPatchListCompliance_CL",
			"TaniumSCCMClientHealth_CL",
			"TaniumThreatResponse_CL"
		],
		"dataConnectorsDependencies": [],
		"previewImagesFileNames": [
			"TaniumComplyBlack.png",
			"TaniumComplyWhite.png",
			"TaniumDiscoverBlack.png",
			"TaniumDiscoverWhite.png",
			"TaniumMSToolingHealthBlack.png",
			"TaniumMSToolingHealthWhite.png",
			"TaniumPatchBlack.png",
			"TaniumPatchWhite.png",
			"TaniumThreatResponseAlertsBlack.png",
			"TaniumThreatResponseAlertsWhite.png",
			"TaniumThreatResponseBlack.png",
			"TaniumThreatResponseWhite.png"
		],
		"version": "1.0",
		"title": "Tanium Workbook",
		"templateRelativePath": "TaniumWorkbook.json",
		"subtitle": "",
		"provider": "Tanium"
	},
	{
		"workbookKey": "ActionableAlertsDashboard",
		"logoFileName": "Cybersixgill.svg",
		"description": "None.",
		"dataTypesDependencies": [
			"CyberSixgill_Alerts_CL"
		],
		"dataConnectorsDependencies": [
			"CybersixgillActionableAlerts"
		],
		"previewImagesFileNames": [
			"ActionableAlertsDashboardWhite.PNG",
			"ActionableAlertsDashboardBlack.PNG"
		],
		"version": "1.0.0",
		"title": "Cybersixgill Actionable Alerts Dashboard",
		"templateRelativePath": "ActionableAlertsDashboard.json",
		"subtitle": "",
		"provider": "Cybersixgill"
	},
	{
		"workbookKey": "ActionableAlertsList",
		"logoFileName": "Cybersixgill.svg",
		"description": "None.",
		"dataTypesDependencies": [
			"CyberSixgill_Alerts_CL"
		],
		"dataConnectorsDependencies": [
			"CybersixgillActionableAlerts"
		],
		"previewImagesFileNames": [
			"ActionableAlertsListBlack.PNG",
			"ActionableAlertsListWhite.PNG"
		],
		"version": "1.0.0",
		"title": "Cybersixgill Actionable Alerts List",
		"templateRelativePath": "ActionableAlertsList.json",
		"subtitle": "",
		"provider": "Cybersixgill"
	},
	{
		"workbookKey": "ArgosCloudSecurityWorkbook",
		"logoFileName": "argos-logo.svg",
		"description": "The ARGOS Cloud Security integration for Microsoft Sentinel allows you to have all your important cloud security events in one place.",
		"dataTypesDependencies": [
			"ARGOS_CL"
		],
		"dataConnectorsDependencies": [
			"ARGOSCloudSecurity"
		],
		"previewImagesFileNames": [
			"ARGOSCloudSecurityWorkbookBlack.png",
			"ARGOSCloudSecurityWorkbookWhite.png"
		],
		"version": "1.0.0",
		"title": "ARGOS Cloud Security",
		"templateRelativePath": "ARGOSCloudSecurityWorkbook.json",
		"subtitle": "",
		"provider": "ARGOS Cloud Security"
	},
	{
		"workbookKey": "JamfProtectWorkbook",
		"logoFileName": "jamf_logo.svg",
		"description": "This Jamf Protect Workbook for Microsoft Sentinel enables you to ingest Jamf Protect events forwarded into Microsoft Sentinel.\n Providing reports into all alerts, device controls and Unfied Logs.",
		"dataTypesDependencies": [
			"jamfprotect_CL"
		],
		"dataConnectorsDependencies": [],
		"previewImagesFileNames": [
			"JamfProtectDashboardBlack.png",
			"JamfProtectDashboardWhite.png"
		],
		"version": "2.0.0",
		"title": "Jamf Protect Workbook",
		"templateRelativePath": "JamfProtectDashboard.json",
		"subtitle": "",
		"provider": "Jamf Software, LLC"
	},
	{
		"workbookKey": "AIVectraStream",
		"logoFileName": "AIVectraDetect.svg",
		"description": "",
		"dataTypesDependencies": [
			"VectraStream_CL"
		],
		"dataConnectorsDependencies": [
			"AIVectraStream"
		],
		"previewImagesFileNames": [
			"AIVectraDetectBlack1.png",
			"AIVectraDetectWhite1.png"
		],
		"version": "1.0.0",
		"title": "AIVectraStreamWorkbook",
		"templateRelativePath": "AIVectraStreamWorkbook.json",
		"subtitle": "",
		"provider": "Vectra AI"
	},
	{
		"workbookKey": "SecurityScorecardWorkbook",
		"logoFileName": "SecurityScorecard-Cybersecurity-Ratings.svg",
		"description": "This Workbook provides immediate insight into the data coming from SecurityScorecard's three Sentinel data connectors: SecurityScorecard Cybersecurity Ratings, SecurityScorecard Cybersecurity Ratings - Factors, and SecurityScorecard Cybersecurity Ratings - Issues.",
		"dataTypesDependencies": [
			"SecurityScorecardFactor_CL",
			"SecurityScorecardIssues_CL",
			"SecurityScorecardRatings_CL"
		],
		"dataConnectorsDependencies": [
			"SecurityScorecardFactorAzureFunctions",
			"SecurityScorecardIssueAzureFunctions",
			"SecurityScorecardRatingsAzureFunctions"
		],
		"previewImagesFileNames": [
			"SecurityScorecardBlack1.png",
			"SecurityScorecardBlack2.png",
			"SecurityScorecardBlack3.png",
			"SecurityScorecardBlack4.png",
			"SecurityScorecardBlack5.png",
			"SecurityScorecardBlack6.png",
			"SecurityScorecardWhite1.png",
			"SecurityScorecardWhite2.png",
			"SecurityScorecardWhite3.png",
			"SecurityScorecardWhite4.png",
			"SecurityScorecardWhite5.png",
			"SecurityScorecardWhite6.png"
		],
		"version": "1.0.0",
		"title": "SecurityScorecard",
		"templateRelativePath": "SecurityScorecardWorkbook.json",
		"subtitle": "",
		"provider": "SecurityScorecard"
	},
	{
		"workbookKey": "DigitalShadowsWorkbook",
		"logoFileName": "DigitalShadowsLogo.svg",
		"description": "For gaining insights into Digital Shadows logs.",
		"dataTypesDependencies": [
			"DigitalShadows_CL"
		],
		"dataConnectorsDependencies": [
			"DigitalShadowsSearchlightAzureFunctions"
		],
		"previewImagesFileNames": [
			"DigitalShadowsBlack1.png",
			"DigitalShadowsBlack2.png",
			"DigitalShadowsBlack3.png",
			"DigitalShadowsWhite1.png",
			"DigitalShadowsWhite2.png",
			"DigitalShadowsWhite3.png"
		],
		"version": "1.0.0",
		"title": "Digital Shadows",
		"templateRelativePath": "DigitalShadows.json",
		"subtitle": "",
		"provider": "Digital Shadows"
	},
	{
		"workbookKey": "SalesforceServiceCloudWorkbook",
		"logoFileName": "salesforce_logo.svg",
		"description": "Sets the time name for analysis.",
		"dataTypesDependencies": [
			"SalesforceServiceCloud"
		],
		"dataConnectorsDependencies": [
			"SalesforceServiceCloud_CL"
		],
		"previewImagesFileNames": [
			""
		],
		"version": "1.0.0",
		"title": "Salesforce Service Cloud",
		"templateRelativePath": "SalesforceServiceCloud.json",
		"subtitle": "",
		"provider": "Salesforce"
	},
	{
		"workbookKey": "NetworkSessionSolution",
		"logoFileName": "Azure_Sentinel.svg",
		"description": "This workbook is included as part of Network Session Essentials solution and gives a summary of analyzed traffic, helps with threat analysis and investigating suspicious IP's and traffic analysis. Network Session Essentials Solution also includes playbooks to periodically summarize the logs thus enhancing user experience and improving data search. For the effective usage of workbook, we highly recommend to enable the summarization playbooks that are provided with this solution.",
		"dataTypesDependencies": [
			"AWSVPCFlow",
			"DeviceNetworkEvents",
			"SecurityEvent",
			"WindowsEvent",
			"CommonSecurityLog",
			"Syslog",
			"CommonSecurityLog",
			"VMConnection",
			"AzureDiagnostics",
			"AzureDiagnostics",
			"CommonSecurityLog",
			"Corelight_CL",
			"VectraStream",
			"CommonSecurityLog",
			"CommonSecurityLog",
			"Syslog",
			"CiscoMerakiNativePoller"
		],
		"dataConnectorsDependencies": [
			"AWSS3",
			"MicrosoftThreatProtection",
			"SecurityEvents",
			"WindowsForwardedEvents",
			"Zscaler",
			"MicrosoftSysmonForLinux",
			"AzureMonitor(VMInsights)",
			"AzureFirewall",
			"AzureNSG",
			"CiscoASA",
			"Corelight",
			"AIVectraStream",
			"CheckPoint",
			"CustomLogsAma",
			"CefAma"
		],
		"previewImagesFileNames": [
			""
		],
		"version": "1.0.0",
		"title": "Network Session Essentials",
		"templateRelativePath": "NetworkSessionEssentials.json",
		"subtitle": "",
		"provider": "Microsoft"
	},
	{
		"workbookKey": "SAPSODAnalysis",
		"logoFileName": "SAPVMIcon.svg",
		"description": "SAP SOD Analysis",
		"dataTypesDependencies": [
			"SAPAuditLog"
		],
		"dataConnectorsDependencies": [
			"SAP"
		],
		"previewImagesFileNames": [
			""
		],
		"version": "2.0.0",
		"title": "SAP SOD Analysis",
		"templateRelativePath": "SAP - Segregation of Duties v2.0 (by Aliter Consulting).json",
		"subtitle": "",
		"provider": "Aliter Consulting"
	},
	{
		"workbookKey": "TheomWorkbook",
		"logoFileName": "theom-logo.svg",
		"description": "Theom Alert Statistics",
		"dataTypesDependencies": [
			"TheomAlerts_CL"
		],
		"dataConnectorsDependencies": [
			"Theom"
		],
		"previewImagesFileNames": [
			"TheomWorkbook-black.png",
			"TheomWorkbook-white.png"
		],
		"version": "1.0.0",
		"title": "Theom",
		"templateRelativePath": "Theom.json",
		"subtitle": "",
		"provider": "Theom"
	},
	{
		"workbookKey": "DynatraceWorkbooks",
		"logoFileName": "dynatrace.svg",
		"description": "This workbook brings together queries and visualizations to assist you in identifying potential threats surfaced by Dynatrace.",
		"dataTypesDependencies": [
			"DynatraceAttacks",
			"DynatraceAuditLogs",
			"DynatraceProblems",
			"DynatraceRuntimeVulnerabilities"
		],
		"dataConnectorsDependencies": [
			"DynatraceAttacks",
			"DynatraceAuditLogs",
			"DynatraceProblems",
			"DynatraceRuntimeVulnerabilities"
		],
		"previewImagesFileNames": [
			"DynatraceWorkbookBlack.png",
			"DynatraceWorkbookWhite.png"
		],
		"version": "3.0.1",
		"title": "Dynatrace",
		"templateRelativePath": "Dynatrace.json",
		"subtitle": "",
		"provider": "Dynatrace"
	},
	{
		"workbookKey": "MDOWorkbook",
		"logoFileName": "Azure_Sentinel.svg",
		"description": "Gain extensive insight into your organization's Microsoft Defender for Office Activity by analyzing, and correlating events.\nYou can track malware and phishing detection over time.",
		"dataTypesDependencies": [
			"SecurityAlert"
		],
		"dataConnectorsDependencies": [
			"MicrosoftThreatProtection"
		],
		"previewImagesFileNames": [
			"MDOBlack1.png",
			"MDOBlack2.png",
			"MDOWhite1.png",
			"MDOWhite2.png"
		],
		"version": "1.0.0",
		"title": "Microsoft Defender XDR MDOWorkbook",
		"templateRelativePath": "MDO Insights.json",
		"subtitle": "",
		"provider": "Microsoft"
	},
	{
		"workbookKey": "AnomaliesVisualizationWorkbook",
		"logoFileName": "Azure_Sentinel.svg",
		"description": "A workbook that provides contextual information to a user for better insight on Anomalies and their impact. The workbook will help with investigation of anomalies as well as identify patterns that can lead to a threat.",
		"dataTypesDependencies": [
			"Anomalies"
		],
		"dataConnectorsDependencies": [],
		"previewImagesFileNames": [
			"AnomaliesVisualizationWorkbookWhite.png",
			"AnomaliesVisualizationWorkbookBlack.png"
		],
		"version": "1.0.0",
		"title": "AnomaliesVisulization",
		"templateRelativePath": "AnomaliesVisualization.json",
		"subtitle": "",
		"provider": "Microsoft Sentinel Community"
	},
	{
		"workbookKey": "AnomalyDataWorkbook",
		"logoFileName": "Azure_Sentinel.svg",
		"description": "A workbook providing details, related Incident, and related Hunting Workbook for a specific Anomaly.",
		"dataTypesDependencies": [
			"Anomalies"
		],
		"dataConnectorsDependencies": [],
		"previewImagesFileNames": [
			"AnomalyDataWorkbookWhite.png",
			"AnomalyDataWorkbookBlack.png"
		],
		"version": "1.0.0",
		"title": "AnomalyData",
		"templateRelativePath": "AnomalyData.json",
		"subtitle": "",
		"provider": "Microsoft Sentinel Community"
	},
	{
    "workbookKey": "MicrosoftExchangeLeastPrivilegewithRBAC-Online",
    "logoFileName": "Azure_Sentinel.svg",
    "description": "This Workbook, dedicated to Exchange Online environments is built to have a simple view of non-standard RBAC delegations on an Exchange Online tenant. This Workbook allow you to go deep dive on custom delegation and roles and also members of each delegation, including the nested level and the group imbrication on your environment.",
    "dataTypesDependencies": [
        "ESIExchangeOnlineConfig_CL"
    ],
    "dataConnectorsDependencies": [
        "ESI-ExchangeOnlineCollector"
    ],
    "previewImagesFileNames": [
        "MicrosoftExchangeLeastPrivilegewithRBAC-OnlineBlack.png",
        "MicrosoftExchangeLeastPrivilegewithRBAC-OnlineWhite.png"
    ],
    "version": "1.1.0",
    "title": "Microsoft Exchange Least Privilege with RBAC - Online",
    "templateRelativePath": "Microsoft Exchange Least Privilege with RBAC - Online.json",
    "subtitle": "",
    "provider": "Microsoft"
  },
  {
    "workbookKey": "MicrosoftExchangeLeastPrivilegewithRBAC",
    "logoFileName": "Azure_Sentinel.svg",
    "description": "This Workbook, dedicated to On-Premises environments is built to have a simple view of non-standard RBAC delegations on an On-Premises Exchange environment. This Workbook allow you to go deep dive on custom delegation and roles and also members of each delegation, including the nested level and the group imbrication on your environment. Required Data Connector: Exchange Security Insights On-Premises Collector.",
    "dataTypesDependencies": [
        "ESIExchangeConfig_CL"
    ],
    "dataConnectorsDependencies": [
        "ESI-ExchangeOnPremisesCollector",
        "ESI-ExchangeAdminAuditLogEvents"
    ],
    "previewImagesFileNames": [
        "MicrosoftExchangeLeastPrivilegewithRBACBlack.png",
        "MicrosoftExchangeLeastPrivilegewithRBACWhite.png"
    ],
    "version": "1.0.3",
    "title": "Microsoft Exchange Least Privilege with RBAC",
    "templateRelativePath": "Microsoft Exchange Least Privilege with RBAC.json",
    "subtitle": "",
    "provider": "Microsoft"
  },
  {
    "workbookKey": "MicrosoftExchangeSearchAdminAuditLog",
    "logoFileName": "Azure_Sentinel.svg",
    "description": "This workbook is dedicated to On-Premises Exchange organizations. It uses the MSExchange Management event logs to give you a simple way to view administrators’ activities in your Exchange environment with Cmdlets usage statistics and multiple pivots to understand who and/or what is affected to modifications on your environment. Required Data Connector: Exchange Audit Event logs via Legacy Agent.",
    "dataTypesDependencies": [
        "ESIExchangeConfig_CL"
    ],
    "dataConnectorsDependencies": [
        "ESI-ExchangeOnPremisesCollector",
        "ESI-ExchangeAdminAuditLogEvents"
    ],
    "previewImagesFileNames": [
        "MicrosoftExchangeSearchAdminAuditLogBlack.png",
        "MicrosoftExchangeSearchAdminAuditLogWhite.png"
    ],
    "version": "1.0.3",
    "title": "Microsoft Exchange Search AdminAuditLog",
    "templateRelativePath": "Microsoft Exchange Search AdminAuditLog.json",
    "subtitle": "",
    "provider": "Microsoft"
  },
  {
    "workbookKey": "MicrosoftExchangeSearchAdminAuditLog-Online",
    "logoFileName": "Azure_Sentinel.svg",
    "description": "This workbook is dedicated to Online Exchange organizations. It uses the Office Activity logs to give you a simple way to view administrators’ activities in your Exchange environment with Cmdlets usage statistics and multiple pivots to understand who and/or what is affected to modifications on your environment. Required Data Connector: Microsoft 365 (Exchange).",
    "dataTypesDependencies": [
        "OfficeActivity"
    ],
    "dataConnectorsDependencies": [
        "Office365"
    ],
    "previewImagesFileNames": [
        "MicrosoftExchangeOnlineSearchAdminAuditLogBlack.png",
        "MicrosoftExchangeOnlineSearchAdminAuditLogWhite.png"
    ],
    "version": "1.0.0",
    "title": "Microsoft Exchange Search AdminAuditLog - Online",
    "templateRelativePath": "Microsoft Exchange Search AdminAuditLog - Online.json",
    "subtitle": "",
    "provider": "Microsoft"
  },
  {
    "workbookKey": "MicrosoftExchangeSecurityMonitoring",
    "logoFileName": "Azure_Sentinel.svg",
    "description": "This Workbook is dedicated to On-Premises Exchange organizations. It uses the MSExchange Management event logs and Microsoft Exchange Security configuration collected by data connectors. It helps to track admin actions, especially on VIP Users and/or on Sensitive Cmdlets. This workbook allows also to list Exchange Services changes, local account activities and local logon on Exchange Servers. Required Data Connector: Exchange Audit Event logs via Legacy Agent.",
    "dataTypesDependencies": [
        "ESIExchangeConfig_CL"
    ],
    "dataConnectorsDependencies": [
        "ESI-ExchangeOnPremisesCollector",
        "ESI-ExchangeAdminAuditLogEvents"
    ],
    "previewImagesFileNames": [
        "MicrosoftExchangeSecurityMonitoringBlack.png",
        "MicrosoftExchangeSecurityMonitoringWhite.png"
    ],
    "version": "1.0.3",
    "title": "Microsoft Exchange Admin Activity",
    "templateRelativePath": "Microsoft Exchange Admin Activity.json",
    "subtitle": "",
    "provider": "Microsoft"
  },
  {
    "workbookKey": "MicrosoftExchangeAdminActivity-Online",
    "logoFileName": "Azure_Sentinel.svg",
    "description": "This Workbook is dedicated to Online Exchange organizations. It uses Office Activity logs. It helps to track admin actions, especially on VIP Users and/or on Sensitive Cmdlets. Required Data Connector: Microsoft 365 (Exchange).",
    "dataTypesDependencies": [
        "OfficeActivity"
    ],
    "dataConnectorsDependencies": [
        "Office365"
    ],
    "previewImagesFileNames": [
        "MicrosoftExchangeAdminActivity-OnlineBlack.png",
        "MicrosoftExchangeAdminActivity-OnlineWhite.png"
    ],
    "version": "1.0.1",
    "title": "Microsoft Exchange Admin Activity - Online",
    "templateRelativePath": "Microsoft Exchange Admin Activity - Online.json",
    "subtitle": "",
    "provider": "Microsoft"
  },
  {
    "workbookKey": "MicrosoftExchangeSecurityReview-Online",
    "logoFileName": "Azure_Sentinel.svg",
    "description": "This Workbook is dedicated to Exchange Online tenants. It displays and highlights current Security configuration on various Exchange components specific to Online including delegations, the transport configuration and the linked security risks, and risky protocols.",
    "dataTypesDependencies": [
        "ESIExchangeOnlineConfig_CL"
    ],
    "dataConnectorsDependencies": [
        "ESI-ExchangeOnlineCollector"
    ],
    "previewImagesFileNames": [
      "MicrosoftExchangeSecurityReview-OnlineBlack.png",
      "MicrosoftExchangeSecurityReview-OnlineWhite.png"
    ],
    "version": "1.1.0",
    "title": "Microsoft Exchange Security Review - Online",
    "templateRelativePath": "Microsoft Exchange Security Review - Online.json",
    "subtitle": "",
    "provider": "Microsoft"
  },
  {
    "workbookKey": "MicrosoftExchangeSecurityReview",
    "logoFileName": "Azure_Sentinel.svg",
    "description": "This Workbook is dedicated to On-Premises Exchange organizations. It displays and highlights current Security configuration on various Exchange components including delegations, rights on databases, Exchange and most important AD Groups with members including nested groups, local administrators of servers. This workbook helps also to understand the transport configuration and the linked security risks. Required Data Connector: Exchange Security Insights On-Premises Collector.",
    "dataTypesDependencies": [
        "ESIExchangeConfig_CL"
    ],
    "dataConnectorsDependencies": [
        "ESI-ExchangeOnPremisesCollector",
        "ESI-ExchangeAdminAuditLogEvents"
    ],
    "previewImagesFileNames": [
        "MicrosoftExchangeSecurityReviewBlack.png",
        "MicrosoftExchangeSecurityReviewWhite.png"
      ],
    "version": "2.0.0",
    "title": "Microsoft Exchange Security Review",
    "templateRelativePath": "Microsoft Exchange Security Review.json",
    "subtitle": "",
    "provider": "Microsoft"
  },
	{
		"workbookKey": "ibossMalwareAndC2Workbook",
		"logoFileName": "iboss_logo.svg",
		"description": "A workbook providing insights into malware and C2 activity detected by iboss.",
		"dataTypesDependencies": [],
		"dataConnectorsDependencies": [
			"CefAma"
		],
		"previewImagesFileNames": [
			""
		],
		"version": "1.0.0",
		"title": "iboss Malware and C2",
		"templateRelativePath": "ibossMalwareAndC2.json",
		"subtitle": "",
		"provider": "iboss"
	},
	{
		"workbookKey": "ibossWebUsageWorkbook",
		"logoFileName": "iboss_logo.svg",
		"description": "A workbook providing insights into web usage activity detected by iboss.",
		"dataTypesDependencies": [],
		"dataConnectorsDependencies": [
			"CefAma"
		],
		"previewImagesFileNames": [
			""
		],
		"version": "1.0.0",
		"title": "iboss Web Usage",
		"templateRelativePath": "ibossWebUsage.json",
		"subtitle": "",
		"provider": "iboss"
	},
	{
		"workbookKey": "CynerioOverviewWorkbook",
		"logoFileName": "Cynerio.svg",
		"description": "An overview of Cynerio Security events",
		"dataTypesDependencies": [
			"CynerioEvent_CL"
		],
		"dataConnectorsDependencies": [
			"CynerioSecurityEvents"
		],
		"previewImagesFileNames": [
			"CynerioOverviewBlack.png",
			"CynerioOverviewWhite.png"
		],
		"version": "1.0.0",
		"title": "Cynerio Overview Workbook",
		"templateRelativePath": "CynerioOverviewWorkbook.json",
		"subtitle": "",
		"provider": "Cynerio"
	},
	{
		"workbookKey": "ReversingLabs-CapabilitiesOverview",
		"logoFileName": "reversinglabs.svg",
		"description": "The ReversingLabs-CapabilitiesOverview workbook provides a high level look at your threat intelligence capabilities and how they relate to your operations.",
		"dataTypesDependencies": [],
		"dataConnectorsDependencies": [],
		"previewImagesFileNames": [
			"ReversingLabsTiSummary-White.png",
			"ReversingLabsTiSummary-Black.png",
			"ReversingLabsOpsSummary-White.png",
			"ReversingLabsOpsSummary-Black.png"
		],
		"version": "1.1.1",
		"title": "ReversingLabs-CapabilitiesOverview",
		"templateRelativePath": "ReversingLabs-CapabilitiesOverview.json",
		"subtitle": "",
		"provider": "ReversingLabs"
	},
	{
		"workbookKey": "vCenter",
		"logoFileName": "Azure_Sentinel.svg",
		"description": "This data connector depends on a parser based on Kusto Function **vCenter** to work as expected. [Follow steps to get this Kusto Function](https://aka.ms/sentinel-vCenter-parser)",
		"dataTypesDependencies": [
			"vCenter_CL"
		],
		"dataConnectorsDependencies": [
			"CustomLogsAma"
		],
		"previewImagesFileNames": [
			""
		],
		"version": "1.0.0",
		"title": "vCenter",
		"templateRelativePath": "vCenter.json",
		"subtitle": "",
		"provider": "VMware"
	},
	{
		"workbookKey": "SAP-Monitors-AlertsandPerformance",
		"logoFileName": "SAPVMIcon.svg",
		"description": "SAP -Monitors- Alerts and Performance",
		"dataTypesDependencies": [
			"SAPAuditLog"
		],
		"dataConnectorsDependencies": [
			"SAP"
		],
		"previewImagesFileNames": [
			""
		],
		"version": "2.0.1",
		"title": "SAP -Monitors- Alerts and Performance",
		"templateRelativePath": "SAP -Monitors- Alerts and Performance.json",
		"subtitle": "",
		"provider": "Microsoft"
	},
	{
		"workbookKey": "SAP-SecurityAuditlogandInitialAccess",
		"logoFileName": "SAPVMIcon.svg",
		"description": "SAP -Security Audit log and Initial Access",
		"dataTypesDependencies": [
			"SAPAuditLog"
		],
		"dataConnectorsDependencies": [
			"SAP"
		],
		"previewImagesFileNames": [
			""
		],
		"version": "2.0.1",
		"title": "SAP -Security Audit log and Initial Access",
		"templateRelativePath": "SAP -Security Audit log and Initial Access.json",
		"subtitle": "",
		"provider": "Microsoft"
	},
	{
		"workbookKey": "DNSSolutionWorkbook",
		"logoFileName": "Azure_Sentinel.svg",
		"description": "This workbook is included as part of the DNS Essentials solution and gives a summary of analyzed DNS traffic. It also helps with threat analysis and investigating suspicious Domains, IPs and DNS traffic. DNS Essentials Solution also includes a playbook to periodically summarize the logs, thus enhancing the user experience and improving data search. For effective usage of workbook, we highly recommend enabling the summarization playbook that is provided with this solution.",
		"dataTypesDependencies": [],
		"dataConnectorsDependencies": [],
		"previewImagesFileNames": [
			"DNSDomainWorkbookWhite.png",
			"DNSDomainWorkbookBlack.png"
		],
		"version": "1.0.0",
		"title": "DNS Solution Workbook",
		"templateRelativePath": "DNSSolutionWorkbook.json",
		"subtitle": "",
		"provider": "Microsoft"
	},
	{
		"workbookKey": "MicrosoftPowerBIActivityWorkbook",
		"logoFileName": "PowerBILogo.svg",
		"description": "This workbook provides details on Microsoft PowerBI Activity",
		"dataTypesDependencies": [
			"PowerBIActivity"
		],
		"dataConnectorsDependencies": [
			"Microsoft PowerBI (Preview)"
		],
		"previewImagesFileNames": [
			"MicrosoftPowerBIActivityWorkbookBlack.png",
			"MicrosoftPowerBIActivityWorkbookWhite.png"
		],
		"version": "1.0.0",
		"title": "Microsoft PowerBI Activity Workbook",
		"templateRelativePath": "MicrosoftPowerBIActivityWorkbook.json",
		"subtitle": "",
		"provider": "Microsoft"
	},
	{
		"workbookKey": "MicrosoftThreatIntelligenceWorkbook",
		"logoFileName": "Azure_Sentinel.svg",
		"description": "Gain insights into threat indicators ingestion and search for indicators at scale across Microsoft 1st Party, 3rd Party, On-Premises, Hybrid, and Multi-Cloud Workloads. Indicators Search facilitates a simple interface for finding IP, File, Hash, Sender and more across your data. Seamless pivots to correlate indicators with Microsoft Sentinel: Incidents to make your threat intelligence actionable.",
		"dataTypesDependencies": [
			"ThreatIntelligenceIndicator",
			"SecurityIncident"
		],
		"dataConnectorsDependencies": [
			"ThreatIntelligence",
			"ThreatIntelligenceTaxii"
		],
		"previewImagesFileNames": [
			"ThreatIntelligenceWhite.png",
			"ThreatIntelligenceBlack.png"
		],
		"version": "1.0.0",
		"title": "Threat Intelligence",
		"templateRelativePath": "MicrosoftThreatIntelligence.json",
		"subtitle": "",
		"provider": "Microsoft"
	},
	{
		"workbookKey": "MicrosoftDefenderForEndPoint",
		"logoFileName": "Azure_Sentinel.svg",
		"description": "A wokbook to provide details about Microsoft Defender for Endpoint Advance Hunting to Overview & Analyse data brought through M365 Defender Connector.",
		"dataTypesDependencies": [],
		"dataConnectorsDependencies": [],
		"previewImagesFileNames": [
			"microsoftdefenderforendpointwhite.png",
			"microsoftdefenderforendpointblack.png"
		],
		"version": "1.0.0",
		"title": "Microsoft Defender For EndPoint",
		"templateRelativePath": "MicrosoftDefenderForEndPoint.json",
		"subtitle": "",
		"provider": "Microsoft Sentinel Community"
	},
	{
		"workbookKey": "MicrosoftSentinelDeploymentandMigrationTracker",
		"logoFileName": "Azure_Sentinel.svg",
		"description": "Use this workbook as a tool to define, track, and complete key deployment/migraiton tasks for Microsoft Sentinel. This workbook serves as a central hub for monitoring and configuring key areas of the product without having to leave the workbook and start over.",
		"dataTypesDependencies": [],
		"dataConnectorsDependencies": [],
		"previewImagesFileNames": [
			"microsoftsentineldeploymentandmigration-black.png",
			"microsoftsentineldeploymentandmigration-white.png"
		],
		"version": "1.1.2",
		"title": "Microsoft Sentinel Deployment and Migration Tracker",
		"templateRelativePath": "MicrosoftSentinelDeploymentandMigrationTracker.json",
		"subtitle": "",
		"provider": "Microsoft Sentinel Community",
		"support": {
			"tier": "Community"
		},
		"author": {
			"name": "Matt Lowe"
		},
		"source": {
			"kind": "Community"
		},
		"categories": {
			"domains": [
				"Platform"
			]
		}
	},
	{
		"workbookKey": "MicrosoftDefenderForIdentity",
		"logoFileName": "Azure_Sentinel.svg",
		"description": "Use this workbook to analyse the advance hunting data ingested for Defender For Identity.",
		"dataTypesDependencies": [
			"IdentityLogonEvents",
			"IdentityQueryEvents",
			"IdentityDirectoryEvents",
			"SecurityAlert"
		],
		"dataConnectorsDependencies": [],
		"previewImagesFileNames": [
			"microsoftdefenderforidentity-black.png",
			"microsoftdefenderforidentity-white.png"
		],
		"version": "1.0.0",
		"title": "Microsoft Defender For Identity",
		"templateRelativePath": "MicrosoftDefenderForIdentity.json",
		"subtitle": "",
		"provider": "Microsoft Sentinel Community"
	},
	{
		"workbookKey": "EsetProtect",
		"logoFileName": "eset-logo.svg",
		"description": "Visualize events and threats from Eset protect.",
		"dataTypesDependencies": [
			"ESETPROTECT"
		],
		"dataConnectorsDependencies": [
			"ESETPROTECT"
		],
		"previewImagesFileNames": [
			"ESETPROTECTBlack.png",
			"ESETPROTECTWhite.png"
		],
		"version": "1.0.0",
		"title": "EsetProtect",
		"templateRelativePath": "ESETPROTECT.json",
		"subtitle": "",
		"provider": "Community"
	},
	{
		"workbookKey": "CyberArkEPMWorkbook",
		"logoFileName": "CyberArk_Logo.svg",
		"description": "Sets the time name for analysis",
		"dataTypesDependencies": [
			"CyberArkEPM_CL"
		],
		"dataConnectorsDependencies": [
			"CyberArkEPM"
		],
		"previewImagesFileNames": [
			"CyberArkEPMBlack.png",
			"CyberArkEPMWhite.png"
		],
		"version": "1.0.0",
		"title": "CyberArk EPM",
		"templateRelativePath": "CyberArkEPM.json",
		"subtitle": "",
		"provider": "CyberArk"
	},
	{
		"workbookKey": "IncidentTasksWorkbook",
		"logoFileName": "Azure_Sentinel.svg",
		"description": "Use this workbook to review and modify existing incidents with tasks. This workbook provides views that higlight incident tasks that are open, closed, or deleted, as well as incidents with tasks that are either owned or unassigned. The workbook also provides SOC metrics around incident task performance, such as percentage of incidents without tasks, average time to close tasks, and more.",
		"dataTypesDependencies": [],
		"dataConnectorsDependencies": [],
		"previewImagesFileNames": [
			"Tasks-Black.png",
			"Tasks-White.png"
		],
		"version": "1.1.0",
		"title": "Incident Tasks Workbook",
		"templateRelativePath": "IncidentTasksWorkbook.json",
		"subtitle": "",
		"provider": "Microsoft"
	},
	{
		"workbookKey": "SentinelWorkspaceReconTools",
		"logoFileName": "Azure_Sentinel.svg",
		"description": "A workbook providing investigation tools for key tables. Good for incident response, tuning, and cost optimizaiton. An attempt to bring the Windows EventViewer experience to the cloud.",
		"dataTypesDependencies": [
			"AzureActivity",
			"AuditLogs",
			"SigninLogs",
			"SecurityIncident",
			"SecurityAlert",
			"CommonSecurityLog",
			"Events",
			"SecurityEvents",
			"Syslog",
			"WindowsSecurityEvents"
		],
		"dataConnectorsDependencies": [
			"AzureActivity",
			"AzureActiveDirectory",
			"SecurityEvents",
			"WindowsSecurityEvents"
		],
		"previewImagesFileNames": [
			"SentinelWorkspaceReconToolsWhite.png",
			"SentinelWorkspaceReconToolsBlack.png"
		],
		"version": "1.0.1",
		"title": "Sentinel Workspace Recon Tools",
		"templateRelativePath": "SentinelWorkspaceReconTools.json",
		"subtitle": "",
		"provider": "Microsoft Sentinel Community",
		"support": {
			"tier": "Community"
		},
		"author": {
			"name": "Andrew Blumhardt"
		},
		"source": {
			"kind": "Community"
		},
		"categories": {
			"domains": [
				"Security - Others"
			]
		}
	},
	{
		"workbookKey": "SyslogOverview",
		"logoFileName": "Azure_Sentinel.svg",
		"description": "A workbook designed to show an overview about the data ingested through Syslog.",
		"dataTypesDependencies": [
			"Syslog"
		],
		"dataConnectorsDependencies": [],
		"previewImagesFileNames": [
			"syslogoverview-white.png",
			"syslogoverview-black.png"
		],
		"version": "1.0.0",
		"title": "Syslog Overview",
		"templateRelativePath": "syslogoverview.json",
		"subtitle": "",
		"provider": "Microsoft Sentinel Community",
		"support": {
			"tier": "Community"
		},
		"author": {
			"name": "Samik Roy"
		},
		"source": {
			"kind": "Community"
		},
		"categories": {
			"domains": [
				"Application"
			]
		}
	},
	{
		"workbookKey": "SentinelHealth",
		"logoFileName": "Azure_Sentinel.svg",
		"description": "A workbook to show data fo Sentinel Health.",
		"dataTypesDependencies": [
			"SentinelHealth"
		],
		"dataConnectorsDependencies": [],
		"previewImagesFileNames": [
			"SentinelHealthWhite.png",
			"SentinelHealthBlack.png"
		],
		"version": "1.0.0",
		"title": "Sentinel Health",
		"templateRelativePath": "SentinelHealth.json",
		"subtitle": "",
		"provider": "Microsoft Sentinel Community",
		"support": {
			"tier": "Microsoft"
		},
		"author": {
			"name": "Samik Roy"
		},
		"source": {
			"kind": "Community"
		},
		"categories": {
			"domains": [
				"Platform"
			]
		}
	},
	{
		"workbookKey": "MicrosoftSentinelCostGBP",
		"logoFileName": "Azure_Sentinel.svg",
		"description": "This workbook provides an estimated cost in GBP (£) across the main billed items in Microsoft Sentinel: ingestion, retention and automation. It also provides insight about the possible impact of the Microsoft 365 E5 offer.",
		"dataTypesDependencies": [],
		"dataConnectorsDependencies": [],
		"previewImagesFileNames": [
			"MicrosoftSentinelCostGBPWhite.png",
			"MicrosoftSentinelCostGBPBlack.png"
		],
		"version": "1.6.1",
		"title": "Microsoft Sentinel Cost (GBP)",
		"templateRelativePath": "MicrosoftSentinelCostGBP.json",
		"subtitle": "",
		"provider": "Microsoft Sentinel Community",
		"support": {
			"tier": "Microsoft"
		},
		"author": {
			"name": "noodlemctwoodle"
		},
		"source": {
			"kind": "Community"
		},
		"categories": {
			"domains": [
				"Platform"
			]
		}
	},
	{
		"workbookKey": "SentinelCosts",
		"logoFileName": "Azure_Sentinel.svg",
		"description": "A workbook to demonstrate insights into the costs of Sentinel environment.",
		"dataTypesDependencies": [],
		"dataConnectorsDependencies": [],
		"previewImagesFileNames": [
			"SentinelCostsWhite.png",
			"SentinelCostsBlack.png"
		],
		"version": "1.5.1",
		"title": "Sentinel Costs",
		"templateRelativePath": "SentinelCosts.json",
		"subtitle": "",
		"provider": "Microsoft Sentinel Community",
		"support": {
			"tier": "Microsoft"
		},
		"author": {
			"name": "Yahya Abulhaj"
		},
		"source": {
			"kind": "Community"
		},
		"categories": {
			"domains": [
				"Platform"
			]
		}
	},
	{
		"workbookKey": "AnalyticsHealthAudit",
		"logoFileName": "Azure_Sentinel.svg",
		"description": "This workbook provides visibility on the health and audit of your analytics rules. You will be able to find out whether an analytics rule is running as expected and get a list of changes made to an analytic rule.",
		"dataTypesDependencies": [
			"SentinelHealth",
			"SentinelAudit"
		],
		"dataConnectorsDependencies": [],
		"previewImagesFileNames": [
			"AnalyticsHealthAuditWhite.png",
			"AnalyticsHealthAuditBlack.png"
		],
		"version": "1.0.0",
		"title": "Analytics Health & Audit",
		"templateRelativePath": "AnalyticsHealthAudit.json",
		"subtitle": "",
		"provider": "Microsoft Sentinel Community",
		"support": {
			"tier": "Microsoft"
		},
		"author": {
			"name": "Microsoft Corporation"
		},
		"source": {
			"kind": "Community"
		},
		"categories": {
			"domains": [
				"IT Operations",
				"Platform"
			]
		}
	},
	{
		"workbookKey": "AzureLogCoverage",
		"logoFileName": "Azure_Sentinel.svg",
		"description": "This Workbook pulls the current Azure inventory via Azure Resource Graph explorer and compares it with data written to one or more selected Log Analytics workspaces to determine which resources are sending data and which ones are not. This can be used to expose gaps in your logging coverage and/or identify inactive resources.",
		"dataTypesDependencies": [],
		"dataConnectorsDependencies": [],
		"previewImagesFileNames": [
			"AzureLogCoverageWhite1.png",
			"AzureLogCoverageWhite2.png",
			"AzureLogCoverageBlack1.png",
			"AzureLogCoverageBlack2.png"
		],
		"version": "1.1.0",
		"title": "Azure Log Coverage",
		"templateRelativePath": "AzureLogCoverage.json",
		"subtitle": "",
		"provider": "Microsoft Sentinel Community",
		"support": {
			"tier": "Community"
		},
		"author": {
			"name": "Alex Anders"
		},
		"source": {
			"kind": "Community"
		}
	},
	{
		"workbookKey": "AzureSensitiveOperationsReview",
		"logoFileName": "Azure_Sentinel.svg",
		"description": "Monitor Sesnitive Operations in Azure Activity using Azure Threat Research Matrix ",
		"dataTypesDependencies": [
			"AzureActivity"
		],
		"dataConnectorsDependencies": [
			"AzureActivity"
		],
		"previewImagesFileNames": [
			"SensitiveoperationSecurityBlack.png",
			"SensitiveoperationSecurityWhite.png"
		],
		"version": "1.0.0",
		"title": "Azure SensitiveOperations Review Workbook",
		"templateRelativePath": "SensitiveOperationsinAzureActivityLogReview.json",
		"subtitle": "",
		"provider": "Microsoft Sentinel community",
		"support": {
            "tier": "Microsoft"
        },
		"author": {
            "name": "Microsoft Corporation"
        },
		"source": {
            "kind": "Community"
        },
		"categories": {
            "domains": [
                "IT Operations",
                "Platform"
            ]
        }
    },
	{
		"workbookKey": "MicrosoftSentinelCostEUR",
		"logoFileName": "Azure_Sentinel.svg",
		"description": "This workbook provides an estimated cost in EUR (€) across the main billed items in Microsoft Sentinel: ingestion, retention and automation. It also provides insight about the possible impact of the Microsoft 365 E5 offer.",
		"dataTypesDependencies": [],
		"dataConnectorsDependencies": [],
		"previewImagesFileNames": [
			"MicrosoftSentinelCostEURWhite.png",
			"MicrosoftSentinelCostEURBlack.png"
		],
		"version": "1.3.0",
		"title": "Microsoft Sentinel Cost (EUR)",
		"templateRelativePath": "MicrosoftSentinelCostEUR.json",
		"subtitle": "",
		"provider": "Microsoft Sentinel Community",
		"support": {
			"tier": "Microsoft"
		},
		"author": {
			"name": "Marco Passanisi"
		},
		"source": {
			"kind": "Community"
		},
		"categories": {
			"domains": [
				"Platform"
			]
		}
	},
	{
		"workbookKey": "LogAnalyticsQueryAnalysis",
		"logoFileName": "Azure_Sentinel.svg",
		"description": "This workbook provides an analysis on Log Analytics Query Logs.",
		"dataTypesDependencies": [],
		"dataConnectorsDependencies": [],
		"previewImagesFileNames": [
			"LogAnalyticsQueryAnalysisBlack.PNG",
			"LogAnalyticsQueryAnalysisWhite.PNG"
		],
		"version": "1.0.0",
		"title": "Log Analytics Query Analysis",
		"templateRelativePath": "LogAnalyticsQueryAnalysis.json",
		"subtitle": "",
		"provider": "Microsoft Sentinel Community",
		"support": {
			"tier": "Microsoft"
		},
		"author": {
			"name": "Samik Roy"
		},
		"source": {
			"kind": "Community"
		},
		"categories": {
			"domains": [
				"Platform"
			]
		}
	},
	{
		"workbookKey": "AcscEssential8",
		"logoFileName": "ACSClogo.svg",
		"description": "This workbook provides insights on the health state of Azure resources against requirements by the ACSC Essential 8.",
		"dataTypesDependencies": [
			"DeviceTvmSecureConfigurationAssessment"
		],
		"dataConnectorsDependencies": [],
		"previewImagesFileNames": [
			"AcscEssential8Black1.png",
			"AcscEssential8White1.png",
			"AcscEssential8Black2.png",
			"AcscEssential8White2.png"
		],
		"version": "2.0.0",
		"title": "ACSC Essential 8",
		"templateRelativePath": "AcscEssential8.json",
		"subtitle": "",
		"provider": "Microsoft",
		"support": {
			"tier": "Microsoft"
		},
		"author": {
			"name": "Microsoft Corporation"
		},
		"source": {
			"kind": "Community"
		},
		"categories": {
			"domains": [
				"Compliance",
				"IT Operations"
			]
		}
	},
	{
		"workbookKey": "TalonInsights",
		"logoFileName": "Talon.svg",
		"description": "This workbook provides Talon Security Insights on Log Analytics Query Logs",
		"dataTypesDependencies": [],
		"dataConnectorsDependencies": [],
		"previewImagesFileNames": [
			"TalonInsightsBlack.png",
			"TalonInsightsWhite.png"
		],
		"version": "2.0.0",
		"title": "Talon Insights",
		"templateRelativePath": "TalonInsights.json",
		"subtitle": "",
		"provider": "Talon Cyber Security"
	},
	{
		"workbookKey": "manualincident",
		"logoFileName": "Azure_Sentinel.svg",
		"description": "This workbook gives the ability for efficient incident management by enabling manual creation of Microsoft Sentinel incidents directly from within the workbook.",
		"dataTypesDependencies": [
			""
		],
		"dataConnectorsDependencies": [
			""
		],
		"previewImagesFileNames": [
			"ManualincidentWhite.png",
			"ManualincidentBlack.png"
		],
		"version": "1.0.0",
		"title": "Incident Management with Microsoft Sentinel Manual Creation of Incidents Workbook",
		"templateRelativePath": "ManualSentinelIncident.json",
		"subtitle": "",
		"provider": "Microsoft Sentinel community",
		"support": {
			"tier": "Community"
		},
		"author": {
			"name": "Microsoft Sentinel Community"
		},
		"source": {
			"kind": "Community"
		},
		"categories": {
			"domains": [
				"Security - Others"
			]
		}
	},
	{
		"workbookKey": "CofenseTriageThreatIndicators",
		"logoFileName": "CofenseTriage.svg",
		"description": "This workbook provides visualization of Cofense Triage threat indicators which are ingested in the Microsoft Sentinel Threat intelligence.",
		"dataTypesDependencies": [
			"ThreatIntelligenceIndicator",
			"Report_links_data_CL"
		],
		"dataConnectorsDependencies": [
			"CofenseTriageDataConnector"
		],
		"previewImagesFileNames": [
			"CofenseTriageThreatIndicatorsWhite1.png",
			"CofenseTriageThreatIndicatorsBlack1.png"
		],
		"version": "1.0",
		"title": "CofenseTriageThreatIndicators",
		"templateRelativePath": "CofenseTriageThreatIndicators.json",
		"subtitle": "",
		"provider": "Cofense"
	},
	{
		"workbookKey": "OptimizationWorkbook",
		"logoFileName": "optimization.svg",
		"description": "This workbook aims to help you gain insights into your current Microsoft Sentinel environment, while also providing recommendations for optimizing costs, improving operational effectiveness, and offering a management overview.",
		"dataTypesDependencies": [
			"SentinelHealth",
			"SentinelAudit"
		],
		"dataConnectorsDependencies": [],
		"previewImagesFileNames": [
			"OptimizationWorkbookBlack.png",
			"OptimizationWorkbookWhite.png"
		],
		"version": "1.4.0",
		"title": "Microsoft Sentinel Optimization Workbook",
		"templateRelativePath": "OptimizationWorkbook.json",
		"subtitle": "",
		"provider": "Microsoft",
		"support": {
			"tier": "Microsoft"
		},
		"author": {
			"name": "Jeremy Tan, Matthew Lowe, Margaret Mwaura"
		},
		"source": {
			"kind": "Community"
		},
		"categories": {
			"domains": [
				"IT Operations"
			]
		}
	},
	{
		"workbookKey": "DataCollectionRuleToolkit",
		"logoFileName": "Azure_Sentinel.svg",
		"description": "Use this workbook solution to create, review, and modify data collection rules for Microsoft Sentinel. This workbook provides a click-through experience that centralizes key components from Microsoft Sentinel, Azure Log Analytics, and Azure Monitor to enable users to create new DCRs, modify existing DCRs, and review all DCRs in the environment.",
		"dataTypesDependencies": [],
		"dataConnectorsDependencies": [],
		"previewImagesFileNames": [
			"Dcr-toolkit-Black.png",
			"Dcr-toolkit-White.png"
		],
		"version": "1.2.0",
		"title": "Data Collection Rule Toolkit",
		"templateRelativePath": "DCR-Toolkit.json",
		"subtitle": "",
		"provider": "Microsoft Sentinel Community",
		"support": {
			"tier": "Community"
		},
		"author": {
			"name": "Microsoft Sentinel Community"
		},
		"source": {
			"kind": "Community"
		},
		"categories": {
			"domains": [
				"Data Collection"
			]
		}
	},
	{
		"workbookKey": "NetskopeWorkbook",
		"logoFileName": "Netskope_logo.svg",
		"description": "Gain insights and comprehensive monitoring into Netskope events data by analyzing traffic and user activities.\nThis workbook provides insights into various Netskope events types such as Cloud Firewall, Network Private Access, Applications, Security Alerts as well as Web Transactions.\nYou can use this workbook to get visibility in to your Netskope Security Cloud and quickly identify threats, anamolies, traffic patterns, cloud application useage, blocked URL addresses and more.",
		"dataTypesDependencies": [
			"Netskope_Events_CL",
			"Netskope_Alerts_CL",
			"Netskope_WebTX_CL"
		],
		"dataConnectorsDependencies": [],
		"previewImagesFileNames": [
			"Netskope-ApplicationEvents-Black.png",
			"Netskope-ApplicationEvents-White.png",
			"Netskope-SecurityAlerts-DLP-Black.png",
			"Netskope-SecurityAlerts-DLP-White.png",
			"Netskope-NetworkEvents-CFW-Black.png",
			"Netskope-NetworkEvents-CFW-White.png",
			"Netskope-SecurityAlerts-Malsite-Black.png",
			"Netskope-SecurityAlerts-Malsite-White.png",
			"Netskope-NetworkEvents-NPA-Black.png",
			"Netskope-NetworkEvents-NPA-White.png",
			"Netskope-SecurityAlerts-Malware-White.png",
			"Netskope-SecurityAlerts-Malware-Black.png",
			"Netskope-SecurityAlerts-BehaviorAnalytics-Black.png",
			"Netskope-SecurityAlerts-BehaviorAnalytics-White.png",
			"Netskope-SecurityAlerts-Overview-Black.png",
			"Netskope-SecurityAlerts-Overview-White.png",
			"Netskope-SecurityAlerts-CompormisedCredentials-Black.png",
			"Netskope-SecurityAlerts-CompromisedCredentials-White.png",
			"Netskope-WebTransactions-Black.png",
			"Netskope-WebTransactions-White.png"
		],
		"version": "1.0",
		"title": "Netskope",
		"templateRelativePath": "NetskopeEvents.json",
		"subtitle": "",
		"provider": "Netskope"
	},
	{
		"workbookKey": "AIShield",
		"logoFileName": "AIShield_Logo.svg",
		"description": "Visualize events generated by AIShield. This workbook is dependent on a parser AIShield which is a part of the solution deployment.",
		"dataTypesDependencies": [
			"AIShield"
		],
		"dataConnectorsDependencies": [
			"AIShield"
		],
		"previewImagesFileNames": [
			"AIShieldBlack.png",
			"AIShieldWhite.png"
		],
		"version": "1.0.0",
		"title": "AIShield Workbook",
		"templateRelativePath": "AIShield.json",
		"subtitle": "",
		"provider": "Community"
	},
	{
		"workbookKey": "AdvancedWorkbookConcepts",
		"logoFileName": "Azure_Sentinel.svg",
		"description": "Use this workbook to view and learn advanced concepts for workbooks in Azure Monitor and Microsoft Sentinel. Examples are provided in order to teach users how the concepts look, work, and are built.",
		"dataTypesDependencies": [],
		"dataConnectorsDependencies": [],
		"previewImagesFileNames": [
			"Advancedworkbookconcepts-Black.png",
			"Advancedworkbookconcepts-White.png"
		],
		"version": "1.1.0",
		"title": "Advanced Workbook Concepts",
		"templateRelativePath": "AdvancedWorkbookConcepts.json",
		"subtitle": "",
		"provider": "Microsoft Sentinel Community",
		"support": {
			"tier": "Microsoft"
		},
		"author": {
			"name": "Microsoft Sentinel Community"
		},
		"source": {
			"kind": "Community"
		},
		"categories": {
			"domains": [
				"Workbooks",
				"Reporting",
				"Visualization"
			]
		}
	},
	{
		"workbookKey": "NetCleanProActiveWorkbook",
		"logoFileName": "NetCleanImpactLogo.svg",
		"description": "This workbook provides insights on NetClean ProActive Incidents.",
		"dataTypesDependencies": [
			"Netclean_Incidents_CL"
		],
		"dataConnectorsDependencies": [
			"Netclean_ProActive_Incidents"
		],
		"previewImagesFileNames": [
			"NetCleanProActiveBlack1.png",
			"NetCleanProActiveBlack2.png",
			"NetCleanProActiveWhite1.png",
			"NetCleanProActiveWhite2.png"
		],
		"version": "1.0.0",
		"title": "NetClean ProActive",
		"templateRelativePath": "NetCleanProActiveWorkbook.json",
		"subtitle": "",
		"provider": "NetClean"
	},
	{
		"workbookKey": "AutomationHealth",
		"logoFileName": "Azure_Sentinel.svg",
		"description": "Have a holistic overview of your automation health, gain insights about failures, correlate Microsoft Sentinel health with Logic Apps diagnostics logs and deep dive automation details per incident",
		"dataTypesDependencies": [
			"SentinelHealth"
		],
		"dataConnectorsDependencies": [],
		"previewImagesFileNames": [
			"AutomationHealthBlack.png",
			"AutomationHealthWhite.png"
		],
		"version": "2.0.0",
		"title": "Automation health",
		"templateRelativePath": "AutomationHealth.json",
		"subtitle": "",
		"provider": "Microsoft Sentinel Community"
	},
	{
		"workbookKey": "PlaybooksHealth",
		"logoFileName": "Azure_Sentinel.svg",
		"description": "The workbook will provide you with deeper insights regarding the status, activity, and billing of each playbook. You can use the workbook's logic to monitor the general health of the playbooks.",
		"dataTypesDependencies": [],
		"dataConnectorsDependencies": [],
		"previewImagesFileNames": [
			"PlaybookHealthWhite.PNG",
			"PlaybookHealthBlack.PNG"
		],
		"version": "1.0.0",
		"title": "Playbooks health monitoring (preview)",
		"templateRelativePath": "PlaybookHealth.json",
		"subtitle": "",
		"provider": "Microsoft Sentinel Community",
		"support": {
			"tier": "Microsoft"
		},
		"author": {
			"name": "Microsoft Corporation"
		},
		"source": {
			"kind": "Community"
		},
		"categories": {
			"domains": [
				"IT Operations",
				"Platform"
			]
		}
	},
	{
		"workbookKey": "CiscoSDWANWorkbook",
		"logoFileName": "cisco-logo-72px.svg",
		"description": "Cisco SD-WAN Workbook equips administrators with the necessary tools to implement robust security measures and stay ahead of emerging threats.By leveraging the insights and recommendations provided in the workbook, network administrators can effectively protect their SD-WAN infrastructure from potential vulnerabilities and ensure a secure and reliable network connectivity for their organization.",
		"dataTypesDependencies": [
			"Syslog",
			"CiscoSDWANNetflow_CL"
		],
		"dataConnectorsDependencies": [
			"CiscoSDWAN"
		],
		"previewImagesFileNames": [
			"CiscoSDWANWhite1.png",
			"CiscoSDWANWhite2.png",
			"CiscoSDWANWhite3.png",
			"CiscoSDWANBlack1.png",
			"CiscoSDWANBlack2.png",
			"CiscoSDWANBlack3.png"
		],
		"version": "1.0.0",
		"title": "Cisco SD-WAN",
		"templateRelativePath": "CiscoSDWAN.json",
		"provider": "Cisco"
	},
	{
		"workbookKey": "SAP-AuditControls",
		"logoFileName": "SAPVMIcon.svg",
		"description": "SAP -Audit Controls (Preview)",
		"dataTypesDependencies": [
			"SAPAuditLog"
		],
		"dataConnectorsDependencies": [
			"SAP"
		],
		"previewImagesFileNames": [
			""
		],
		"version": "1.0.0",
		"title": "SAP -Audit Controls (Preview)",
		"templateRelativePath": "SAP -Audit Controls (Preview).json",
		"subtitle": "",
		"provider": "Microsoft"
	},
	{
		"workbookKey": "ZoomReports",
		"logoFileName": "Azure_Sentinel.svg",
		"description": "Visualize various details & visuals on Zoom Report data ingested though the solution. This also have a dependency on the parser which is available as a part of Zoom solution named Zoom",
		"dataTypesDependencies": [
			"Zoom"
		],
		"dataConnectorsDependencies": [
			"Zoom Reports"
		],
		"previewImagesFileNames": [
			"ZoomReportsBlack.png",
			"ZoomReportsWhite.png"
		],
		"version": "1.0.0",
		"title": "Zoom Reports",
		"templateRelativePath": "ZoomReports.json",
		"subtitle": "",
		"provider": "Community"
	},
	{
		"workbookKey": "InsiderRiskManagementWorkbook",
		"logoFileName": "Azure_Sentinel.svg",
		"description": "The Microsoft Insider Risk Management Workbook integrates telemetry from 25+ Microsoft security products to provide actionable insights into insider risk management. Reporting tools provide “Go to Alert” links to provide deeper integration between products and a simplified user experience for exploring alerts. ",
		"dataTypesDependencies": [
			"SigninLogsSigninLogs",
			"AuditLogs",
			"AzureActivity",
			"OfficeActivity",
			"InformationProtectionLogs_CL",
			"SecurityIncident"
		],
		"dataConnectorsDependencies": [],
		"previewImagesFileNames": [
			"InsiderRiskManagementBlack.png",
			"InsiderRiskManagementWhite.png"
		],
		"version": "1.0.0",
		"title": "Insider Risk Management",
		"templateRelativePath": "InsiderRiskManagement.json",
		"subtitle": "",
		"provider": "Microsoft"
	},
	{
		"workbookKey": "Fortiweb-workbook",
		"logoFileName": "Azure_Sentinel.svg",
		"description": "This workbook depends on a parser based on a Kusto Function to work as expected [**Fortiweb**](https://aka.ms/sentinel-FortiwebDataConnector-parser) which is deployed with the Microsoft Sentinel Solution.",
		"dataTypesDependencies": [
			"CommonSecurityLog"
		],
		"dataConnectorsDependencies": [
			"FortinetFortiWebAma"
		],
		"previewImagesFileNames": [
			""
		],
		"version": "1.0.0",
		"title": "Fortiweb-workbook",
		"templateRelativePath": "Fortiweb-workbook.json",
		"subtitle": "",
		"provider": "Microsoft"
	},
	{
		"workbookKey": "WebSessionEssentialsWorkbook",
		"logoFileName": "Azure_Sentinel.svg",
		"description": "The 'Web Session Essentials' workbook provides real-time insights into activity and potential threats in your network. This workbook is designed for network teams, security architects, analysts, and consultants to monitor, identify and investigate threats on Web servers, Web Proxies and Web Security Gateways assets. This Workbook gives a summary of analysed web traffic and helps with threat analysis and investigating suspicious http traffic.",
		"dataTypesDependencies": [],
		"dataConnectorsDependencies": [],
		"previewImagesFileNames": [
			"WebSessionEssentialsWorkbookWhite.png",
			"WebSessionEssentialsWorkbookBlack.png"
		],
		"version": "1.0.0",
		"title": "Web Session Essentials Workbook",
		"templateRelativePath": "WebSessionEssentials.json",
		"subtitle": "",
		"provider": "Microsoft"
	},
	{
		"workbookKey": "IslandAdminAuditOverview",
		"logoFileName": "island.svg",
		"description": "This workbook provides a view into the activities of administrators in the Island Management Console.",
		"dataTypesDependencies": [],
		"dataConnectorsDependencies": [],
		"previewImagesFileNames": [
			""
		],
		"version": "1.0.0",
		"title": "Island Admin Audit Overview",
		"templateRelativePath": "IslandAdminAuditOverview.json",
		"subtitle": "",
		"provider": "Island"
	},
	{
		"workbookKey": "IslandUserActivityOverview",
		"logoFileName": "island.svg",
		"description": "This workbook provides a view into the activities of users while using the Island Enterprise Browser.",
		"dataTypesDependencies": [],
		"dataConnectorsDependencies": [],
		"previewImagesFileNames": [
			""
		],
		"version": "1.0.0",
		"title": "Island User Activity Overview",
		"templateRelativePath": "IslandUserActivityOverview.json",
		"subtitle": "",
		"provider": "Island"
	},
	{
		"workbookKey": "BloodHoundEnterpriseAttackPathDetails",
		"logoFileName": "BHE_Logo.svg",
		"description": "Gain insights into BloodHound Enterprise attack path details.",
		"dataTypesDependencies": [
			"BloodHoundLogs_CL"
		],
		"dataConnectorsDependencies": [
			"BloodHoundEnterprise"
		],
		"previewImagesFileNames": [
			"BloodHoundEnterpriseAttackPathDetails-Black.png",
			"BloodHoundEnterpriseAttackPathDetails-White.png"

		],
		"version": "2.0",
		"title": "BloodHound Enterprise Attack Path Details",
		"templateRelativePath": "BloodHoundEnterpriseAttackPathDetails.json",
		"subtitle": "Detailed View",
		"provider": "SpecterOps"
	},
	{
		"workbookKey": "BloodHoundEnterpriseAttackPathOverview",
		"logoFileName": "BHE_Logo.svg",
		"description": "Gain insights into BloodHound Enterprise attack path.",
		"dataTypesDependencies": [
			"BloodHoundLogs_CL"
		],
		"dataConnectorsDependencies": [
			"BloodHoundEnterprise"
		],
		"previewImagesFileNames": [
			"BloodHoundEnterpriseAttackPathOverview-Black.png",
			"BloodHoundEnterpriseAttackPathOverview-White.png"
		],
		"version": "2.0",
		"title": "BloodHound Enterprise Attack Path Overview",
		"templateRelativePath": "BloodHoundEnterpriseAttackPathOverview.json",
		"subtitle": "Overview",
		"provider": "SpecterOps"
	},
	{
		"workbookKey": "BloodHoundEnterpriseAuditLogs",
		"logoFileName": "BHE_Logo.svg",
		"description": "Gain insights into BloodHound Enterprise audit logs.",
		"dataTypesDependencies": [
			"BloodHoundLogs_CL"
		],
		"dataConnectorsDependencies": [
			"BloodHoundEnterprise"
		],
		"previewImagesFileNames": [
			"BloodHoundEnterpriseAuditLogs-White.png",
			"BloodHoundEnterpriseAuditLogs-Black.png"
		],
		"version": "2.0",
		"title": "BloodHound Enterprise Audit Logs",
		"templateRelativePath": "BloodHoundEnterpriseAuditLogs.json",
		"subtitle": "",
		"provider": "SpecterOps"
	},
	{
		"workbookKey": "BloodHoundEnterprisePosture",
		"logoFileName": "BHE_Logo.svg",
		"description": "Gain insights into BloodHound Enterprise domain posture.",
		"dataTypesDependencies": [
			"BloodHoundLogs_CL"
		],
		"dataConnectorsDependencies": [
			"BloodHoundEnterprise"
		],
		"previewImagesFileNames": [
			"BloodHoundEnterprisePosture-Black.png",
			"BloodHoundEnterprisePosture-White.png"
		],
		"version": "2.0",
		"title": "BloodHound Enterprise Domain Posture",
		"templateRelativePath": "BloodHoundEnterprisePosture.json",
		"subtitle": "",
		"provider": "SpecterOps"
	},
	{
		"workbookKey": "BloodHoundEnterpriseTierZeroSearch",
		"logoFileName": "BHE_Logo.svg",
		"description": "Search BloodHound Enterprise Tier Zero data.",
		"dataTypesDependencies": [
			"BloodHoundLogs_CL"
		],
		"dataConnectorsDependencies": [
			"BloodHoundEnterprise"
		],
		"previewImagesFileNames": [
			"BloodHoundEnterpriseTierZeroSearch-Black.png",
			"BloodHoundEnterpriseTierZeroSearch-White.png"
		],
		"version": "1.0",
		"title": "BloodHound Enterprise Tier Zero Search",
		"templateRelativePath": "BloodHoundEnterpriseTierZeroSearch.json",
		"subtitle": "",
		"provider": "SpecterOps"
	},
	{
		"workbookKey": "BitSightWorkbook",
		"logoFileName": "BitSight.svg",
		"description": "Gain insights into BitSight data.",
		"dataTypesDependencies": [
			"Alerts_data_CL",
			"BitsightBreaches_data_CL",
			"BitsightCompany_details_CL",
			"BitsightCompany_rating_details_CL",
			"BitsightDiligence_historical_statistics_CL",
			"BitsightDiligence_statistics_CL",
			"BitsightFindings_summary_CL",
			"BitsightFindings_data_CL",
			"BitsightGraph_data_CL",
			"BitsightIndustrial_statistics_CL",
			"BitsightObservation_statistics_CL"
		],
		"dataConnectorsDependencies": [
			"BitSightDatConnector"
		],
		"previewImagesFileNames": [
			"BitSightWhite1.png",
			"BitSightBlack1.png"
		],
		"version": "1.0.0",
		"title": "BitSight",
		"templateRelativePath": "BitSightWorkbook.json",
		"subtitle": "",
		"provider": "BitSight"
	},
	{
		"workbookKey": "VectraXDR",
		"logoFileName": "",
		"description": "This workbook provides visualization of Audit, Detections, Entity Scoring, Lockdown and Health data.",
		"dataTypesDependencies": [
			"Audits_Data_CL",
			"Detections_Data_CL",
			"Entity_Scoring_Data_CL",
			"Lockdown_Data_CL",
			"Health_Data_CL"
		],
		"dataConnectorsDependencies": [
			"VectraDataConnector"
		],
		"previewImagesFileNames": [
			"VectraXDRWhite1.png",
			"VectraXDRWhite2.png",
			"VectraXDRWhite3.png",
			"VectraXDRWhite4.png",
			"VectraXDRWhite5.png",
			"VectraXDRBlack1.png",
			"VectraXDRBlack2.png",
			"VectraXDRBlack3.png",
			"VectraXDRBlack4.png",
			"VectraXDRBlack5.png"
		],
		"version": "2.0.0",
		"title": "Vectra XDR",
		"templateRelativePath": "VectraXDR.json",
		"subtitle": "",
		"provider": "Vectra"
	},
	{
		"workbookKey": "CloudflareWorkbook",
		"logoFileName": "cloudflare.svg",
		"description": "Gain insights into Cloudflare events. You will get visibility on your Cloudflare web traffic, security, reliability.",
		"dataTypesDependencies": [
			"Cloudflare_CL"
		],
		"dataConnectorsDependencies": [
			"CloudflareDataConnector"
		],
		"previewImagesFileNames": [
			"CloudflareOverviewWhite01.png",
			"CloudflareOverviewWhite02.png",
			"CloudflareOverviewBlack01.png",
			"CloudflareOverviewBlack02.png"
		],
		"version": "1.0",
		"title": "Cloudflare",
		"templateRelativePath": "Cloudflare.json",
		"subtitle": "",
		"provider": "Cloudflare"
	},
	{
		"workbookKey": "CofenseIntelligenceWorkbook",
		"logoFileName": "CofenseTriage.svg",
		"description": "This workbook provides visualization of Cofense Intelligence threat indicators which are ingested in the Microsoft Sentinel Threat intelligence.",
		"dataTypesDependencies": [
			"ThreatIntelligenceIndicator",
			"Malware_Data"
		],
		"dataConnectorsDependencies": [
			"CofenseIntelligenceDataConnector"
		],
		"previewImagesFileNames": [
			"CofenseIntelligenceWhite1.png",
			"CofenseIntelligenceBlack1.png"
		],
		"version": "1.0",
		"title": "CofenseIntelligenceThreatIndicators",
		"templateRelativePath": "CofenseIntelligenceThreatIndicators.json",
		"subtitle": "",
		"provider": "Cofense"
	},
	{
		"workbookKey": "EgressDefendMetricWorkbook",
		"logoFileName": "Egress-logo.svg",
		"description": "A workbook providing insights into Egress Defend.",
		"dataTypesDependencies": [
			"EgressDefend_CL"
		],
		"previewImagesFileNames": [
			"EgressDefendMetricWorkbookBlack01.png",
			"EgressDefendMetricWorkbookWhite01.png"
		],
		"version": "1.0.0",
		"title": "Egress Defend Insights",
		"templateRelativePath": "DefendMetrics.json",
		"subtitle": "Defend Metrics",
		"provider": "Egress Software Technologies"
	},
	{
		"workbookKey": "UserWorkbook-alexdemichieli-github-update-1",
		"logoFileName": "GitHub.svg",
		"description": "Gain insights to GitHub activities that may be interesting for security.",
		"dataTypesDependencies": [
			"GitHubAuditLogPolling_CL"
		],
		"dataConnectorsDependencies": [
			"GitHubEcAuditLogPolling"
		],
		"previewImagesFileNames": [
			""
		],
		"version": "1.0.0",
		"title": "GitHub Security",
		"templateRelativePath": "GitHubAdvancedSecurity.json",
		"subtitle": "",
		"provider": "Microsoft"
	},
	{
		"workbookKey": "SalemDashboard",
		"logoFileName": "salem_logo.svg",
		"description": "Monitor Salem Performance",
		"dataTypesDependencies": [
			"SalemAlerts_CL"
		],
		"dataConnectorsDependencies": [],
		"previewImagesFileNames": [
			""
		],
		"version": "1.0.0",
		"title": "Salem Alerts Workbook",
		"templateRelativePath": "SalemDashboard.json",
		"subtitle": "",
		"provider": "SalemCyber"
	},
	{
		"workbookKey": "MimecastAuditWorkbook",
		"logoFileName": "Mimecast.svg",
		"description": "A workbook providing insights into Mimecast Audit.",
		"dataTypesDependencies": [
			"MimecastAudit_CL"
		],
		"previewImagesFileNames": [
			"MimecastAuditBlack1.png",
			"MimecastAuditBlack2.png",
			"MimecastAuditWhite1.png",
			"MimecastAuditWhite2.png"
		],
		"version": "1.0.0",
		"title": "MimecastAudit",
		"templateRelativePath": "MimecastAudit.json",
		"subtitle": "Mimecast Audit",
		"provider": "Mimecast"
	},
	{
		"workbookKey": "MailGuard365Workbook",
		"logoFileName": "MailGuard365_logo.svg",
		"description": "MailGuard 365 Workbook",
		"dataTypesDependencies": [
			"MailGuard365_Threats_CL"
		],
		"dataConnectorsDependencies": [
			"MailGuard365"
		],
		"previewImagesFileNames": [
			"MailGuard365WorkbookWhite1.png",
			"MailGuard365WorkbookWhite2.png",
			"MailGuard365WorkbookBlack1.png",
			"MailGuard365WorkbookBlack2.png"
		],
		"version": "1.0.0",
		"title": "MailGuard365",
		"templateRelativePath": "MailGuard365Dashboard.json",
		"subtitle": "",
		"provider": "MailGuard 365"
	},
	{
		"workbookKey": "Mimecast_Audit_Workbook",
		"logoFileName": "Mimecast.svg",
		"description": "A workbook providing insights into Mimecast Audit.",
		"dataTypesDependencies": [
			"Audit_CL"
		],
		"dataConnectorsDependencies" : ["MimecastAuditAPI"],
		"previewImagesFileNames": [
			"MimecastAuditBlack.png",
			"MimecastAuditWhite.png"
		],
		"version": "1.0.0",
		"title": "Mimecast Audit Workbook",
		"templateRelativePath": "Mimecast_Audit_Workbook.json",
		"subtitle": "",
		"provider": "Mimecast"
	},
	{
		"workbookKey": "Mimecast_TTP_Workbook",
		"logoFileName": "Mimecast.svg",
		"description": "A workbook providing insights into Mimecast Targeted Threat Protection.",
		"dataTypesDependencies": [
			"Ttp_Attachment_CL",
			"Ttp_Impersonation_CL",
			"Ttp_Url_CL"
		],
		"dataConnectorsDependencies" : ["MimecastTTPAPI"],
		"previewImagesFileNames": [
		  "MimecastTTPWhite1.png",
		  "MimecastTTPWhite2.png",
		  "MimecastTTPWhite3.png",
		  "MimecastTTPBlack1.png",
		  "MimecastTTPBlack2.png",
		  "MimecastTTPBlack3.png"
		],
		"version": "1.0.0",
		"title": "Mimecast Targeted Threat Protection Workbook",
		"templateRelativePath": "Mimecast_TTP_Workbook.json",
		"subtitle": "",
		"provider": "Mimecast"
	},
	{
		"workbookKey": "Mimecast_Awareness_Training_Workbook",
		"logoFileName": "Mimecast.svg",
		"description": "A workbook providing insights into Mimecast Awareness Training.",
		"dataTypesDependencies": [
			"Awareness_Performance_Details_CL",
			"Awareness_User_Data_CL",
			"Awareness_Watchlist_Details_CL",
			"Awareness_SafeScore_Details_CL"
		],
		"dataConnectorsDependencies" : ["MimecastATAPI"],
		"previewImagesFileNames": [
			"MimecastAwarenessTrainingWhite1.png",
			"MimecastAwarenessTrainingWhite2.png",
			"MimecastAwarenessTrainingWhite3.png",
			"MimecastAwarenessTrainingBlack1.png",
			"MimecastAwarenessTrainingBlack2.png",
			"MimecastAwarenessTrainingBlack3.png"
		],
		"version": "1.0.0",
		"title": "Mimecast Awareness Training Workbook",
		"templateRelativePath": "Mimecast_Awareness_Training_Workbook.json",
		"subtitle": "",
		"provider": "Mimecast"
	},
	{
		"workbookKey": "Mimecast_SEG_Workbook",
		"logoFileName": "Mimecast.svg",
		"description": "A workbook providing insights into Mimecast Secure Email Gateway.",
		"dataTypesDependencies": [
			"SEG_CG_CL",
			"Seg_Dlp_CL"
		],
		"dataConnectorsDependencies" : ["MimecastSEGAPI"],
		"previewImagesFileNames": [
			"MimecastSEGBlack1.png",
			"MimecastSEGBlack2.png",
			"MimecastSEGBlack3.png",
			"MimecastSEGBlack4.png",
			"MimecastSEGBlack5.png",
			"MimecastSEGBlack6.png",
			"MimecastSEGBlack7.png",
			"MimecastSEGBlack8.png",
			"MimecastDLPWhite.png",
			"MimecastDLPBlack.png",
			"MimecastSEGWhite1.png",
			"MimecastSEGWhite2.png",
			"MimecastSEGWhite3.png",
			"MimecastSEGWhite4.png",
			"MimecastSEGWhite5.png",
			"MimecastSEGWhite6.png",
			"MimecastSEGWhite7.png",
			"MimecastSEGWhite8.png"
		],
		"version": "1.0.0",
		"title": "Mimecast Secure Email Gateway Workbook",
		"templateRelativePath": "Mimecast_SEG_Workbook.json",
		"subtitle": "",
		"provider": "Mimecast"
	},
	{
		"workbookKey": "Mimecast_Cloud_Integrated_Workbook",
		"logoFileName": "Mimecast.svg",
		"description": "A workbook providing insights into Mimecast Cloud Integrated.",
		"dataTypesDependencies": [
			"Cloud_Integrated_CL"
		],
		"dataConnectorsDependencies" : ["MimecastCIAPI"],
		"previewImagesFileNames": [
			"MimecastCIWhite.png",
			"MimecastCIBlack.png"
		],
		"version": "1.0.0",
		"title": "Mimecast Cloud Integrated Workbook",
		"templateRelativePath": "Mimecast_Cloud_Integrated_Workbook.json",
		"subtitle": "",
		"provider": "Mimecast"
	},
	{
		"workbookKey": "MimecastTIRegionalWorkbook",
		"logoFileName": "Mimecast.svg",
		"description": "A workbook providing insights into Mimecast Regional Threat indicator.",
		"dataTypesDependencies": [
			"ThreatIntelligenceIndicator"
		],
		"dataConnectorsDependencies": [
			"MimecastTIRegionalConnectorAzureFunctions"
		],
		"previewImagesFileNames": [
			"MimecastTIReginalWhite.png",
			"MimecastTIRegionalBlack.png"
		],
		"version": "1.0.0",
		"title": "MimecastTIRegional",
		"templateRelativePath": "MimecastTIRegional.json",
		"subtitle": "Mimecast TI Regional",
		"provider": "Mimecast"
	},
	{
		"workbookKey": "DataminrPulseAlerts",
		"logoFileName": "DataminrPulse.svg",
		"description": "This Workbook provides insight into the data coming from DataminrPulse.",
		"dataTypesDependencies": [
			"DataminrPulse_Alerts_CL"
		],
		"dataConnectorsDependencies": [
			"DataminrPulseAlerts"
		],
		"previewImagesFileNames": [
			"DataminrPulseAlertsBlack1.png",
			"DataminrPulseAlertsBlack2.png",
			"DataminrPulseAlertsBlack3.png",
			"DataminrPulseAlertsBlack4.png",
			"DataminrPulseAlertsBlack5.png",
			"DataminrPulseAlertsWhite1.png",
			"DataminrPulseAlertsWhite2.png",
			"DataminrPulseAlertsWhite3.png",
			"DataminrPulseAlertsWhite4.png",
			"DataminrPulseAlertsWhite5.png"
		],
		"version": "1.0.0",
		"title": "Dataminr Pulse Alerts",
		"templateRelativePath": "DataminrPulseAlerts.json",
		"provider": "Dataminr"
	},
	{
		"workbookKey": "DoDZeroTrustWorkbook",
		"logoFileName": "",
		"description": "This workbook solution provides an intuitive, customizable, framework intended to help track/report Zero Trust implementation in accordance with the latest DoD Zero Trust Strategy.",
		"dataTypesDependencies": [],
		"dataConnectorsDependencies": [],
		"previewImagesFileNames": [
			"DoDZeroTrustWorkbook1Black.png",
			"DoDZeroTrustWorkbook2Black.png",
			"DoDZeroTrustWorkbook3Black.png",
			"DoDZeroTrustWorkbook1White.png",
			"DoDZeroTrustWorkbook2White.png",
			"DoDZeroTrustWorkbook3White.png"
		],
		"version": "1.1.0",
		"title": "DoD Zero Trust Strategy Workbook",
		"templateRelativePath": "DoDZeroTrustWorkbook.json",
		"subtitle": "",
		"provider": "Microsoft",
		"support": {
			"tier": "Microsoft"
		},
		"author": {
			"name": "Lili Davoudian, Chhorn Lim, Jay Pelletier, Michael Crane"
		},
		"source": {
			"kind": "Community"
		},
		"categories": {
			"domains": [
				"IT Operations"
			]
		}
	},
	{
		"workbookKey": "GreyNoiseIntellegenceOverviewWorkbook",
		"logoFileName": "greynoise_logomark_black.svg",
		"description": "This workbook provides visualization of GreyNoise Intelligence threat indicators which are ingested in the Microsoft Sentinel Threat intelligence.",
		"dataTypesDependencies": [
			"ThreatIntelligenceIndicator"
		],
		"dataConnectorsDependencies": [
			"GreyNoise2SentinelAPI"
		],
		"previewImagesFileNames": [
			"GreyNoiseOverviewWhite.png",
			"GreyNoiseOverviewBlack.png"
		],
		"version": "1.0",
		"title": "GreyNoise Intelligence Threat Indicators",
		"templateRelativePath": "GreyNoiseOverview.json",
		"subtitle": "",
		"provider": "GreyNoise Intelligence, Inc."
	},
	{
		"workbookKey": "WizFindingsWorkbook",
		"logoFileName": "Wiz_logo.svg",
		"description": "A visualized overview of Wiz Findings.\nExplore, analize and learn about your security posture using Wiz Findings Overview",
		"dataTypesDependencies": [
			"WizIssues_CL",
			"WizVulnerabilities_CL",
			"WizAuditLogs_CL",
			"WizIssuesV2_CL",
			"WizVulnerabilitiesV2_CL",
			"WizAuditLogs_CL"
		],
		"dataConnectorsDependencies": [
			"Wiz"
		],
		"previewImagesFileNames": [
			"WizFindingsBlack1.png",
			"WizFindingsBlack2.png",
			"WizFindingsBlack3.png",
			"WizFindingsWhite1.png",
			"WizFindingsWhite2.png",
			"WizFindingsWhite3.png"
		],
		"version": "2.0.0",
		"title": "Wiz Findings overview",
		"templateRelativePath": "WizFindings.json",
		"subtitle": "",
		"provider": "Wiz"
	},
	{
		"workbookKey": "ThreatConnectOverviewWorkbook",
		"logoFileName": "ThreatConnect.svg",
		"description": "This workbook provides visualization of ThreatConnect threat indicators which are ingested in the Microsoft Sentinel Threat intelligence.",
		"dataTypesDependencies": [
			"ThreatIntelligenceIndicator"
		],
		"dataConnectorsDependencies": [
			"ThreatIntelligence"
		],
		"previewImagesFileNames": [
			"ThreatConnectOverviewBlack.png",
			"ThreatConnectOverviewWhite.png"
		],
		"version": "1.0.0",
		"title": "ThreatConnect Overview Workbook",
		"templateRelativePath": "ThreatConnectOverview.json",
		"subtitle": "",
		"provider": "ThreatConnect, Inc."
	},
	{
		"workbookKey": "Sentinel_Central",
		"logoFileName": "Azure_Sentinel.svg",
		"description": "Use this report to view Incident (and Alert data) across many workspaces, this works with Azure Lighthouse and across any subscription you have access to.",
		"dataTypesDependencies": [
			"SecurityEvent"
		],
		"dataConnectorsDependencies": [
			"IdentityAndAccessWhite.png",
			"IdentityAndAccessBlack.png"
		],
		"previewImagesFileNames": [
			"SentinelCentralBlack.png",
			"SentinelCentralWhite.png"
		],
		"version": "2.1.2",
		"title": "Sentinel Central",
		"templateRelativePath": "Sentinel_Central.json",
		"subtitle": "",
		"provider": "Microsoft Sentinel community",
		"support": {
			"tier": "Community"
		},
		"author": {
			"name": "Clive Watson"
		},
		"source": {
			"kind": "Community"
		},
		"categories": {
			"domains": [
				"Security"
			]
		}
	},
	{
		"workbookKey": "AuthomizeWorkbook",
		"logoFileName": "Authomize.svg",
		"description": "Manage your Authorization Security Lifecycle across all XaaS environments and Private Clouds. Using Authomize AI-based engine continuously monitor the relationships between identities and assets and gain insight into security risks and events.",
		"dataTypesDependencies": [
			"Authomize_v2_CL"
		],
		"dataConnectorsDependencies": [
			"Authomize"
		],
		"previewImagesFileNames": [
			"AuthomizeITDREventMonitoring-Black.png",
			"AuthomizeITDREventMonitoring-White.png"
		],
		"version": "1.0.0",
		"title": "Authomize ITDR Event Monitoring for Identities",
		"templateRelativePath": "Authomize.json",
		"subtitle": "",
		"provider": "Authomize"
	},
	{
		"workbookKey": "GigamonConnector",
		"logoFileName": "gigamon.svg",
		"description": "A visualized overview of Gigamon AMX Data Connector .\nExplore, analize and learn about your security posture using Gigamon AMX data connector Overview.",
		"dataTypesDependencies": [
			"Gigamon_CL"
		],
		"dataConnectorsDependencies": [
			"GigamonDataConnector"
		],
		"previewImagesFileNames": [
			"GigamonWorkbookBlack.png",
			"GigamonWorkbookWhite.png"
		],
		"version": "1.0.0",
		"title": "Gigamon Workbook",
		"templateRelativePath": "Gigamon.json",
		"subtitle": "",
		"provider": "Gigamon"
	},
	{
		"workbookKey": "PrancerSentinelAnalyticsWorkbook",
		"description": "Monitor and analyze Prancer PAC and CSPM scan results.",
		"logoFileName": "Prancer.svg",
		"dataTypesDependencies": [
			"prancer_CL"
		],
		"dataConnectorsDependencies": [
			"PrancerLogData"
		],
		"previewImagesFileNames": [
			"PrancerBlack.png",
			"PrancerWhite.png"
		],
		"version": "1.0.0",
		"title": "Prancer Microsoft Sentinel Analytics Workbook",
		"templateRelativePath": "PrancerSentinelAnalytics.json",
		"subtitle": "",
		"provider": "Prancer"
	},
	{
		"workbookKey": "ValenceSecurityAlertsWorkbook",
		"logoFileName": "ValenceSecurityLogo.svg",
		"description": "SaaS security alerts from Valence Security.",
		"dataTypesDependencies": [
			"ValenceAlert_CL"
		],
		"dataConnectorsDependencies": [
			"ValenceSecurity"
		],
		"previewImagesFileNames": [
			"ValenceAlertsBlack.png",
			"ValenceAlertsWhite.png"
		],
		"version": "1.0.0",
		"title": "Valence Security Alerts Workbook",
		"templateRelativePath": "ValenceAlertsWorkbook.json",
		"subtitle": "",
		"provider": "Valence Security"
	},
	{
		"workbookKey": "MalwareProtectionEssentialsWorkbook",
		"logoFileName": "Azure_Sentinel.svg",
		"description": "This workbook provides details about Suspicious Malware Activities from File, Process and Registry events generated by EDR (Endpoint Detection and Response) solutions.",
		"dataTypesDependencies": [
			"_ASim_FileEvent",
			"_ASim_ProcessEvent"
		],
		"previewImagesFileNames": [
			"MalwareProtectionEssentialsWhite.png",
			"MalwareProtectionEssentialsBlack.png"
		],
		"version": "1.0.0",
		"title": "Malware Protection Essentials",
		"templateRelativePath": "MalwareProtectionEssentialsWorkbook.json",
		"subtitle": "",
		"provider": "Microsoft Sentinel community"
	},
	{
		"workbookKey": "VaronisSaaSWorkbook",
		"logoFileName": "VaronisLogo.svg",
		"description": "Security alerts from Varonis SaaS",
		"dataTypesDependencies": [
			"VaronisAlerts_CL"
		],
		"dataConnectorsDependencies": [
			"VaronisSaaS"
		],
		"previewImagesFileNames": [
			"VaronisSaaSAssetsBlack.png",
			"VaronisSaaSAssetsWhite.png",
			"VaronisSaaSDevicesBlack.png",
			"VaronisSaaSDevicesWhite.png",
			"VaronisSaaSMainBlack.png",
			"VaronisSaaSMainWhite.png",
			"VaronisSaaSThreatsBlack.png",
			"VaronisSaaSThreatsWhite.png",
			"VaronisSaaSUsersBlack.png",
			"VaronisSaaSUsersWhite.png"
		],
		"version": "1.0.0",
		"title": "Varonis SaaS Workbook",
		"templateRelativePath": "VaronisSaaS.json",
		"subtitle": "",
		"provider": "Varonis"
	},
	{
		"workbookKey": "FortinetFortiNdrCloudWorkbook",
		"logoFileName": "fortinet_logo.svg",
		"description": "Gain insights into Fortinet FortiNDR CLoud events, including the Suricata, Observation and Detections data.",
		"dataTypesDependencies": [
			"FncEventsSuricata_CL",
			"FncEventsObservation_CL",
			"FncEventsDetections_CL"
		],
		"dataConnectorsDependencies": [
			"FortinetFortiNdrCloudDataConnector"
		],
		"previewImagesFileNames": [
			"FncDetectionDashboardBlack.png",
			"FncDetectionDashboardWhite.png",
			"FncObservationDashboardBlack.png",
			"FncObservationDashboardWhite.png",
			"FncSuricataDashboardBlack.png",
			"FncSuricataDashboardWhite.png",
			"FncMainDashboardBlack.png",
			"FncMainDashboardWhite.png"
		],
		"version": "1.0.0",
		"title": "FortiNDR Cloud",
		"templateRelativePath": "FortinetFortiNdrCloudWorkbook.json",
		"subtitle": "",
		"provider": "Fortinet"
	},
	{
		"workbookKey": "WithSecureTopComputersByInfection",
		"logoFileName": "WithSecure.svg",
		"description": "Top 3 computers by amount of infections.",
		"dataTypesDependencies": [
			"WsSecurityEvents_CL"
		],
		"dataConnectorsDependencies": [
			"WithSecureElementsViaFunction"
		],
		"previewImagesFileNames": [
			"WithSecureTopComputersByInfectionsBlack.png",
			"WithSecureTopComputersByInfectionsWhite.png"
		],
		"version": "1.0",
		"title": "WithSecure - Top computers by infections",
		"templateRelativePath": "WithSecureTopComputersByInfections.json",
		"subtitle": "",
		"provider": "WithSecure"
	},
	{
		"workbookKey": "AzureOpenAIMonitoring",
		"logoFileName": "",
		"description": "Welcome to this Azure OpenAI Monitoring Workbook\n#### This workbook will help to monitor your Azure Open AI Instances\n\n** Please enable diagnostics settings for the Open AI instance to view the workbook.",
		"dataTypesDependencies": [],
		"dataConnectorsDependencies": [],
		"previewImagesFileNames": [
			"AzureOpenAIMonitoringWhite.PNG",
			"AzureOpenAIMonitoringBlack.PNG"
		],
		"version": "1.0",
		"title": "Azure OpenAI Monitoring Workbook",
		"templateRelativePath": "AzureOpenAIMonitoring.json",
		"subtitle": "",
		"provider": "Microsoft Sentinel Community"
	},
	{
		"workbookKey": "SonicWallWorkbook",
		"logoFileName": "sonicwall_logo.svg",
		"description": "A collection of queries to provide visibility into the events reported by your SonicWall firewalls.",
		"dataTypesDependencies": [
			"CommonSecurityLog",
			"ASimNetworkSessionSonicWallFirewall"
		],
		"dataConnectorsDependencies": [
			"CefAma"
		],
		"previewImagesFileNames": [
			"SonicWallWorkbookWhite.png",
			"SonicWallWorkbookBlack.png"
		],
		"version": "1.0.0",
		"title": "SonicWall Workbook",
		"templateRelativePath": "SonicWallFirewall.json",
		"subtitle": "",
		"provider": "SonicWall"
	},
	{
		"workbookKey": "AzureServiceHealthWorkbook",
		"logoFileName": "",
		"description": "A collection of queries to provide visibility into Azure Service Health across the subscriptions.",
		"dataTypesDependencies": [
			"AzureActivity"
		],
		"dataConnectorsDependencies": [
			"AzureActivity"
		],
		"previewImagesFileNames": [
			"AzureServiceHealthWhite.png",
			"AzureServiceHealthBlack.png"
		],
		"version": "1.0.0",
		"title": "Azure Service Health Workbook",
		"templateRelativePath": "AzureServiceHealthWorkbook.json",
		"subtitle": "",
		"provider": "Microsoft Sentinel Community"
	},
	{
		"workbookKey": "EgressPreventMetricWorkbook",
		"logoFileName": "Egress-logo.svg",
		"description": "A workbook providing insights into Egress Defend.",
		"dataTypesDependencies": [
			"EgressEvents_CL"
		],
		"dataConnectorsDependencies": [],
		"previewImagesFileNames": [
			"EgressPreventWorkbookBlack01.png",
			"EgressPreventWorkbookWhite01.png"
		],
		"version": "1.0.0",
		"title": "Egress Defend Insights",
		"templateRelativePath": "PreventWorkbook.json",
		"subtitle": "Iris Prevent Metrics",
		"provider": "Egress Software Technologies"
	},
	{
		"workbookKey": "NetskopeDashboard",
		"logoFileName": "Netskope.svg",
		"description": "A workbook providing insights into Netskope Alerts, Events and WebTransactions.",
		"dataConnectorsDependencies": [
			"NetskopeDataConnector"
		],
		"dataTypesDependencies": [
			"eventsapplicationdata_CL",
			"alertscompromisedcredentialdata_CL",
			"alertsctepdata_CL",
			"alertsdlpdata_CL",
			"alertsmalsitedata_CL",
			"alertsmalwaredata_CL",
			"alertspolicydata_CL",
			"alertsquarantinedata_CL",
			"alertsremediationdata_CL",
			"alertssecurityassessmentdata_CL",
			"alertsubadata_CL",
			"NetskopeWebtxData_CL"
		],
		"previewImagesFileNames": [
			"NetskopeDashboardBlack1.png",
			"NetskopeDashboardBlack2.png",
			"NetskopeDashboardBlack3.png",
			"NetskopeDashboardWhite1.png",
			"NetskopeDashboardWhite2.png",
			"NetskopeDashboardWhite3.png"
		],
		"version": "1.0.0",
		"title": "NetskopeDashboard",
		"templateRelativePath": "NetskopeDashboard.json",
		"subtitle": "Netskope Dashboard for Alerts, Events and WebTransactions",
		"provider": "Netskope"
	},
	{
		"workbookKey": "BitwardenEventLogsOrganization",
		"logoFileName": "Bitwarden.svg",
		"description": "This workbook provides insights on Bitwarden Organizations Event Logs.",
		"dataConnectorsDependencies": [
			"BitwardenEventLogs"
		],
		"dataTypesDependencies": [
			"BitwardenEventLogs_CL",
			"BitwardenGroups_CL",
			"BitwardenMembers_CL"
		],
		"previewImagesFileNames": [
			"BitwardenEventLogsOrganizationWhite1.png",
			"BitwardenEventLogsOrganizationWhite2.png",
			"BitwardenEventLogsOrganizationBlack1.png",
			"BitwardenEventLogsOrganizationBlack2.png"
		],
		"version": "1.0.0",
		"title": "Bitwarden Organization Events",
		"templateRelativePath": "BitwardenEventLogsOrganization.json",
		"subtitle": "",
		"provider": "Bitwarden"
	},
	{
		"workbookKey": "BitwardenEventLogsAuthentication",
		"logoFileName": "Bitwarden.svg",
		"description": "This workbook provides insights on Bitwarden Authentication Event Logs.",
		"dataConnectorsDependencies": [
			"BitwardenEventLogs"
		],
		"dataTypesDependencies": [
			"BitwardenEventLogs_CL",
			"BitwardenGroups_CL",
			"BitwardenMembers_CL"
		],
		"previewImagesFileNames": [
			"BitwardenEventLogsAuthenticationWhite1.png",
			"BitwardenEventLogsAuthenticationWhite2.png",
			"BitwardenEventLogsAuthenticationBlack1.png",
			"BitwardenEventLogsAuthenticationBlack2.png"
		],
		"version": "1.0.0",
		"title": "Bitwarden Authentication Events",
		"templateRelativePath": "BitwardenEventLogsAuthentication.json",
		"subtitle": "",
		"provider": "Bitwarden"
	},
	{
		"workbookKey": "BitwardenEventLogsVaultItems",
		"logoFileName": "Bitwarden.svg",
		"description": "This workbook provides insights on Bitwarden Vault Items Event Logs.",
		"dataConnectorsDependencies": [
			"BitwardenEventLogs"
		],
		"dataTypesDependencies": [
			"BitwardenEventLogs_CL",
			"BitwardenGroups_CL",
			"BitwardenMembers_CL"
		],
		"previewImagesFileNames": [
			"BitwardenEventLogsVaultItemsWhite1.png",
			"BitwardenEventLogsVaultItemsWhite2.png",
			"BitwardenEventLogsVaultItemsBlack1.png",
			"BitwardenEventLogsVaultItemsBlack2.png"
		],
		"version": "1.0.0",
		"title": "Bitwarden Vault Items Events",
		"templateRelativePath": "BitwardenEventLogsVaultItems.json",
		"subtitle": "",
		"provider": "Bitwarden"
	},
	{
		"workbookKey": "CodelessConnectorBuilder",
		"logoFileName": "Azure_Sentinel.svg",
		"description": "Create custom codeless connectors on demand with this UI-like workbook. Templates can be generated by going step by step in this workbook while filling out the different values.",
		"dataTypesDependencies": [],
		"previewImagesFileNames": [
			"CodelessConnectorBuilderBlack.png",
			"CodelessConnectorBuilderWhite.png"
		],
		"version": "1.0.0",
		"title": "Codeless Connector Builder",
		"templateRelativePath": "CodelessConnectorBuilder.json",
		"subtitle": "",
		"provider": "Microsoft Sentinel Community"
	},
	{
		"workbookKey": "InfobloxLookupWorkbook",
		"logoFileName": "infoblox_logo.svg",
		"description": "The Infoblox Lookup Workbook provides comprehensive insights through lookups on various data types including IP, Host, URL, Hash, and Email.\nThe workbook features distinct tabs for targeted lookups. \nThe 'TIDE' tab delivers insights from Infoblox TIDE data, while the 'Dossier' tab aggregates information from a range of other third party sources. \nTo obtain detailed insights, enter the relevant data into the specified fields within each tab. \nThis allows users to efficiently gather and analyze critical information.",
		"dataTypesDependencies": [
		"dossier_whois_CL",
		"dossier_whitelist_CL",
		"dossier_tld_risk_CL",
		"dossier_threat_actor_CL",
		"dossier_rpz_feeds_records_CL",
		"dossier_rpz_feeds_CL",
		"dossier_nameserver_matches_CL",
		"dossier_nameserver_CL",
		"dossier_malware_analysis_v3_CL",
		"dossier_inforank_CL",
		"dossier_infoblox_web_cat_CL",
		"dossier_geo_CL",
		"dossier_dns_CL",
		"dossier_atp_threat_CL",
		"dossier_atp_CL",
		"dossier_ptr_CL",
		"tide_lookup_data_CL",
		"SecurityAlert",
		"SecurityIncident"
		],
		"dataConnectorsDependencies": [
		"InfobloxDataConnector"
		],
		"previewImagesFileNames": [
		"Infoblox-Lookup-Workbook-Black1.png",
		"Infoblox-Lookup-Workbook-Black2.png",
		"Infoblox-Lookup-Workbook-Black3.png",
		"Infoblox-Lookup-Workbook-Black4.png",
		"Infoblox-Lookup-Workbook-White1.png",
		"Infoblox-Lookup-Workbook-White2.png",
		"Infoblox-Lookup-Workbook-White3.png",
		"Infoblox-Lookup-Workbook-White4.png"
		],
		"version": "1.0",
		"title": "Infoblox Lookup Workbook",
		"templateRelativePath": "Infoblox_Lookup_Workbook.json",
		"subtitle": "Efficiently Gather and Analyze Critical Information of TIDE and Dossier with Targeted Lookups",
		"provider": "Infoblox"
	},
	{
		"workbookKey": "InfobloxWorkbook",
		"logoFileName": "infoblox_logo.svg",
		"description": "The Infoblox Workbook is a detailed analytical tool comprising six tabs: SOC Insights, Config Insights, Blocked DNS, DNS, DHCP, Service Log, Audit and Threat Intelligence. \nIt fetches data from Common Event Format (CEF) logs to provide standardized and comprehensive insights into network security and operations. \nEach tab focuses on specific areas such as overall security metrics, blocked DNS requests, DNS activities, DHCP allocations, various service logs, and a combination of audit records with threat intelligence. \nThis workbook enables efficient monitoring and proactive management of network security and performance.",
		"dataTypesDependencies": [
		"CommonSecurityLog",
		"IP_Space_Info_CL",
		"Service_Name_Info_CL",
		"Host_Name_Info_CL",
		"ThreatIntelligenceIndicator",
		"SecurityAlert",
		"SecurityIncident",
		"InfobloxInsight",
		"InfobloxInsightAssets",
		"InfobloxInsightComments",
		"InfobloxInsightIndicators",
		"InfobloxInsightEvents",
		"Infoblox_Config_Insights_CL",
		"Infoblox_Config_Insight_Details_CL"
		],
		"dataConnectorsDependencies": [
		"CefAma",
		"InfobloxSOCInsightsDataConnector_AMA",
		"InfobloxSOCInsightsDataConnector_API",
		"InfobloxSOCInsightsDataConnector_Legacy"
		],
		"previewImagesFileNames": [
		"Infoblox-Workbook-Black1.png",
		"Infoblox-Workbook-Black2.png",
		"Infoblox-Workbook-Black3.png",
		"Infoblox-Workbook-Black4.png",
		"Infoblox-Workbook-Black5.png",
		"Infoblox-Workbook-Black6.png",
		"Infoblox-Workbook-Black7.png",
		"Infoblox-Workbook-Black8.png",
		"Infoblox-Workbook-Black9.png",
		"Infoblox-Workbook-White1.png",
		"Infoblox-Workbook-White2.png",
		"Infoblox-Workbook-White3.png",
		"Infoblox-Workbook-White4.png",
		"Infoblox-Workbook-White5.png",
		"Infoblox-Workbook-White6.png",
		"Infoblox-Workbook-White7.png",
		"Infoblox-Workbook-White8.png",
		"Infoblox-Workbook-White9.png"
		],
		"version": "1.0",
		"title": "Infoblox Workbook",
		"templateRelativePath": "Infoblox_Workbook.json",
		"subtitle": "Efficiently Monitor and Manage Network Security and Performance with Comprehensive Insights",
		"provider": "Infoblox"
	},
	{
		"workbookKey": "IllumioAuditableEventsWorkbook",
		"logoFileName": "IllumioLogo.svg",
		"description": "A collection of queries to provide visibility into auditable events reported by Illumio.",
		"dataTypesDependencies": [
			"Illumio_Auditable_Events_CL"
		],
		"dataConnectorsDependencies": [
			"IllumioSaaSDataConnector"
		],
		"previewImagesFileNames": [
			"IllumioAuditableEventsBlack.png",
			"IllumioAuditableEventsWhite.png"
		],
		"version": "1.0.0",
		"title": "Illumio Auditable Events Workbook",
		"templateRelativePath": "IllumioAuditableEvents.json",
		"subtitle": "",
		"provider": "Illumio"
	},
	{
		"workbookKey": "IllumioFlowEventsWorkbook",
		"logoFileName": "IllumioLogo.svg",
		"description": "A collection of queries to provide visibility into the flow events reported by Illumio.",
		"dataTypesDependencies": [
			"Illumio_Flows_Events_CL"
		],
		"dataConnectorsDependencies": [
			"IllumioSaaSDataConnector"
		],
		"previewImagesFileNames": [
			"IllumioFlowEventsBlack.png",
			"IllumioFlowEventsWhite.png"
		],
		"version": "1.0.0",
		"title": "Illumio Flow Data Workbook",
		"templateRelativePath": "IllumioFlowData.json",
		"subtitle": "",
		"provider": "Illumio"
	},
	{
		"workbookKey": "IllumioWorkloadsStatsWorkbook",
		"logoFileName": "IllumioLogo.svg",
		"description": "This workbook leverages workloads api of Illumio and presents insights",
		"dataTypesDependencies": [
			"Illumio_Workloads_Summarized_API_CL"
		],
		"dataConnectorsDependencies": [
			"IllumioSaaSDataConnector"
		],
		"previewImagesFileNames": [
			"IllumioWorkloadsSummarizedBlack.png",
			"IllumioWorkloadsSummarizedWhite.png"
		],
		"version": "1.1.0",
		"title": "Illumio Workload Stats Workbook",
		"templateRelativePath": "IllumioWorkloadsStats.json",
		"subtitle": "",
		"provider": "Illumio"
	},
	{
		"workbookKey": "IllumioOnPremHealthWorkbook",
		"logoFileName": "IllumioLogo.svg",
		"description": "This workbook leverages events ingested by 'Syslog via AMA devices' and presents insights",
		"dataTypesDependencies": [
			"Syslog"
		],
		"dataConnectorsDependencies": [			
			"SyslogAMA"
		],
		"previewImagesFileNames": [
			"IllumioOnPremHealthWhite.png",
			"IllumioOnPremHealthBlack.png"
		],
		"version": "1.2.0",
		"title": "Illumio OnPrem Health Workbook",
		"templateRelativePath": "IllumioOnPremHealth.json",
		"subtitle": "",
		"provider": "Illumio"
	},	
	{
		"workbookKey": "CEFOverview",
		"logoFileName": "Azure_Sentinel.svg",
		"description": "This Workbook gives an overview of ingestion of logs in the CommonSecurityLog table.",
		"dataTypesDependencies": [
			"CommonSecurityLog"
		],
		"dataConnectorsDependencies": [],
		"previewImagesFileNames": [
			"CEFOverviewWhite.png",
			"CEFOverviewBlack.png"
		],
		"version": "1.0.0",
		"title": "Common Event Format Logs Overview",
		"templateRelativePath": "CEFOverviewWorkbook.json",
		"provider": "",
		"support": {
			"tier": "Microsoft"
		},
		"author": {
			"name": "Microsoft"
		},
		"categories": {
			"domains": [
				"IT Operations"
			]
		}
	},
	{
		"workbookKey": "TenableIEIoA",
		"logoFileName": "Tenable.svg",
		"description": "This workbook providing insights into Tenable Indicators of Attack",
		"dataTypesDependencies": [
			"Tenable_IE_CL"
		],
		"dataConnectorsDependencies": [
			"TenableIE"
		],
		"previewImagesFileNames": [
			"TenableIEIoABlack1.png",
			"TenableIEIoABlack2.png",
			"TenableIEIoABlack3.png",
			"TenableIEIoAWhite1.png",
			"TenableIEIoAWhite2.png",
			"TenableIEIoAWhite3.png"
		],
		"version": "1.0.0",
		"title": "TIE IOA workbook",
		"templateRelativePath": "TenableIEIoA.json",
		"subtitle": "",
		"provider": "Tenable"
	},
	{
		"workbookKey": "TenableIEIoE",
		"logoFileName": "Tenable.svg",
		"description": "This workbook providing insights into Tenable Indicators of Exposure",
		"dataTypesDependencies": [
			"Tenable_IE_CL"
		],
		"dataConnectorsDependencies": [
			"TenableIE"
		],
		"previewImagesFileNames": [
			"TenableIEIoEBlack1.png",
			"TenableIEIoEBlack2.png",
			"TenableIEIoEBlack3.png",
			"TenableIEIoEWhite1.png",
			"TenableIEIoEWhite2.png",
			"TenableIEIoEWhite3.png"
		],
		"version": "1.0.0",
		"title": "TIE IOE workbook",
		"templateRelativePath": "TenableIEIoE.json",
		"subtitle": "",
		"provider": "Tenable"
	},
	{
		"workbookKey": "SyslogConnectorsOverviewWorkbook",
		"logoFileName": "Azure_Sentinel.svg",
		"description": "This Workbook gives an overview of ingestion of logs into Syslog table via Syslog based dataconnectors such as AMA agent",
		"dataTypesDependencies": [
			"Syslog"
		],
		"dataConnectorsDependencies": [
			"Syslog",
			"SyslogAma"
		],
		"previewImagesFileNames": [
			""
		],
		"version": "1.0.0",
		"title": "Syslog Connectors Overview Workbook",
		"templateRelativePath": "SyslogConnectorsOverviewWorkbook.json",
		"subtitle": "",
		"provider": "-------"
	},
	{
		"workbookKey": "PhishingAnalysis",
		"logoFileName": "Azure_Sentinel.svg",
		"description": "This Workbook fetches data from MDO tables and provides a comphrehensive overview for Phishing Analysis",
		"dataTypesDependencies": [],
		"dataConnectorsDependencies": [],
		"previewImagesFileNames": [
			"PhishingAnalysisWhite.png",
			"PhishingAnalysisBlack.png"
		],
		"version": "1.0.0",
		"title": "Phishing Analysis",
		"templateRelativePath": "PhishingAnalysis.json",
		"subtitle": "",
		"provider": "DSR",
		"support": {
			"tier": "Community"
		},
		"author": {
			"name": "Microsoft DSR"
		},
		"source": {
			"kind": "Community"
		},
		"categories": {
			"domains": [
				"Security - Cloud Security",
				"Security - Threat Protection"
			]
		}
	},
	{
		"workbookKey": "GSANetworkTraffic",
		"logoFileName": "gsa.svg",
		"description": "This workbook provides an overview of all traffic logs within your network, offering insights into data transfer, anomalies, and potential threats.",
		"dataTypesDependencies": [],
		"dataConnectorsDependencies": [
			"AzureActiveDirectory"
		],
		"previewImagesFileNames": [
			"GSATrafficLogsWhite.png",
			"GSATrafficLogsBlack.png"
		],
		"version": "1.0.1",
		"title": "Network Traffic Insights",
		"templateRelativePath": "GSANetworkTraffic.json",
		"subtitle": "",
		"provider": "Microsoft"
	},
	{
		"workbookKey": "GSAM365EnrichedEvents",
		"logoFileName": "gsa.svg",
		"description": "This Workbook provides a detailed view of Microsoft 365 log data, enriched with contextual information to enhance visibility into user activities and potential security threats.",
		"dataTypesDependencies": [],
		"dataConnectorsDependencies": [
			"AzureActiveDirectory"
		],
		"previewImagesFileNames": [
			"GSAEnrichedLogsWhite.png",
			"GSAEnrichedLogsBlack.png"
		],
		"version": "1.0.1",
		"title": "Enriched Microsoft 365 logs Workbook",
		"templateRelativePath": "GSAM365EnrichedEvents.json",
		"provider": "Microsoft"
	},
	{
		"workbookKey": "MicrosoftDefenderForOffice365detectionsandinsights",
		"logoFileName": "Azure_Sentinel.svg",
		"description": "Gain extensive insight into your organization's Microsoft Defender for Office 365 Detections by analyzing and correlating events. \nYou can track various detections and insights over time including: metrics for phish, spam, malware, URL and URL click detection details, post delivery detections, user and admin submissions, system overrides and actions taken by security administrators.",
		"dataTypesDependencies": [
			"EmailEvents",
			"EmailPostDeliveryEvents",
			"EmailUrlInfo",
			"UrlClickEvents",
			"CloudAppEvents"
		],
		"dataConnectorsDependencies": [
		"MicrosoftThreatProtection"
		],
		"previewImagesFileNames": [
		"MicrosoftDefenderForOffice365detectionsandinsightswhite.png",
		"MicrosoftDefenderForOffice365detectionsandinsightsblack.png"
		],
		"version": "1.0.0",
		"title": "Microsoft Defender for Office 365 Detection and Insights",
		"templateRelativePath": "MicrosoftDefenderForOffice365detectionsandinsights.json",
		"subtitle": "",
		"provider": "Microsoft"
	},
	{
		"workbookKey": "WindowsFirewallViaAMA",
		"logoFileName": "WindowsFirewallViaAMA.svg",
		"description": "Gain insights into Windows Firewall logs via AMA in combination with security and Azure signin logs.",
		"dataTypesDependencies": [
			"ASimNetworkSessionLogs",
			"SecurityEvent",
			"SigninLogs"
		],
		"dataConnectorsDependencies": [
			"SecurityEvents",
			"WindowsFirewall",
			"WindowsSecurityEvents"
		],
		"previewImagesFileNames": [ "WindowsFirewallviaAMAWhite1.png", "WindowsFirewallviaAMABlack1.png", "WindowsFirewallviaAMAWhite2.png", "WindowsFirewallviaAMABlack2.png" ],
		"version": "1.0",
		"title": "Windows Firewall via AMA",
		"templateRelativePath": "WindowsFirewallViaAMA.json",
		"subtitle": "",
        "provider": "Microsoft Sentinel community",
		"support": {
			"tier": "Community"
		},
		"author": {
			"name": "John Joyner"
		},
		"source": {
			"kind": "Community"
		},
		"categories": {
			"domains": [
				"Security"
			]
		}	
	},	
	{
		"workbookKey": "MicrosoftCopilotForSecurity",
		"logoFileName": "",
		"description": "Gain insights and monitor Microsoft Copilot for Security ",
		"dataTypesDependencies": [
			"SigninLogs",
			"AADNonInteractiveSignInLogs",
			"AzureActivity"
		],
		"dataConnectorsDependencies": [],
		"previewImagesFileNames": [
			"MicrosoftCopilotForSecurityBlack.png",
			"MicrosoftCopilotForSecurityWhite.png"
		],
		"version": "1.0.0",
		"title": "Microsoft Copilot For Securityr Monitoring",
		"templateRelativePath": "CopilotforSecurityMonitoring.json",
		"subtitle": "",
		"provider": "Microsoft Sentinel Community",
		"support": {
			"tier": "Community"
		},
		"author": {
			"name": "Samik Roy"
		},
		"source": {
			"kind": "Community"
		},
		"categories": {
			"domains": [
				"Security - Copilot"
			]
		}
	},
	{
		"workbookKey": "TeamCymruScout",
		"logoFileName": "TeamCymruScout.svg",
		"description": "This Workbook provides immediate insight into the data coming from Team Cymru Scout.",
		"dataTypesDependencies": [
			"Cymru_Scout_Domain_Data_CL",
			"Cymru_Scout_IP_Data_Foundation_CL",
			"Cymru_Scout_IP_Data_Details_CL",
			"Cymru_Scout_IP_Data_Communications_CL",
			"Cymru_Scout_IP_Data_PDNS_CL",
			"Cymru_Scout_IP_Data_Fingerprints_CL",
			"Cymru_Scout_IP_Data_OpenPorts_CL",
			"Cymru_Scout_IP_Data_x509_CL",
			"Cymru_Scout_IP_Data_Summary_Details_CL",
			"Cymru_Scout_IP_Data_Summary_PDNS_CL",
			"Cymru_Scout_IP_Data_Summary_OpenPorts_CL",
			"Cymru_Scout_IP_Data_Summary_Certs_CL",
			"Cymru_Scout_IP_Data_Summary_Fingerprints_CL",
			"Cymru_Scout_Account_Usage_Data_CL",
			"Domain_Data_CL",
			"Identity_Data_CL",
			"Proto_By_IP_Data_CL",
			"Summary_Details_CL",
			"Summary_Details_Top_Certs_Data_CL",
			"Summary_Details_Top_Fingerprints_Data_CL",
			"Summary_Details_Top_Open_Ports_Data_CL",
			"Summary_Details_Top_Pdns_Data_CL",
			"Top_Asns_By_IP_Data_CL",
			"Top_Country_Codes_By_IP_Data_CL",
			"Top_Services_By_IP_Data_CL",
			"Top_Tags_By_IP_Data_CL",
			"Whois_Data_CL"
		],
		"dataConnectorsDependencies": [
			"TeamCymruScout"
		],
		"previewImagesFileNames": [
			"TeamCymruScoutWhite1.png",
			"TeamCymruScoutWhite2.png",
			"TeamCymruScoutWhite3.png",
			"TeamCymruScoutWhite4.png",
			"TeamCymruScoutWhite5.png",
			"TeamCymruScoutBlack1.png",
			"TeamCymruScoutBlack2.png",
			"TeamCymruScoutBlack3.png",
			"TeamCymruScoutBlack4.png",
			"TeamCymruScoutBlack5.png"
		],
		"version": "1.0.0",
		"title": "Team Cymru Scout",
		"templateRelativePath": "TeamCymruScout.json",
		"subtitle": "",
		"provider": "Team Cymru"
	},
  	{
	  "workbookKey": "CTERA_Workbook",
	  "logoFileName": "CTERA_Logo.svg",
	  "description": "This Workbook provides an overview of CTERA log ingestion and operations, offering insights into various activities and potential security incidents.",
	  "dataTypesDependencies": [
		  "Syslog"
	  ],
	  "dataConnectorsDependencies": [
		"CTERA"
	  ],
	  "previewImagesFileNames": [
		"CTERASMBLogsWorkbookWhite.png",
		"CTERASMBLogsWorkbookBlack.png"
	  ],
	  "version": "1.0.0",
	  "title": "CTERA Audit Logs Ingestion",
	  "templateRelativePath": "CTERA_Workbook.json",
	  "provider": "CTERA"
	},
	{
		"workbookKey": "Data_Latency",
		"logoFileName": "Azure_Sentinel.svg",
		"description": "The Latency Details workbook offers a comprehensive view of latency across data connectors and log sources. It shows the timestamp of the last data received and calculates the time elapsed since the last ingestion for each data source, covering both Windows and Linux machines, enabling efficient monitoring and troubleshooting of data flow.",
		"dataTypesDependencies": [
			"Syslog",
            "SecurityEvents",
            "AzureActivity"
		],
		"dataConnectorsDependencies": [
			"Syslog",
            "SecurityEvents",
            "AzureActivity"
		],
		"previewImagesFileNames": [
			"Data_Latency_Black.png",
			"Data_Latency_White.png"
		],
		"version": "1.0.0",
		"title": "Data Latency Workbook",
		"templateRelativePath": "Data_Latency_Workbook.json",
		"subtitle": "",
  		"provider": "InspiraEnterprise",
		"source": {
			"kind": "Community"
		},
		"author": {
			"name": "Inspira Enterprise"
		}
	},
    {
		"workbookKey": "User_Analytics",
		"logoFileName": "Azure_Sentinel.svg",
		"description": "The User Analytics Workbook is designed to provide a comprehensive overview of individual user activities and attributes within your organization. This custom solution aggregates and visualizes critical data related to users, including their group memberships, personal information, sign-in activities, recently assigned roles, behaviour analysis, assigned Entra ID (Formerly known as Active Directory (AD)) roles, risk status, and any recent incidents associated with the user.\nBy consolidating this information into a single, user-friendly workbook, organizations can easily monitor and analyze user behaviour, track changes in roles and responsibilities, and assess potential risks associated with user accounts. This solution enhances your ability to conduct detailed user analytics, supporting better decision-making and improved security oversight.",
		"dataTypesDependencies": [
			"SigninLogs",
            "AuditLogs",
            "AzureActivity"
		],
		"dataConnectorsDependencies": [
			"AzureActiveDirectory",
            "AzureActivity"
		],
		"previewImagesFileNames": [
			"User_Analytics_Black.png",
			"User_Analytics_White.png"
			
		],
		"version": "1.0.0",
		"title": "User Analytics",
		"templateRelativePath": "User_Analytics_Workbook.json",
		"subtitle": "",
		"provider": "InspiraEnterprise",
		"source": {
			"kind": "Community"
		},
        "author": {
			"name": "Inspira Enterprise"
		}
	},
    {
		"workbookKey": "Syslog-Bifurcation",
		"logoFileName": "Azure_Sentinel.svg",
		"description": "The Data Ingestion Comparison Hourly workbook offers a comprehensive view of ingested data, presenting the total data volume and ingestion amounts in GB, categorized by each hour. This breakdown helps in monitoring and comparing data ingestion trends over time, ensuring visibility into hourly ingestion patterns and potential anomalies.",
		"dataTypesDependencies": [
			"Syslog",
            "SecurityEvents",
            "AzureActivity"
		],
		"dataConnectorsDependencies": [
			"Syslog",
            "SecurityEvents",
            "AzureActivity"
		],
		"previewImagesFileNames": [
			"Syslog_Bifurcation_Black.png",
			"Syslog_Bifurcation_White.png"
		],
		"version": "1.0.0",
		"title": "Syslog Bifurcation",
		"templateRelativePath": "Syslog-Bifurcation.json",
		"subtitle": "",
		"provider": "InspiraEnterprise",
		"source": {
			"kind": "Community"
		},
        "author": {
			"name": "Inspira Enterprise"
		}
	},
	{
        "workbookKey": "Dynamics365Activity",
        "logoFileName": "DynamicsLogo.svg",
        "description": "This workbook brings together queries and visualizations to assist you in identifying potential threats in your Dynamics 365 audit data.",
        "dataTypesDependencies": [
            "DataverseActivity"
        ],
        "dataConnectorsDependencies": [
            "Dataverse"
        ],
        "previewImagesFileNames": [
			"Dynamics365ActivityBlack.png",
			"Dynamics365ActivityWhite.png"
		],
        "version": "1.0.4",
        "title": "Dynamics 365 Activity",
        "templateRelativePath": "Dynamics365Activity.json",
        "subtitle": "",
        "provider": "Microsoft"
    },
	{
        "workbookKey": "SAPBTPActivity",
        "logoFileName": "SAPBTP.svg",
        "description": "This workbook contains visualizations and insights in the SAP BTP environment.",
        "dataTypesDependencies": [
            "SAPBTPAuditLog_CL"
        ],
        "dataConnectorsDependencies": [
            "SAPBTPAuditLog"
        ],
        "previewImagesFileNames": [
			"SAPBTPActivityBlack.png",
			"SAPBTPActivityWhite.png"
		],
        "version": "1.0.0",
        "title": "SAP BTP Activity",
        "templateRelativePath": "SAPBTPActivity.json",
        "subtitle": "",
        "provider": "Microsoft"
    },
	{
		"workbookKey": "DoppelWorkbook",
		"logoFileName": "doppel.svg",
		"description": "This Workbook provides a flexible canvas for data monitoring, analysis and the creation of rich visual doppel alerts and event reports within the Azure portal",
		"dataTypesDependencies": [
			"DoppelTable_CL"
		],
		"dataConnectorsDependencies": [
			"Doppel_DataConnector"
		],
		"previewImagesFileNames": [
			"DoppelWorkbookBlack.png",
			"DoppelWorkbookWhite.png"
		],
		"version": "1.0.0",
		"title": "Doppel Workbook",
		"templateRelativePath": "Doppel.json",
		"subtitle": "",
		"provider": "Doppel"
	},
	{
    		"workbookKey": "SamsungKnoxAssetIntelligence.json",
   		 "logoFileName": "Samsung_Knox_Asset_Intelligence.svg",
    		"description": "This Knox Asset Intelligence for Microsoft Sentinel solution installs a workbook that summarizes the mobile security events reported by Samsung Knox devices over a selected reporting period. You can use this workbook to quickly assess the threat type and severity, or identify patterns and anomalies in order to help prioritize incident responses or further investigations.",
    		"dataTypesDependencies": [
     			"Samsung_Knox_Audit_CL",
     			"Samsung_Knox_Application_CL",
      			"Samsung_Knox_System_CL",
     			"Samsung_Knox_Process_CL",
      			"Samsung_Knox_User_CL",
      			"Samsung_Knox_Network_CL"
    		],
    		"dataConnectorsDependencies": [
      			"SamsungKnoxAssetIntelligence"
    		],
   		 "previewImagesFileNames": [
      		"SamsungKnoxAssetIntelligenceBlack.png",
      		"SamsungKnoxAssetIntelligenceWhite.png"
    		],
	    	"version": "1.0.0",
    		"title": "Samsung Knox Asset Intelligence",
    		"templateRelativePath": "SamsungKnoxAssetIntelligence.json",
    		"subtitle": "",
    		"provider": "Samsung"
  	},
	  {
		"workbookKey": "SemperisDSPADChangesWorkbook",
		"logoFileName": "Semperis.svg",
		"description": "View change data related to the Semperis DSP system.",
		"dataTypesDependencies": [ 
			"CommonSecurityLog"
	 	],
		"dataConnectorsDependencies": [ 
			"SemperisDSP-connector"
		],
		"previewImagesFileNames": [ 
			"adchanges-black.png", 
			"adchanges-white.png" 
		],
		"version": "1.0.0",
		"title": "Semperis DSP AD Changes",
		"templateRelativePath": "SemperisDSPADChanges.json",
		"subtitle": "",
		"provider": "Semperis"
	  },
	  
  {
    "workbookKey": "SemperisDSPNotificationsWorkbook",
    "logoFileName": "Semperis.svg",
    "description": "View notification data related to the Semperis DSP system.",
    "dataTypesDependencies": [
      "Event"
    ],
    "dataConnectorsDependencies": [
      "SemperisDSP-connector"
    ],
    "previewImagesFileNames": [
      "notifications-black.png",
      "notifications-white.png"
    ],
    "version": "1.0.0",
    "title": "Semperis DSP Notifications",
    "templateRelativePath": "SemperisDSPNotifications.json",
    "subtitle": "",
    "provider": "Semperis"
  },
  {
    "workbookKey": "SemperisDSPQuickviewDashboardWorkbook",
    "logoFileName": "Semperis.svg",
    "description": "View data related to the Semperis DSP system.",
    "dataTypesDependencies": [
      "Event"
    ],
    "dataConnectorsDependencies": [
      "SemperisDSP-connector"
    ],
    "previewImagesFileNames": [
      "quickview-black.png",
      "quickview-white.png"
    ],
    "version": "1.0.0",
    "title": "Semperis DSP Quickview Dashboard",
    "templateRelativePath": "SemperisDSPQuickviewDashboard.json",
    "subtitle": "",
    "provider": "Semperis"
  },
  {
    "workbookKey": "SemperisDSPSecurityIndicatorsWorkbook",
    "logoFileName": "Semperis.svg",
    "description": "View security indicator data related to the Semperis DSP system.",
    "dataTypesDependencies": [
      "dsp_parser"
    ],
    "dataConnectorsDependencies": [
      "SemperisDSP-connector"
    ],
    "previewImagesFileNames": [
      "indicators-black.png",
      "indicators-white.png"
    ],
    "version": "1.0.0",
    "title": "Semperis DSP Security Indicators",
    "templateRelativePath": "SemperisDSPSecurityIndicators.json",
    "subtitle": "",
    "provider": "Semperis"
  },
  {
    "workbookKey": "ForescoutHostPropertyWorkbook",
    "logoFileName": "forescout-logo.svg",
    "description": "Gain insights into host properties in Forescout platform",
    "dataTypesDependencies": [
                        "ForescoutHostProperties_CL",
                        "ForescoutPolicyStatus_CL",
                        "ForescoutComplianceStatus_CL"
    ],
    "dataConnectorsDependencies": [
    ],
    "previewImagesFileNames": [
      "ForescoutHostPropWorkbookBlack.png",
      "ForescoutHostPropWorkbookWhite.png"
    ],
    "version": "1.0",
    "title": "Forescout Host Property Monitor Workbook",
    "templateRelativePath": "ForescoutHostPropertyMonitorWorkbook.json",
    "subtitle": "",
    "provider": "Forescout"
  },
  {
<<<<<<< HEAD
    "workbookKey": "ExtraHopDetectionsOverview",
    "logoFileName": "ExtraHop.svg",
    "description": "This workbook provides immediate insight into detection data ingested from ExtraHop.",
    "dataTypesDependencies": [
      "ExtraHop_Detections_CL"
       ],
    "dataConnectorsDependencies": [
      "ExtraHopDataConnector"
      ],
    "previewImagesFileNames": [
      "ExtraHopDetectionsOverviewBlack1.png",
      "ExtraHopDetectionsOverviewWhite1.png",
	  "ExtraHopDetectionsOverviewBlack2.png",
	  "ExtraHopDetectionsOverviewWhite2.png"
       ],
    "version": "1.0.0",
    "title": "ExtraHop Detections Overview",
    "templateRelativePath": "ExtraHopDetectionsOverview.json",
    "provider": "ExtraHop"
  }
=======
		"workbookKey": "MimecastTTPWorkbook",
		"logoFileName": "Mimecast.svg",
		"description": "A workbook providing insights into Mimecast TTP.",
		"dataTypesDependencies": [
			"MimecastTTPUrl_CL",
			"MimecastTTPAttachment_CL",
			"MimecastTTPImpersonation_CL"
		],
		"previewImagesFileNames": [
			"MimecastTTPBlack1.png",
			"MimecastTTPBlack2.png",
			"MimecastTTPWhite1.png",
			"MimecastTTPWhite2.png"
		],
		"version": "1.0.0",
		"title": "MimecastTTP",
		"templateRelativePath": "MimecastTTPWorkbook.json",
		"subtitle": "Mimecast TTP",
		"provider": "Mimecast"
	},
	{
		"workbookKey": "MimecastSEGworkbook",
		"logoFileName": "Mimecast.svg",
		"description": "A workbook providing insights into Mimecast SEG.",
		"dataTypesDependencies": [
			"MimecastSIEM_CL",
			"MimecastDLP_CL"
		],
		"previewImagesFileNames": [
			"MimecastSEGBlack1.png",
			"MimecastSEGWhite1.png"
		],
		"version": "1.0.0",
		"title": "MimecastSEG",
		"templateRelativePath": "MimecastSEGworkbook.json",
		"subtitle": "Mimecast SEG",
		"provider": "Mimecast"
	}
>>>>>>> c8e5955f
]<|MERGE_RESOLUTION|>--- conflicted
+++ resolved
@@ -8826,28 +8826,6 @@
     "provider": "Forescout"
   },
   {
-<<<<<<< HEAD
-    "workbookKey": "ExtraHopDetectionsOverview",
-    "logoFileName": "ExtraHop.svg",
-    "description": "This workbook provides immediate insight into detection data ingested from ExtraHop.",
-    "dataTypesDependencies": [
-      "ExtraHop_Detections_CL"
-       ],
-    "dataConnectorsDependencies": [
-      "ExtraHopDataConnector"
-      ],
-    "previewImagesFileNames": [
-      "ExtraHopDetectionsOverviewBlack1.png",
-      "ExtraHopDetectionsOverviewWhite1.png",
-	  "ExtraHopDetectionsOverviewBlack2.png",
-	  "ExtraHopDetectionsOverviewWhite2.png"
-       ],
-    "version": "1.0.0",
-    "title": "ExtraHop Detections Overview",
-    "templateRelativePath": "ExtraHopDetectionsOverview.json",
-    "provider": "ExtraHop"
-  }
-=======
 		"workbookKey": "MimecastTTPWorkbook",
 		"logoFileName": "Mimecast.svg",
 		"description": "A workbook providing insights into Mimecast TTP.",
@@ -8885,6 +8863,26 @@
 		"templateRelativePath": "MimecastSEGworkbook.json",
 		"subtitle": "Mimecast SEG",
 		"provider": "Mimecast"
+	},
+	{
+		"workbookKey": "ExtraHopDetectionsOverview",
+		"logoFileName": "ExtraHop.svg",
+		"description": "This Workbook provides immediate insight into the data coming from ExtraHop.",
+		"dataTypesDependencies": [
+		  "ExtraHop_Detections_CL"
+		   ],
+		"dataConnectorsDependencies": [
+		  "ExtraHopDataConnector"
+		  ],
+		"previewImagesFileNames": [
+		  "ExtraHopDetectionsOverviewBlack1.png",
+		  "ExtraHopDetectionsOverviewWhite1.png",
+		  "ExtraHopDetectionsOverviewBlack2.png",
+		  "ExtraHopDetectionsOverviewWhite2.png"
+		   ],
+		"version": "1.0.0",
+		"title": "ExtraHop Detections Ovevriew",
+		"templateRelativePath": "ExtraHopDetectionsOverview.json",
+		"provider": "ExtraHop"
 	}
->>>>>>> c8e5955f
 ]
# Lines starting with '#' are comments.
# Each line is a file pattern followed by one or more owners,
# the last matching pattern has the most precendence.

# Core team members
* @liemilyg @mgladi @shalinoid @shainw @ianhelle @timbMSFT @juliango2100 @dicolanl @Amitbergman @sagamzu @YaronFruchtmann @preetikr @Yaniv-Shasha @sarah-yo @sreedharande @nazang @ehudk-msft @oshvartz @Liatlishams @NoamLandress @laithhisham @petebryan @lior-tamir @oshezaf @shschwar @ashwin-patil @YuvalNaor

# This is copied from here: https://help.github.com/en/github/creating-cloning-and-archiving-repositories/about-code-owners

<<<<<<< HEAD
/Playbooks/   @dicolanl @KobyKoren @Yaniv-Shasha @sarah-yo @sreedharande
=======
/Playbooks/   @dicolanl @Yaniv-Shasha @sarah-yo @sreedharande
>>>>>>> d51a8bd1
/Workbooks/ @Liatlishams
<|MERGE_RESOLUTION|>--- conflicted
+++ resolved
@@ -1,15 +1,11 @@
-# Lines starting with '#' are comments.
-# Each line is a file pattern followed by one or more owners,
-# the last matching pattern has the most precendence.
-
-# Core team members
-* @liemilyg @mgladi @shalinoid @shainw @ianhelle @timbMSFT @juliango2100 @dicolanl @Amitbergman @sagamzu @YaronFruchtmann @preetikr @Yaniv-Shasha @sarah-yo @sreedharande @nazang @ehudk-msft @oshvartz @Liatlishams @NoamLandress @laithhisham @petebryan @lior-tamir @oshezaf @shschwar @ashwin-patil @YuvalNaor
-
-# This is copied from here: https://help.github.com/en/github/creating-cloning-and-archiving-repositories/about-code-owners
-
-<<<<<<< HEAD
-/Playbooks/   @dicolanl @KobyKoren @Yaniv-Shasha @sarah-yo @sreedharande
-=======
-/Playbooks/   @dicolanl @Yaniv-Shasha @sarah-yo @sreedharande
->>>>>>> d51a8bd1
-/Workbooks/ @Liatlishams
+# Lines starting with '#' are comments.
+# Each line is a file pattern followed by one or more owners,
+# the last matching pattern has the most precendence.
+
+# Core team members
+* @liemilyg @mgladi @shalinoid @shainw @ianhelle @timbMSFT @juliango2100 @dicolanl @Amitbergman @sagamzu @YaronFruchtmann @preetikr @Yaniv-Shasha @sarah-yo @sreedharande @nazang @ehudk-msft @oshvartz @Liatlishams @NoamLandress @laithhisham @petebryan @lior-tamir @oshezaf @shschwar @ashwin-patil @YuvalNaor
+
+# This is copied from here: https://help.github.com/en/github/creating-cloning-and-archiving-repositories/about-code-owners
+
+/Playbooks/   @dicolanl @Yaniv-Shasha @sarah-yo @sreedharande
+/Workbooks/ @Liatlishams
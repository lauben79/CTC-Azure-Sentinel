--- conflicted
+++ resolved
@@ -2,22 +2,13 @@
     "$schema": "https://schema.management.azure.com/schemas/2015-01-01/deploymentTemplate.json#",
     "contentVersion": "1.0.0.0",
     "metadata": {
-<<<<<<< HEAD
-        "title": "Adds a comment with a link to the JIRA incident on each Azure Sentinel Inticent",
-        "description": "This Playbook will sync the assigned user from JIRA to Azure Sentinel. Additional Playbooks to sync status and assigned user from JIRA to Azure Sentinel are available on [Github](https://github.com/Azure/Azure-Sentinel/blob/master/Playbooks/Sync-IncidentsWithJIRA/readme.md)",
-        "prerequisites": ["1. Configure JIRA with for custom fields and automation rule",
-            "1. Deploy additonal Playbooks/Azure Functions for additional synchronization [Full documentation](https://github.com/Azure/Azure-Sentinel/blob/master/Playbooks/Sync-IncidentsWithJIRA/readme.md)"],
-        "lastUpdateTime": "2021-07-12T10:00:15.123Z",
-=======
         "title": "Sync Jira to Sentinel - public comments",
         "description": "This Playbook will sync the public comments from JIRA to Azure Sentinel.",
         "prerequisites": ["1. Configure JIRA with for custom fields and automation rule. [Learn more](https://github.com/ThijsLecomte/Azure-Sentinel/tree/master/Playbooks/Sync-IncidentsWithJIRA#2-jira-configuration)",
-            "2. Deploy Azure Key Vault and add secrets for the Jira account (to perform calls on Jira).",
-            "3. After playbook is deployed, grant the playbook permissions on the Key Vault (Secret - Get) and on Azure Sentinel workspace (Azure Sentinel responder)",
-    "Optional: deploy Azure Function to sync comments from Jira to Azure Sentinel."],
+            "2. After playbook is deployed, grant the playbook permissions on the Key Vault (Secret - Get) and on Azure Sentinel workspace (Azure Sentinel responder)",
+            "Optional: deploy Azure Function to sync comments from Jira to Azure Sentinel."],
     "prerequisitesDeployTemplateFile": "../../Sync-Comments/azuredeploy.json",
     "lastUpdateTime": "2021-07-20T00:00:00.000Z",
->>>>>>> 18f3b721
         "entities": [],
         "tags": [ "Sync" ],
         "support": {

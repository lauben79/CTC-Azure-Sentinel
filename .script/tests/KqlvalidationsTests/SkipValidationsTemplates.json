--- conflicted
+++ resolved
@@ -1400,7 +1400,6 @@
     "validationFailReason": "Since the content moved to new location, created dummy file with guidence for redirecting the customers to new location"
   },
   {
-<<<<<<< HEAD
     "id": "5dcdd936-da7a-44ee-9ecf-efee9425fa53",
     "templateName": "NetworkEndpointCorrelation.yaml",
     "validationFailReason": "Since the content moved to new location, created dummy file with guidence for redirecting the customers to new location"
@@ -1423,7 +1422,9 @@
   {
     "id": "4d52434d-c5cf-4e46-9a0c-d22a8b9f3d60",
     "templateName": "UseragentExploitPentest.yaml",
-=======
+    "validationFailReason": "Since the content moved to new location, created dummy file with guidence for redirecting the customers to new location"
+  },
+  {
     "id": "a73bd4e7-3408-4c2a-8066-4e22452d1425",
     "templateName": "SQL-Failed SQL Logons.yaml",
     "validationFailReason": "Since the content moved to new location, created dummy file with guidence for redirecting the customers to new location"
@@ -1586,7 +1587,6 @@
   {
     "id": "04651b8c-813b-4280-b0f2-fba37af08902",
     "templateName": "ZincOctober2022_IP_Domain_Hash_IOC.yaml",
->>>>>>> 768d5777
     "validationFailReason": "Since the content moved to new location, created dummy file with guidence for redirecting the customers to new location"
   }
 ]
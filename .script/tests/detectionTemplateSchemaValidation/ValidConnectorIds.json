[
  "Netclean_ProActive_Incidents",
  "42CrunchAPIProtection",
  "AIVectraDetect",
  "AIVectraStream",
  "AWS",
  "AWSS3",
  "Agari",
  "AkamaiSecurityEvents",
  "AlcideKAudit",
  "AlsidForAD",
  "Armorblox",
  "ApacheHTTPServer",
  "ApacheTomcat",
  "ARGOSCloudSecurity",
  "AristaAwakeSecurity",
  "ASimDnsActivityLogs",
  "ArubaClearPass",
  "AzureActiveDirectory",
  "AzureActiveDirectoryIdentityProtection",
  "AzureActivity",
  "AzureAdvancedThreatProtection",
  "AzureFirewall",
  "AzureInformationProtection",
  "AzureKeyVault",
  "AzureKubernetes",
  "AzureMonitor(IIS)",
  "AzureMonitor(VMInsights)",
  "AzureMonitor(WireData)",
  "AzureNSG",
  "AzureSecurityCenter",
  "AzureSql",
  "AzureStorageAccount",
  "Barracuda",
  "BarracudaCloudFirewall",
  "BetterMTD",
  "BehaviorAnalytics",
  "BeyondSecuritybeSECURE",
  "Bitglass",
  "BitSight",
  "BlackberryCylancePROTECT",
  "BloodHoundEnterprise",
  "BoschAIShield",
  "BoxDataConnector",
  "BroadcomSymantecDLP",
  "CEF",
  "CheckPoint",
  "CiscoASA",
  "CiscoDuoSecurity",
  "CiscoFirepowerEStreamer",
  "CiscoISE",
  "CiscoMeraki",
  "CiscoSDWAN",
  "CiscoSecureEndpoint",
  "CiscoSEG",
  "CiscoUCS",
  "CiscoUmbrellaDataConnector",
  "CiscoWSA",
  "Citrix",
  "CitrixWAF",
  "Claroty",
  "CloudflareDataConnector",
  "CognniSentinelDataConnector",
  "ContrastProtect",
  "Corelight",
  "CrowdStrikeFalconEndpointProtection",
  "CyberArk",
  "CyberArkEPM",
  "CyberpionSecurityLogs",
  "CynerioSecurityEvents",
  "DDOS",
  "DNS",
  "Darktrace",
  "DarktraceRESTConnector",
  "DataminrPulseAlerts",
  "DigitalGuardianDLP",
  "DigitalShadows",
  "Dynamics365",
  "EgressDefend",
  "ESETEnterpriseInspector",
  "ESETPROTECT",
  "EsetSMC",
  "ESI-ExchangeAdminAuditLogEvents",
  "ExtraHopNetworks",
  "F5",
  "F5BigIp",
  "Flare",
  "ForcepointCasb",
  "ForcepointDlp",
  "ForcepointNgfw",
  "ForgeRock",
  "Fortinet",
  "FortiWeb",
  "GCPDNSDataConnector",
  "GWorkspaceRAPI",
  "GoogleWorkspaceReportsAPI",
  "IdentityInfo",
  "ImpervaWAFCloudAPI",
  "ImpervaWAFGateway",
  "ImportedConnector",
  "InfobloxCloudDataConnector",
  "InfobloxNIOS",
  "IoT",
  "JamfProtect",
  "JiraAuditAPI",
  "JuniperSRX",
  "LastPass",
  "LookoutAPI",
  "McAfeeePO",
  "MicrosoftAzurePurview",
  "MicrosoftCloudAppSecurity",
  "MicrosoftDefenderAdvancedThreatProtection",
  "MicrosoftSysmonForLinux",
  "MicrosoftThreatProtection",
  "MorphisecUTPP",
  "NasuniEdgeAppliance",
  "NXLogDnsLogs",
  "NXLogLinuxAudit",
  "Netskope",
  "Office365",
  "OfficeATP",
  "OktaSSO",
  "OnapsisPlatform",
  "OneIdentity",
  "OCILogs",
  "OracleDatabaseAudit",
  "OracleCloudInfrastructureLogsConnector",
  "OracleWebLogicServer",
  "OrcaSecurityAlerts",
  "PaloAltoCDL",
  "PaloAltoNetworks",
  "PaloAltoPrismaCloud",
  "Perimeter81ActivityLogs",
  "PingFederate",
  "PostgreSQL",
  "ProofpointPOD",
  "ProofpointTAP",
  "ProofpointTAPNativePoller",
  "PulseConnectSecure",
  "QualysKB",
  "QualysVulnerabilityManagement",
  "RedCanaryDataConnector",
  "SailPointIdentityNow",
  "SalesforceServiceCloud",
  "SAP",
  "SecurityEvents",
  "SemperisDSP",
  "SenservaPro",
  "SentinelOne",
  "SlackAuditAPI",
  "Snowflake",
  "SonicWallFirewall",
  "SonraiDataConnector",
  "SophosCloudOptix",
  "SophosXGFirewall",
  "SquadraTechnologiesSecRmm",
  "SquidProxy",
  "Symantec",
  "SymantecEndpointProtection",
  "SymantecProxySG",
  "SymantecVIP",
  "Syslog",
  "Tenable.ad",
  "ThreatIntelligence",
  "ThreatIntelligenceTaxii",
  "DelineaSecretServer_CEF",
  "TrendMicro",
  "TrendMicroApexOne",
  "TrendMicroCAS",
  "TrendMicroTippingPoint",
  "TrendMicroXDR",
  "UbiquitiUnifi",
  "vArmourAC",
  "VMwareCarbonBlack",
  "vCenter",
  "VMwareESXi",
  "WAF",
  "WindowsFirewall",
  "WindowsForwardedEvents",
  "WireX_Systems_NFP",
  "ZimperiumMtdAlerts",
  "Zscaler",
  "ZscalerPrivateAccess",
  "illusiveAttackManagementSystem",
  "WindowsSecurityEvents",
  "IronNetIronDefense",
  "GCPIAMDataConnector",
  "Illusive",
  "NGINXHTTPServer",
  "ZeroNetworksSegmentAuditFunction",
  "ZeroNetworksSegmentAuditNativePoller",
  "Theom",
  "Votiro",
  "ISCBind",
  "DynatraceRuntimeVulnerabilities",
  "DynatraceAttacks",
  "DynatraceAuditLogs",
  "DynatraceProblems",
  "MicrosoftDefenderThreatIntelligence",
  "ZeroFox_Alert_Polling",
  "CortexXDR",
<<<<<<< HEAD
  "MimecastSIEMAPI",
=======
  "MimecastTTPAPI",
>>>>>>> a24b0bab
  "MimecastAuditAPI",
  "PingFederateAma",
  "vArmourACAma",
  "ContrastProtectAma",
  "ClarotyAma"
]<|MERGE_RESOLUTION|>--- conflicted
+++ resolved
@@ -199,11 +199,8 @@
   "MicrosoftDefenderThreatIntelligence",
   "ZeroFox_Alert_Polling",
   "CortexXDR",
-<<<<<<< HEAD
   "MimecastSIEMAPI",
-=======
   "MimecastTTPAPI",
->>>>>>> a24b0bab
   "MimecastAuditAPI",
   "PingFederateAma",
   "vArmourACAma",

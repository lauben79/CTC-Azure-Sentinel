{
  "$schema": "https://schema.management.azure.com/schemas/2019-04-01/deploymentTemplate.json#",
  "contentVersion": "1.0.0.0",
  "metadata": {
    "author": "archTIS",
    "comments": "Solution template for NC Protect Data Connector"
  },
  "parameters": {
    "location": {
      "type": "string",
      "minLength": 1,
      "defaultValue": "[resourceGroup().location]",
      "metadata": {
        "description": "Not used, but needed to pass arm-ttk test `Location-Should-Not-Be-Hardcoded`.  We instead use the `workspace-location` which is derived from the LA workspace"
      }
    },
    "workspace-location": {
      "type": "string",
      "defaultValue": "",
      "metadata": {
        "description": "[concat('Region to deploy solution resources -- separate from location selection',parameters('location'))]"
      }
    },
    "workspace": {
      "defaultValue": "",
      "type": "string",
      "metadata": {
        "description": "Workspace name for Log Analytics where Microsoft Sentinel is setup"
      }
    },
    "workbook1-name": {
      "type": "string",
      "defaultValue": "NCProtect",
      "minLength": 1,
      "metadata": {
        "description": "Name for the workbook"
      }
    }
  },
  "variables": {
<<<<<<< HEAD
    "solutionId": "archtis.nc-protect-azure-sentinel-data-connector",
=======
    "solutionId": "nucleuscyber.nc-protect-azure-sentinel-data-connector",
>>>>>>> 6fd8ceef
    "_solutionId": "[variables('solutionId')]",
    "workspaceResourceId": "[resourceId('microsoft.OperationalInsights/Workspaces', parameters('workspace'))]",
    "uiConfigId1": "NCProtect",
    "_uiConfigId1": "[variables('uiConfigId1')]",
    "dataConnectorContentId1": "NCProtect",
    "_dataConnectorContentId1": "[variables('dataConnectorContentId1')]",
    "dataConnectorId1": "[extensionResourceId(resourceId('Microsoft.OperationalInsights/workspaces', parameters('workspace')), 'Microsoft.SecurityInsights/dataConnectors', variables('_dataConnectorContentId1'))]",
    "_dataConnectorId1": "[variables('dataConnectorId1')]",
    "dataConnectorTemplateSpecName1": "[concat(parameters('workspace'),'-dc-',uniquestring(variables('_dataConnectorContentId1')))]",
    "dataConnectorVersion1": "8.0.0",
    "workbookVersion1": "1.0.0",
    "workbookContentId1": "NCProtectWorkbook",
    "workbookId1": "[resourceId('Microsoft.Insights/workbooks', variables('workbookContentId1'))]",
    "workbookTemplateSpecName1": "[concat(parameters('workspace'),'-wb-',uniquestring(variables('_workbookContentId1')))]",
    "_workbookContentId1": "[variables('workbookContentId1')]"
  },
  "resources": [
    {
      "type": "Microsoft.Resources/templateSpecs",
      "apiVersion": "2021-05-01",
      "name": "[variables('dataConnectorTemplateSpecName1')]",
      "location": "[parameters('workspace-location')]",
      "tags": {
        "hidden-sentinelWorkspaceId": "[variables('workspaceResourceId')]",
        "hidden-sentinelContentType": "DataConnector"
      },
      "properties": {
        "description": "NC Protect Data Connector data connector with template",
        "displayName": "NC Protect Data Connector template"
      }
    },
    {
      "type": "Microsoft.Resources/templateSpecs/versions",
      "apiVersion": "2021-05-01",
      "name": "[concat(variables('dataConnectorTemplateSpecName1'),'/',variables('dataConnectorVersion1'))]",
      "location": "[parameters('workspace-location')]",
      "tags": {
        "hidden-sentinelWorkspaceId": "[variables('workspaceResourceId')]",
        "hidden-sentinelContentType": "DataConnector"
      },
      "dependsOn": [
        "[resourceId('Microsoft.Resources/templateSpecs', variables('dataConnectorTemplateSpecName1'))]"
      ],
      "properties": {
        "description": "NC Protect Data Connector data connector with template version 2.0.0",
        "mainTemplate": {
          "$schema": "https://schema.management.azure.com/schemas/2019-04-01/deploymentTemplate.json#",
          "contentVersion": "[variables('dataConnectorVersion1')]",
          "parameters": {},
          "variables": {},
          "resources": [
            {
              "name": "[concat(parameters('workspace'),'/Microsoft.SecurityInsights/',variables('_dataConnectorContentId1'))]",
              "apiVersion": "2021-03-01-preview",
              "type": "Microsoft.OperationalInsights/workspaces/providers/dataConnectors",
              "location": "[parameters('workspace-location')]",
              "kind": "GenericUI",
              "properties": {
                "connectorUiConfig": {
                  "id": "[variables('_uiConfigId1')]",
                  "title": "NC Protect",
                  "publisher": "archTIS",
                  "descriptionMarkdown": "[NC Protect Data Connector (archtis.com)](https://info.archtis.com/get-started-with-nc-protect-sentinel-data-connector) provides the capability to ingest user activity logs and events into Microsoft Sentinel. The connector provides visibility into NC Protect user activity logs and events in Microsoft Sentinel to improve monitoring and investigation capabilities",
                  "graphQueries": [
                    {
                      "metricName": "Total data received",
                      "legend": "NCProtectUAL_CL",
                      "baseQuery": "NCProtectUAL_CL"
                    }
                  ],
                  "sampleQueries": [
                    {
                      "description": "Get last 7 days records",
                      "query": "\nNCProtectUAL_CL\n | where TimeGenerated > ago(7d)\n | order by TimeGenerated desc"
                    },
                    {
                      "description": "Login failed consecutively for more than 3 times in an hour by user",
                      "query": "\nNCProtectUAL_CL\n | where TimeGenerated > ago(1h) and Type_s == 'LoginFailure'\n | summarize FailedRequestCount = count() by bin(TimeGenerated, 1h), UserDisplayName_s, UserEmail_s, UserLoginName_s, Type_s, JSONExtra_s\n | where  FailedRequestCount > 3"
                    },
                    {
                      "description": "Download failed consecutively for more than 3 times in an hour by user",
                      "query": "\nNCProtectUAL_CL\n | where TimeGenerated > ago(1h) and Type_s == 'Open' and Status_s == 'Fail'\n | summarize FailedRequestCount = count() by bin(TimeGenerated, 1h), UserDisplayName_s, UserEmail_s, UserLoginName_s, Type_s, JSONExtra_s, DocumentUrl_s\n | where  FailedRequestCount > 3"
                    },
                    {
                      "description": "Get logs for rule created or modified or deleted records in last 7 days",
                      "query": "\nNCProtectUAL_CL\n | where TimeGenerated > ago(7d) and (Type_s == 'Create' or Type_s == 'Modify' or Type_s == 'Delete') and isnotempty(RuleName_s)\n | order by TimeGenerated desc"
                    }
                  ],
                  "dataTypes": [
                    {
                      "name": "NCProtectUAL_CL",
                      "lastDataReceivedQuery": "\nNCProtectUAL_CL\n            | summarize Time = max(TimeGenerated)\n            | where isnotempty(Time)"
                    }
                  ],
                  "connectivityCriterias": [
                    {
                      "type": "IsConnectedQuery",
                      "value": [
                        "\nNCProtectUAL_CL\n            | summarize LastLogReceived = max(TimeGenerated)\n            | project IsConnected = LastLogReceived > ago(30d)"
                      ]
                    }
                  ],
                  "availability": {
                    "status": 1,
                    "isPreview": false
                  },
                  "permissions": {
                    "resourceProvider": [
                      {
                        "provider": "Microsoft.OperationalInsights/workspaces",
                        "permissionsDisplayText": "read and write permissions are required.",
                        "providerDisplayName": "Workspace",
                        "scope": "Workspace",
                        "requiredPermissions": {
                          "write": true,
                          "read": true,
                          "delete": true
                        }
                      },
                      {
                        "provider": "Microsoft.OperationalInsights/workspaces/sharedKeys",
                        "permissionsDisplayText": "read permissions to shared keys for the workspace are required. [See the documentation to learn more about workspace keys](https://docs.microsoft.com/azure/azure-monitor/platform/agent-windows#obtain-workspace-id-and-key).",
                        "providerDisplayName": "Keys",
                        "scope": "Workspace",
                        "requiredPermissions": {
                          "action": true
                        }
                      }
                    ],
                    "customs": [
                      {
                        "name": "NC Protect",
                        "description": "You must have a running instance of NC Protect for O365. Please [contact us](https://www.archtis.com/data-discovery-classification-protection-software-secure-collaboration/)."
                      }
                    ]
                  },
                  "instructionSteps": [
                    {
                      "description": "1. Install NC Protect into your Azure Tenancy\n2. Log into the NC Protect Administration site\n3. From the left hand navigation menu, select General -> User Activity Monitoring\n4. Tick the checkbox to Enable SIEM and click the Configure button\n5. Select Microsoft Sentinel as the Application and complete the configuration using the information below\n6. Click Save to activate the connection\n",
                      "instructions": [
                        {
                          "parameters": {
                            "fillWith": [
                              "WorkspaceId"
                            ],
                            "label": "Workspace ID"
                          },
                          "type": "CopyableLabel"
                        },
                        {
                          "parameters": {
                            "fillWith": [
                              "PrimaryKey"
                            ],
                            "label": "Primary Key"
                          },
                          "type": "CopyableLabel"
                        }
                      ]
                    }
                  ],
                  "metadata": {
                    "id": "3161ee3b-2ddd-4902-aeff-5e297b98bc00",
                    "version": "8.0.0",
                    "kind": "dataConnector",
                    "source": {
                      "kind": "community"
                    },
                    "author": {
                      "name": "archTIS"
                    },
                    "support": {
                      "name": "archTIS",
                      "link": "https://www.archtis.com/nc-protect-support/",
                      "tier": "developer"
                    }
                  }
                }
              }
            },
            {
              "type": "Microsoft.OperationalInsights/workspaces/providers/metadata",
              "apiVersion": "2022-01-01-preview",
              "name": "[concat(parameters('workspace'),'/Microsoft.SecurityInsights/',concat('DataConnector-', last(split(variables('_dataConnectorId1'),'/'))))]",
              "properties": {
                "parentId": "[extensionResourceId(resourceId('Microsoft.OperationalInsights/workspaces', parameters('workspace')), 'Microsoft.SecurityInsights/dataConnectors', variables('_dataConnectorContentId1'))]",
                "contentId": "[variables('_dataConnectorContentId1')]",
                "kind": "DataConnector",
                "version": "[variables('dataConnectorVersion1')]",
                "source": {
                  "kind": "Solution",
                  "name": "NC Protect Data Connector",
                  "sourceId": "[variables('_solutionId')]"
                },
                "author": {
                  "name": "archTIS"
                },
                "support": {
                  "name": "archTIS",
                  "tier": "Partner",
                  "link": "https://www.archtis.com/nc-protect-support/"
                }
              }
            }
          ]
        }
      }
    },
    {
      "type": "Microsoft.OperationalInsights/workspaces/providers/metadata",
      "apiVersion": "2022-01-01-preview",
      "name": "[concat(parameters('workspace'),'/Microsoft.SecurityInsights/',concat('DataConnector-', last(split(variables('_dataConnectorId1'),'/'))))]",
      "dependsOn": [
        "[variables('_dataConnectorId1')]"
      ],
      "location": "[parameters('workspace-location')]",
      "properties": {
        "parentId": "[extensionResourceId(resourceId('Microsoft.OperationalInsights/workspaces', parameters('workspace')), 'Microsoft.SecurityInsights/dataConnectors', variables('_dataConnectorContentId1'))]",
        "contentId": "[variables('_dataConnectorContentId1')]",
        "kind": "DataConnector",
        "version": "[variables('dataConnectorVersion1')]",
        "source": {
          "kind": "Solution",
          "name": "NC Protect Data Connector",
          "sourceId": "[variables('_solutionId')]"
        },
        "author": {
          "name": "archTIS"
        },
        "support": {
          "name": "archTIS",
          "tier": "Partner",
          "link": "https://www.archtis.com/nc-protect-support/"
        }
      }
    },
    {
      "name": "[concat(parameters('workspace'),'/Microsoft.SecurityInsights/',variables('_dataConnectorContentId1'))]",
      "apiVersion": "2021-03-01-preview",
      "type": "Microsoft.OperationalInsights/workspaces/providers/dataConnectors",
      "location": "[parameters('workspace-location')]",
      "kind": "GenericUI",
      "properties": {
        "connectorUiConfig": {
          "title": "NC Protect",
          "publisher": "archTIS",
          "descriptionMarkdown": "[NC Protect Data Connector (archtis.com)](https://info.archtis.com/get-started-with-nc-protect-sentinel-data-connector) provides the capability to ingest user activity logs and events into Microsoft Sentinel. The connector provides visibility into NC Protect user activity logs and events in Microsoft Sentinel to improve monitoring and investigation capabilities",
          "graphQueries": [
            {
              "metricName": "Total data received",
              "legend": "NCProtectUAL_CL",
              "baseQuery": "NCProtectUAL_CL"
            }
          ],
          "dataTypes": [
            {
              "name": "NCProtectUAL_CL",
              "lastDataReceivedQuery": "\nNCProtectUAL_CL\n            | summarize Time = max(TimeGenerated)\n            | where isnotempty(Time)"
            }
          ],
          "connectivityCriterias": [
            {
              "type": "IsConnectedQuery",
              "value": [
                "\nNCProtectUAL_CL\n            | summarize LastLogReceived = max(TimeGenerated)\n            | project IsConnected = LastLogReceived > ago(30d)"
              ]
            }
          ],
          "sampleQueries": [
            {
              "description": "Get last 7 days records",
              "query": "\nNCProtectUAL_CL\n | where TimeGenerated > ago(7d)\n | order by TimeGenerated desc"
            },
            {
              "description": "Login failed consecutively for more than 3 times in an hour by user",
              "query": "\nNCProtectUAL_CL\n | where TimeGenerated > ago(1h) and Type_s == 'LoginFailure'\n | summarize FailedRequestCount = count() by bin(TimeGenerated, 1h), UserDisplayName_s, UserEmail_s, UserLoginName_s, Type_s, JSONExtra_s\n | where  FailedRequestCount > 3"
            },
            {
              "description": "Download failed consecutively for more than 3 times in an hour by user",
              "query": "\nNCProtectUAL_CL\n | where TimeGenerated > ago(1h) and Type_s == 'Open' and Status_s == 'Fail'\n | summarize FailedRequestCount = count() by bin(TimeGenerated, 1h), UserDisplayName_s, UserEmail_s, UserLoginName_s, Type_s, JSONExtra_s, DocumentUrl_s\n | where  FailedRequestCount > 3"
            },
            {
              "description": "Get logs for rule created or modified or deleted records in last 7 days",
              "query": "\nNCProtectUAL_CL\n | where TimeGenerated > ago(7d) and (Type_s == 'Create' or Type_s == 'Modify' or Type_s == 'Delete') and isnotempty(RuleName_s)\n | order by TimeGenerated desc"
            }
          ],
          "availability": {
            "status": 1,
            "isPreview": false
          },
          "permissions": {
            "resourceProvider": [
              {
                "provider": "Microsoft.OperationalInsights/workspaces",
                "permissionsDisplayText": "read and write permissions are required.",
                "providerDisplayName": "Workspace",
                "scope": "Workspace",
                "requiredPermissions": {
                  "write": true,
                  "read": true,
                  "delete": true
                }
              },
              {
                "provider": "Microsoft.OperationalInsights/workspaces/sharedKeys",
                "permissionsDisplayText": "read permissions to shared keys for the workspace are required. [See the documentation to learn more about workspace keys](https://docs.microsoft.com/azure/azure-monitor/platform/agent-windows#obtain-workspace-id-and-key).",
                "providerDisplayName": "Keys",
                "scope": "Workspace",
                "requiredPermissions": {
                  "action": true
                }
              }
            ],
            "customs": [
              {
                "name": "NC Protect",
                "description": "You must have a running instance of NC Protect for O365. Please [contact us](https://www.archtis.com/data-discovery-classification-protection-software-secure-collaboration/)."
              }
            ]
          },
          "instructionSteps": [
            {
              "description": "1. Install NC Protect into your Azure Tenancy\n2. Log into the NC Protect Administration site\n3. From the left hand navigation menu, select General -> User Activity Monitoring\n4. Tick the checkbox to Enable SIEM and click the Configure button\n5. Select Microsoft Sentinel as the Application and complete the configuration using the information below\n6. Click Save to activate the connection\n",
              "instructions": [
                {
                  "parameters": {
                    "fillWith": [
                      "WorkspaceId"
                    ],
                    "label": "Workspace ID"
                  },
                  "type": "CopyableLabel"
                },
                {
                  "parameters": {
                    "fillWith": [
                      "PrimaryKey"
                    ],
                    "label": "Primary Key"
                  },
                  "type": "CopyableLabel"
                }
              ]
            }
          ],
          "id": "[variables('_uiConfigId1')]"
        }
      }
    },
    {
      "type": "Microsoft.Resources/templateSpecs",
      "apiVersion": "2021-05-01",
      "name": "[variables('workbookTemplateSpecName1')]",
      "location": "[parameters('workspace-location')]",
      "tags": {
        "hidden-sentinelWorkspaceId": "[variables('workspaceResourceId')]",
        "hidden-sentinelContentType": "Workbook"
      },
      "properties": {
        "description": "NC Protect Data Connector Workbook with template",
        "displayName": "NC Protect Data Connector workbook template"
      }
    },
    {
      "type": "Microsoft.Resources/templateSpecs/versions",
      "apiVersion": "2021-05-01",
      "name": "[concat(variables('workbookTemplateSpecName1'),'/',variables('workbookVersion1'))]",
      "location": "[parameters('workspace-location')]",
      "tags": {
        "hidden-sentinelWorkspaceId": "[variables('workspaceResourceId')]",
        "hidden-sentinelContentType": "Workbook"
      },
      "dependsOn": [
        "[resourceId('Microsoft.Resources/templateSpecs', variables('workbookTemplateSpecName1'))]"
      ],
      "properties": {
        "description": "archTIS_NCProtect_Workbook  with template version 2.0.1",
        "mainTemplate": {
          "$schema": "https://schema.management.azure.com/schemas/2019-04-01/deploymentTemplate.json#",
          "contentVersion": "[variables('workbookVersion1')]",
          "parameters": {},
          "variables": {},
          "resources": [
            {
              "type": "Microsoft.Insights/workbooks",
              "name": "[variables('workbookContentId1')]",
              "location": "[parameters('workspace-location')]",
              "kind": "shared",
              "apiVersion": "2021-08-01",
              "metadata": {
                "description": "Sets the time name for analysis"
              },
              "properties": {
                "displayName": "[parameters('workbook1-name')]",
                "serializedData": "{\"version\":\"Notebook/1.0\",\"items\":[{\"type\":1,\"content\":{\"json\":\"NC Protect\"},\"name\":\"text - 2\"},{\"type\":12,\"content\":{\"version\":\"NotebookGroup/1.0\",\"groupType\":\"editable\",\"items\":[{\"type\":3,\"content\":{\"version\":\"KqlItem/1.0\",\"query\":\"NCProtectUAL_CL | where TimeGenerated > ago(7d) | order by TimeGenerated desc \",\"size\":0,\"title\":\"Get last 7 days records\",\"timeContext\":{\"durationMs\":259200000},\"queryType\":0,\"resourceType\":\"microsoft.operationalinsights/workspaces\"},\"customWidth\":\"33\",\"name\":\"query - 1\",\"styleSettings\":{\"showBorder\":true}},{\"type\":3,\"content\":{\"version\":\"KqlItem/1.0\",\"query\":\"NCProtectUAL_CL | where TimeGenerated > ago(1h) and Type_s == 'LoginFailure' | summarize FailedRequestCount = count() by bin(TimeGenerated, 1h), UserDisplayName_s, UserEmail_s, UserLoginName_s, Type_s, JSONExtra_s | where  FailedRequestCount > 3 \",\"size\":0,\"title\":\"Login failed consecutively for more than 3 times in an hour by user\",\"timeContext\":{\"durationMs\":2592000000},\"queryType\":0,\"resourceType\":\"microsoft.operationalinsights/workspaces\"},\"customWidth\":\"33\",\"name\":\"query - 2\",\"styleSettings\":{\"showBorder\":true}},{\"type\":3,\"content\":{\"version\":\"KqlItem/1.0\",\"query\":\"NCProtectUAL_CL | where TimeGenerated > ago(1h) and Type_s == 'Open' and Status_s == 'Fail' | summarize FailedRequestCount = count() by bin(TimeGenerated, 1h), UserDisplayName_s, UserEmail_s, UserLoginName_s, Type_s, JSONExtra_s, DocumentUrl_s | where  FailedRequestCount > 3 \",\"size\":0,\"title\":\"Download failed consecutively for more than 3 times in an hour by user\",\"timeContext\":{\"durationMs\":2592000000},\"queryType\":0,\"resourceType\":\"microsoft.operationalinsights/workspaces\"},\"customWidth\":\"33\",\"name\":\"query - 3\",\"styleSettings\":{\"showBorder\":true}},{\"type\":3,\"content\":{\"version\":\"KqlItem/1.0\",\"query\":\"NCProtectUAL_CL | where TimeGenerated > ago(7d) and (Type_s == 'Create' or Type_s == 'Modify' or Type_s == 'Delete') and isnotempty(RuleName_s) | order by TimeGenerated desc \",\"size\":0,\"title\":\"Get logs for rule created or modified or deleted records in last 7 days\",\"timeContext\":{\"durationMs\":2592000000},\"queryType\":0,\"resourceType\":\"microsoft.operationalinsights/workspaces\"},\"customWidth\":\"33\",\"name\":\"query - 4\",\"styleSettings\":{\"showBorder\":true}}]},\"name\":\"group - 0\"}]}\r\n",
                "version": "1.0",
                "sourceId": "[variables('workspaceResourceId')]",
                "category": "sentinel"
              }
            },
            {
              "type": "Microsoft.OperationalInsights/workspaces/providers/metadata",
              "apiVersion": "2022-01-01-preview",
              "name": "[concat(parameters('workspace'),'/Microsoft.SecurityInsights/',concat('Workbook-', last(split(variables('workbookId1'),'/'))))]",
              "properties": {
                "description": "@{workbookKey=NCProtectWorkbook; logoFileName=NCProtectIcon.svg; description=Sets the time name for analysis; dataTypesDependencies=System.Object[]; dataConnectorsDependencies=System.Object[]; previewImagesFileNames=System.Object[]; version=1.0.0; title=NCProtect; templateRelativePath=archTIS_NCProtect_Workbook.json; subtitle=; provider=archTIS}.description",
                "parentId": "[variables('workbookId1')]",
                "contentId": "[variables('_workbookContentId1')]",
                "kind": "Workbook",
                "version": "[variables('workbookVersion1')]",
                "source": {
                  "kind": "Solution",
                  "name": "NC Protect Data Connector",
                  "sourceId": "[variables('_solutionId')]"
                },
                "author": {
                  "name": "archTIS"
                },
                "support": {
                  "name": "archTIS",
                  "tier": "Partner",
                  "link": "https://www.archtis.com/nc-protect-support/"
                },
                "dependencies": {
                  "operator": "AND",
                  "criteria": [
                    {
                      "contentId": "NCProtectUAL_CL",
                      "kind": "DataType"
                    },
                    {
                      "contentId": "NCProtect",
                      "kind": "DataConnector"
                    }
                  ]
                }
              }
            }
          ]
        }
      }
    },
    {
      "type": "Microsoft.OperationalInsights/workspaces/providers/metadata",
      "apiVersion": "2022-01-01-preview",
      "location": "[parameters('workspace-location')]",
      "properties": {
        "version": "2.0.1",
        "kind": "Solution",
        "contentSchemaVersion": "2.0.0",
        "contentId": "[variables('_solutionId')]",
        "parentId": "[variables('_solutionId')]",
        "source": {
          "kind": "Solution",
          "name": "NC Protect Data Connector",
          "sourceId": "[variables('_solutionId')]"
        },
        "author": {
          "name": "archTIS"
        },
        "support": {
          "name": "archTIS",
          "tier": "Partner",
          "link": "https://www.archtis.com/nc-protect-support/"
        },
        "dependencies": {
          "operator": "AND",
          "criteria": [
            {
              "kind": "DataConnector",
              "contentId": "[variables('_dataConnectorContentId1')]",
              "version": "[variables('dataConnectorVersion1')]"
            },
            {
              "kind": "Workbook",
              "contentId": "[variables('_workbookContentId1')]",
              "version": "[variables('workbookVersion1')]"
            }
          ]
        },
        "firstPublishDate": "2021-10-20",
        "providers": [
          "archTIS"
        ],
        "categories": {
          "domains": [
            "Security – Information Protection"
          ]
        }
      },
      "name": "[concat(parameters('workspace'),'/Microsoft.SecurityInsights/', variables('_solutionId'))]"
    }
  ],
  "outputs": {}
}<|MERGE_RESOLUTION|>--- conflicted
+++ resolved
@@ -38,11 +38,7 @@
     }
   },
   "variables": {
-<<<<<<< HEAD
-    "solutionId": "archtis.nc-protect-azure-sentinel-data-connector",
-=======
     "solutionId": "nucleuscyber.nc-protect-azure-sentinel-data-connector",
->>>>>>> 6fd8ceef
     "_solutionId": "[variables('solutionId')]",
     "workspaceResourceId": "[resourceId('microsoft.OperationalInsights/Workspaces', parameters('workspace'))]",
     "uiConfigId1": "NCProtect",

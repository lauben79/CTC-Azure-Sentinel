| **Version** | **Date Modified (DD-MM-YYYY)** | **Change History**                                                                      |
|-------------|--------------------------------|-----------------------------------------------------------------------------------------|
<<<<<<< HEAD
| 3.0.4       | 29-01-2024                     |Classic app insights to Log analytics                 |
| 3.0.3       | 07-11-2023                     |Changes for rebranding from Azure Active Directory to Microsoft Entra ID                 |
=======
| 3.0.3       | 07-11-2023                     |Modified text as there is rebranding from Azure Active Directory to Microsoft Entra ID.                 |
>>>>>>> 57f3dab5
| 3.0.2       | 10-08-2023                     |Added the missing userAssignedIdentities field for UserAssigned type in the **Playbooks**|
| 3.0.1       | 21-07-2023                     |Updated the description in the solution                                                  |
| 3.0.0       | 11-07-2023                     |Updated the title, logo and the description in the solution                              |<|MERGE_RESOLUTION|>--- conflicted
+++ resolved
@@ -1,11 +1,7 @@
 | **Version** | **Date Modified (DD-MM-YYYY)** | **Change History**                                                                      |
 |-------------|--------------------------------|-----------------------------------------------------------------------------------------|
-<<<<<<< HEAD
-| 3.0.4       | 29-01-2024                     |Classic app insights to Log analytics                 |
-| 3.0.3       | 07-11-2023                     |Changes for rebranding from Azure Active Directory to Microsoft Entra ID                 |
-=======
-| 3.0.3       | 07-11-2023                     |Modified text as there is rebranding from Azure Active Directory to Microsoft Entra ID.                 |
->>>>>>> 57f3dab5
+| 3.0.4       | 29-01-2024                     |Classic app insights to Log analytics                                                    |
+| 3.0.3       | 07-11-2023                     |Modified text as there is rebranding from Azure Active Directory to Microsoft Entra ID.  |
 | 3.0.2       | 10-08-2023                     |Added the missing userAssignedIdentities field for UserAssigned type in the **Playbooks**|
 | 3.0.1       | 21-07-2023                     |Updated the description in the solution                                                  |
 | 3.0.0       | 11-07-2023                     |Updated the title, logo and the description in the solution                              |
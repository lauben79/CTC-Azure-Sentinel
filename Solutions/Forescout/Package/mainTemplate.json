{
  "$schema": "https://schema.management.azure.com/schemas/2019-04-01/deploymentTemplate.json#",
  "contentVersion": "1.0.0.0",
  "metadata": {
    "author": "Microsoft - support@microsoft.com",
    "comments": "Solution template for Forescout"
  },
  "parameters": {
    "location": {
      "type": "string",
      "minLength": 1,
      "defaultValue": "[resourceGroup().location]",
      "metadata": {
        "description": "Not used, but needed to pass arm-ttk test `Location-Should-Not-Be-Hardcoded`.  We instead use the `workspace-location` which is derived from the LA workspace"
      }
    },
    "workspace-location": {
      "type": "string",
      "defaultValue": "",
      "metadata": {
        "description": "[concat('Region to deploy solution resources -- separate from location selection',parameters('location'))]"
      }
    },
    "workspace": {
      "defaultValue": "",
      "type": "string",
      "metadata": {
        "description": "Workspace name for Log Analytics where Microsoft Sentinel is setup"
      }
    }
  },
  "variables": {
    "solutionId": "azuresentinel.azure-sentinel-solution-forescout",
    "_solutionId": "[variables('solutionId')]",
    "email": "support@microsoft.com",
    "_email": "[variables('email')]",
    "workspaceResourceId": "[resourceId('microsoft.OperationalInsights/Workspaces', parameters('workspace'))]",
    "uiConfigId1": "Forescout",
    "_uiConfigId1": "[variables('uiConfigId1')]",
    "dataConnectorContentId1": "Forescout",
    "_dataConnectorContentId1": "[variables('dataConnectorContentId1')]",
    "dataConnectorId1": "[extensionResourceId(resourceId('Microsoft.OperationalInsights/workspaces', parameters('workspace')), 'Microsoft.SecurityInsights/dataConnectors', variables('_dataConnectorContentId1'))]",
    "_dataConnectorId1": "[variables('dataConnectorId1')]",
    "dataConnectorTemplateSpecName1": "[concat(parameters('workspace'),'-dc-',uniquestring(variables('_dataConnectorContentId1')))]",
    "dataConnectorVersion1": "1.0.0",
    "parserVersion1": "1.0.0",
    "parserContentId1": "ForescoutEvent-Parser",
    "_parserContentId1": "[variables('parserContentId1')]",
    "parserName1": "Forescout Data Parser",
    "_parserName1": "[concat(parameters('workspace'),'/',variables('parserName1'))]",
    "parserId1": "[resourceId('Microsoft.OperationalInsights/workspaces/savedSearches', parameters('workspace'), variables('parserName1'))]",
    "_parserId1": "[variables('parserId1')]",
    "parserTemplateSpecName1": "[concat(parameters('workspace'),'-pr-',uniquestring(variables('_parserContentId1')))]"
  },
  "resources": [
    {
      "type": "Microsoft.Resources/templateSpecs",
      "apiVersion": "2021-05-01",
      "name": "[variables('dataConnectorTemplateSpecName1')]",
      "location": "[parameters('workspace-location')]",
      "tags": {
        "hidden-sentinelWorkspaceId": "[variables('workspaceResourceId')]",
        "hidden-sentinelContentType": "DataConnector"
      },
      "properties": {
        "description": "Forescout data connector with template",
        "displayName": "Forescout template"
      }
    },
    {
      "type": "Microsoft.Resources/templateSpecs/versions",
      "apiVersion": "2021-05-01",
      "name": "[concat(variables('dataConnectorTemplateSpecName1'),'/',variables('dataConnectorVersion1'))]",
      "location": "[parameters('workspace-location')]",
      "tags": {
        "hidden-sentinelWorkspaceId": "[variables('workspaceResourceId')]",
        "hidden-sentinelContentType": "DataConnector"
      },
      "dependsOn": [
        "[resourceId('Microsoft.Resources/templateSpecs', variables('dataConnectorTemplateSpecName1'))]"
      ],
      "properties": {
<<<<<<< HEAD
        "description": "Forescout data connector with template version 2.0.1",
=======
        "description": "Forescout data connector with template version 2.0.2",
>>>>>>> 6fd8ceef
        "mainTemplate": {
          "$schema": "https://schema.management.azure.com/schemas/2019-04-01/deploymentTemplate.json#",
          "contentVersion": "[variables('dataConnectorVersion1')]",
          "parameters": {},
          "variables": {},
          "resources": [
            {
              "name": "[concat(parameters('workspace'),'/Microsoft.SecurityInsights/',variables('_dataConnectorContentId1'))]",
              "apiVersion": "2021-03-01-preview",
              "type": "Microsoft.OperationalInsights/workspaces/providers/dataConnectors",
              "location": "[parameters('workspace-location')]",
              "kind": "GenericUI",
              "properties": {
                "connectorUiConfig": {
                  "id": "[variables('_uiConfigId1')]",
                  "title": "Forescout",
                  "publisher": "Forescout",
                  "descriptionMarkdown": "The [Forescout](https://www.forescout.com/) data connector provides the capability to ingest [Forescout events](https://docs.forescout.com/bundle/syslog-3-6-1-h/page/syslog-3-6-1-h.How-to-Work-with-the-Syslog-Plugin.html) into Microsoft Sentinel. Refer to [Forescout documentation](https://docs.forescout.com/bundle/syslog-msg-3-6-tn/page/syslog-msg-3-6-tn.About-Syslog-Messages-in-Forescout.html) for more information.",
                  "additionalRequirementBanner": "This data connector depends on a parser based on a Kusto Function to work as expected [**ForescoutEvent**](https://aka.ms/sentinel-forescout-parser) which is deployed with the Microsoft Sentinel Solution.",
                  "graphQueries": [
                    {
                      "metricName": "Total data received",
                      "legend": "Forescout",
                      "baseQuery": "ForescoutEvent"
                    }
                  ],
                  "sampleQueries": [
                    {
                      "description": "Top 10 Sources",
                      "query": "ForescoutEvent\n | summarize count() by tostring(SrcIpAddr)\n | top 10 by count_"
                    }
                  ],
                  "dataTypes": [
                    {
                      "name": "Syslog(ForescoutEvent)",
                      "lastDataReceivedQuery": "ForescoutEvent\n            | summarize Time = max(TimeGenerated)\n            | where isnotempty(Time)"
                    }
                  ],
                  "connectivityCriterias": [
                    {
                      "type": "IsConnectedQuery",
                      "value": [
                        "ForescoutEvent\n            | summarize LastLogReceived = max(TimeGenerated)\n            | project IsConnected = LastLogReceived > ago(30d)"
                      ]
                    }
                  ],
                  "availability": {
                    "status": 1,
                    "isPreview": false
                  },
                  "permissions": {
                    "resourceProvider": [
                      {
                        "provider": "Microsoft.OperationalInsights/workspaces",
                        "permissionsDisplayText": "read and write permissions are required.",
                        "providerDisplayName": "Workspace",
                        "scope": "Workspace",
                        "requiredPermissions": {
                          "write": true,
                          "delete": true
                        }
                      }
                    ]
                  },
                  "instructionSteps": [
                    {
                      "description": ">**NOTE:** This data connector depends on a parser based on a Kusto Function to work as expected [**ForescoutEvent**](https://aka.ms/sentinel-forescout-parser) which is deployed with the Microsoft Sentinel Solution."
                    },
                    {
                      "description": ">**NOTE:** This data connector has been developed using Forescout Syslog Plugin version: v3.6"
                    },
                    {
                      "description": "Install the agent on the Server where the Forescout logs are forwarded.\n\n> Logs from Forescout Server deployed on Linux or Windows servers are collected by **Linux** or **Windows** agents.",
                      "instructions": [
                        {
                          "parameters": {
                            "title": "Choose where to install the Linux agent:",
                            "instructionSteps": [
                              {
                                "title": "Install agent on Azure Linux Virtual Machine",
                                "description": "Select the machine to install the agent on and then click **Connect**.",
                                "instructions": [
                                  {
                                    "parameters": {
                                      "linkType": "InstallAgentOnLinuxVirtualMachine"
                                    },
                                    "type": "InstallAgent"
                                  }
                                ]
                              },
                              {
                                "title": "Install agent on a non-Azure Linux Machine",
                                "description": "Download the agent on the relevant machine and follow the instructions.",
                                "instructions": [
                                  {
                                    "parameters": {
                                      "linkType": "InstallAgentOnLinuxNonAzure"
                                    },
                                    "type": "InstallAgent"
                                  }
                                ]
                              }
                            ]
                          },
                          "type": "InstructionStepsGroup"
                        }
                      ],
                      "title": "1. Install and onboard the agent for Linux or Windows"
                    },
                    {
                      "instructions": [
                        {
                          "parameters": {
                            "title": "Choose where to install the Windows agent:",
                            "instructionSteps": [
                              {
                                "title": "Install agent on Azure Windows Virtual Machine",
                                "description": "Select the machine to install the agent on and then click **Connect**.",
                                "instructions": [
                                  {
                                    "parameters": {
                                      "linkType": "InstallAgentOnVirtualMachine"
                                    },
                                    "type": "InstallAgent"
                                  }
                                ]
                              },
                              {
                                "title": "Install agent on a non-Azure Windows Machine",
                                "description": "Download the agent on the relevant machine and follow the instructions.",
                                "instructions": [
                                  {
                                    "parameters": {
                                      "linkType": "InstallAgentOnNonAzure"
                                    },
                                    "type": "InstallAgent"
                                  }
                                ]
                              }
                            ]
                          },
                          "type": "InstructionStepsGroup"
                        }
                      ]
                    },
                    {
                      "description": "Follow the configuration steps below to get Forescout logs into Microsoft Sentinel.\n1. [Select an Appliance to Configure.](https://docs.forescout.com/bundle/syslog-3-6-1-h/page/syslog-3-6-1-h.Select-an-Appliance-to-Configure.html)\n2. [Follow these instructions](https://docs.forescout.com/bundle/syslog-3-6-1-h/page/syslog-3-6-1-h.Send-Events-To-Tab.html#pID0E0CE0HA) to forward alerts from the Forescout platform to a syslog server.\n3. [Configure](https://docs.forescout.com/bundle/syslog-3-6-1-h/page/syslog-3-6-1-h.Syslog-Triggers.html) the settings in the Syslog Triggers tab.",
                      "title": "2. Configure Forescout event forwarding"
                    }
                  ]
                }
              }
            },
            {
              "type": "Microsoft.OperationalInsights/workspaces/providers/metadata",
              "apiVersion": "2022-01-01-preview",
              "name": "[concat(parameters('workspace'),'/Microsoft.SecurityInsights/',concat('DataConnector-', last(split(variables('_dataConnectorId1'),'/'))))]",
              "properties": {
                "parentId": "[extensionResourceId(resourceId('Microsoft.OperationalInsights/workspaces', parameters('workspace')), 'Microsoft.SecurityInsights/dataConnectors', variables('_dataConnectorContentId1'))]",
                "contentId": "[variables('_dataConnectorContentId1')]",
                "kind": "DataConnector",
                "version": "[variables('dataConnectorVersion1')]",
                "source": {
                  "kind": "Solution",
                  "name": "Forescout",
                  "sourceId": "[variables('_solutionId')]"
                },
                "author": {
                  "name": "Microsoft",
                  "email": "[variables('_email')]"
                },
                "support": {
                  "name": "Microsoft Corporation",
                  "email": "support@microsoft.com",
                  "tier": "Microsoft",
                  "link": "https://support.microsoft.com"
                }
              }
            }
          ]
        }
      }
    },
    {
      "type": "Microsoft.OperationalInsights/workspaces/providers/metadata",
      "apiVersion": "2022-01-01-preview",
      "name": "[concat(parameters('workspace'),'/Microsoft.SecurityInsights/',concat('DataConnector-', last(split(variables('_dataConnectorId1'),'/'))))]",
      "dependsOn": [
        "[variables('_dataConnectorId1')]"
      ],
      "location": "[parameters('workspace-location')]",
      "properties": {
        "parentId": "[extensionResourceId(resourceId('Microsoft.OperationalInsights/workspaces', parameters('workspace')), 'Microsoft.SecurityInsights/dataConnectors', variables('_dataConnectorContentId1'))]",
        "contentId": "[variables('_dataConnectorContentId1')]",
        "kind": "DataConnector",
        "version": "[variables('dataConnectorVersion1')]",
        "source": {
          "kind": "Solution",
          "name": "Forescout",
          "sourceId": "[variables('_solutionId')]"
        },
        "author": {
          "name": "Microsoft",
          "email": "[variables('_email')]"
        },
        "support": {
          "name": "Microsoft Corporation",
          "email": "support@microsoft.com",
          "tier": "Microsoft",
          "link": "https://support.microsoft.com"
        }
      }
    },
    {
      "name": "[concat(parameters('workspace'),'/Microsoft.SecurityInsights/',variables('_dataConnectorContentId1'))]",
      "apiVersion": "2021-03-01-preview",
      "type": "Microsoft.OperationalInsights/workspaces/providers/dataConnectors",
      "location": "[parameters('workspace-location')]",
      "kind": "GenericUI",
      "properties": {
        "connectorUiConfig": {
          "title": "Forescout",
          "publisher": "Forescout",
          "descriptionMarkdown": "The [Forescout](https://www.forescout.com/) data connector provides the capability to ingest [Forescout events](https://docs.forescout.com/bundle/syslog-3-6-1-h/page/syslog-3-6-1-h.How-to-Work-with-the-Syslog-Plugin.html) into Microsoft Sentinel. Refer to [Forescout documentation](https://docs.forescout.com/bundle/syslog-msg-3-6-tn/page/syslog-msg-3-6-tn.About-Syslog-Messages-in-Forescout.html) for more information.",
          "graphQueries": [
            {
              "metricName": "Total data received",
              "legend": "Forescout",
              "baseQuery": "ForescoutEvent"
            }
          ],
          "dataTypes": [
            {
              "name": "Syslog(ForescoutEvent)",
              "lastDataReceivedQuery": "ForescoutEvent\n            | summarize Time = max(TimeGenerated)\n            | where isnotempty(Time)"
            }
          ],
          "connectivityCriterias": [
            {
              "type": "IsConnectedQuery",
              "value": [
                "ForescoutEvent\n            | summarize LastLogReceived = max(TimeGenerated)\n            | project IsConnected = LastLogReceived > ago(30d)"
              ]
            }
          ],
          "sampleQueries": [
            {
              "description": "Top 10 Sources",
              "query": "ForescoutEvent\n | summarize count() by tostring(SrcIpAddr)\n | top 10 by count_"
            }
          ],
          "availability": {
            "status": 1,
            "isPreview": false
          },
          "permissions": {
            "resourceProvider": [
              {
                "provider": "Microsoft.OperationalInsights/workspaces",
                "permissionsDisplayText": "read and write permissions are required.",
                "providerDisplayName": "Workspace",
                "scope": "Workspace",
                "requiredPermissions": {
                  "write": true,
                  "delete": true
                }
              }
            ]
          },
          "instructionSteps": [
            {
              "description": ">**NOTE:** This data connector depends on a parser based on a Kusto Function to work as expected [**ForescoutEvent**](https://aka.ms/sentinel-forescout-parser) which is deployed with the Microsoft Sentinel Solution."
            },
            {
              "description": ">**NOTE:** This data connector has been developed using Forescout Syslog Plugin version: v3.6"
            },
            {
              "description": "Install the agent on the Server where the Forescout logs are forwarded.\n\n> Logs from Forescout Server deployed on Linux or Windows servers are collected by **Linux** or **Windows** agents.",
              "instructions": [
                {
                  "parameters": {
                    "title": "Choose where to install the Linux agent:",
                    "instructionSteps": [
                      {
                        "title": "Install agent on Azure Linux Virtual Machine",
                        "description": "Select the machine to install the agent on and then click **Connect**.",
                        "instructions": [
                          {
                            "parameters": {
                              "linkType": "InstallAgentOnLinuxVirtualMachine"
                            },
                            "type": "InstallAgent"
                          }
                        ]
                      },
                      {
                        "title": "Install agent on a non-Azure Linux Machine",
                        "description": "Download the agent on the relevant machine and follow the instructions.",
                        "instructions": [
                          {
                            "parameters": {
                              "linkType": "InstallAgentOnLinuxNonAzure"
                            },
                            "type": "InstallAgent"
                          }
                        ]
                      }
                    ]
                  },
                  "type": "InstructionStepsGroup"
                }
              ],
              "title": "1. Install and onboard the agent for Linux or Windows"
            },
            {
              "instructions": [
                {
                  "parameters": {
                    "title": "Choose where to install the Windows agent:",
                    "instructionSteps": [
                      {
                        "title": "Install agent on Azure Windows Virtual Machine",
                        "description": "Select the machine to install the agent on and then click **Connect**.",
                        "instructions": [
                          {
                            "parameters": {
                              "linkType": "InstallAgentOnVirtualMachine"
                            },
                            "type": "InstallAgent"
                          }
                        ]
                      },
                      {
                        "title": "Install agent on a non-Azure Windows Machine",
                        "description": "Download the agent on the relevant machine and follow the instructions.",
                        "instructions": [
                          {
                            "parameters": {
                              "linkType": "InstallAgentOnNonAzure"
                            },
                            "type": "InstallAgent"
                          }
                        ]
                      }
                    ]
                  },
                  "type": "InstructionStepsGroup"
                }
              ]
            },
            {
              "description": "Follow the configuration steps below to get Forescout logs into Microsoft Sentinel.\n1. [Select an Appliance to Configure.](https://docs.forescout.com/bundle/syslog-3-6-1-h/page/syslog-3-6-1-h.Select-an-Appliance-to-Configure.html)\n2. [Follow these instructions](https://docs.forescout.com/bundle/syslog-3-6-1-h/page/syslog-3-6-1-h.Send-Events-To-Tab.html#pID0E0CE0HA) to forward alerts from the Forescout platform to a syslog server.\n3. [Configure](https://docs.forescout.com/bundle/syslog-3-6-1-h/page/syslog-3-6-1-h.Syslog-Triggers.html) the settings in the Syslog Triggers tab.",
              "title": "2. Configure Forescout event forwarding"
            }
          ],
          "id": "[variables('_uiConfigId1')]",
          "additionalRequirementBanner": "This data connector depends on a parser based on a Kusto Function to work as expected [**ForescoutEvent**](https://aka.ms/sentinel-forescout-parser) which is deployed with the Microsoft Sentinel Solution."
        }
      }
    },
    {
      "type": "Microsoft.Resources/templateSpecs",
      "apiVersion": "2021-05-01",
      "name": "[variables('parserTemplateSpecName1')]",
      "location": "[parameters('workspace-location')]",
      "tags": {
        "hidden-sentinelWorkspaceId": "[variables('workspaceResourceId')]",
        "hidden-sentinelContentType": "Parser"
      },
      "properties": {
        "description": "ForescoutEvent Data Parser with template",
        "displayName": "ForescoutEvent Data Parser template"
      }
    },
    {
      "type": "Microsoft.Resources/templateSpecs/versions",
      "apiVersion": "2021-05-01",
      "name": "[concat(variables('parserTemplateSpecName1'),'/',variables('parserVersion1'))]",
      "location": "[parameters('workspace-location')]",
      "tags": {
        "hidden-sentinelWorkspaceId": "[variables('workspaceResourceId')]",
        "hidden-sentinelContentType": "Parser"
      },
      "dependsOn": [
        "[resourceId('Microsoft.Resources/templateSpecs', variables('parserTemplateSpecName1'))]"
      ],
      "properties": {
<<<<<<< HEAD
        "description": "ForescoutEvent Data Parser with template version 2.0.1",
=======
        "description": "ForescoutEvent Data Parser with template version 2.0.2",
>>>>>>> 6fd8ceef
        "mainTemplate": {
          "$schema": "https://schema.management.azure.com/schemas/2019-04-01/deploymentTemplate.json#",
          "contentVersion": "[variables('parserVersion1')]",
          "parameters": {},
          "variables": {},
          "resources": [
            {
              "name": "[variables('_parserName1')]",
              "apiVersion": "2020-08-01",
              "type": "Microsoft.OperationalInsights/workspaces/savedSearches",
              "location": "[parameters('workspace-location')]",
              "properties": {
                "eTag": "*",
                "displayName": "Forescout Data Parser",
                "category": "Samples",
                "functionAlias": "ForescoutEvent",
                "query": "\nSyslog \r\n| where ProcessName == ```ACTIONidentity```\r\n| extend EventVendor = 'Forescout'\r\n| extend EventProduct = 'Forescout'\r\n| extend EventName = extract(@'([^\\.:]+).*', 1, SyslogMessage)\r\n| extend SrcIpAddr = extract(@'.*?(Source|Host):\\s+?(\\d+.\\d+.\\d+.\\d+).*', 2, SyslogMessage)\r\n| extend DstIpAddr = extract(@'.*?(Destination|Target):\\s+?(\\d+.\\d+.\\d+.\\d+).*', 2, SyslogMessage)\r\n| extend SrcUserUpn = extract(@'.*?mail_from=([^,]+).*', 1, SyslogMessage)\r\n| extend DstUserUpn = extract(@'.*?mail_to=([^,]+).*', 1, SyslogMessage)\r\n| extend EmailSubject = extract(@'.*?mail_subject=([^,]+).*', 1, SyslogMessage)\r\n| extend EventResultDetails = extract(@'.*?Reason:\\s+?([^,]+).*', 1, SyslogMessage)\r\n| extend EventSchemaVersion = '0.1'\r\n| extend EventCount = 1\r\n| project-away SyslogMessage",
                "version": 1,
                "tags": [
                  {
                    "name": "description",
                    "value": "Forescout Data Parser"
                  }
                ]
              }
            },
            {
              "type": "Microsoft.OperationalInsights/workspaces/providers/metadata",
              "apiVersion": "2022-01-01-preview",
              "name": "[concat(parameters('workspace'),'/Microsoft.SecurityInsights/',concat('Parser-', last(split(variables('_parserId1'),'/'))))]",
              "dependsOn": [
                "[variables('_parserName1')]"
              ],
              "properties": {
                "parentId": "[resourceId('Microsoft.OperationalInsights/workspaces/savedSearches', parameters('workspace'), variables('parserName1'))]",
                "contentId": "[variables('_parserContentId1')]",
                "kind": "Parser",
                "version": "[variables('parserVersion1')]",
                "source": {
                  "name": "Forescout",
                  "kind": "Solution",
                  "sourceId": "[variables('_solutionId')]"
                },
                "author": {
                  "name": "Microsoft",
                  "email": "[variables('_email')]"
                },
                "support": {
                  "name": "Microsoft Corporation",
                  "email": "support@microsoft.com",
                  "tier": "Microsoft",
                  "link": "https://support.microsoft.com"
                }
              }
            }
          ]
        }
      }
    },
    {
      "type": "Microsoft.OperationalInsights/workspaces/savedSearches",
      "apiVersion": "2021-06-01",
      "name": "[variables('_parserName1')]",
      "location": "[parameters('workspace-location')]",
      "properties": {
        "eTag": "*",
        "displayName": "Forescout Data Parser",
        "category": "Samples",
        "functionAlias": "ForescoutEvent",
        "query": "\nSyslog \r\n| where ProcessName == ```ACTIONidentity```\r\n| extend EventVendor = 'Forescout'\r\n| extend EventProduct = 'Forescout'\r\n| extend EventName = extract(@'([^\\.:]+).*', 1, SyslogMessage)\r\n| extend SrcIpAddr = extract(@'.*?(Source|Host):\\s+?(\\d+.\\d+.\\d+.\\d+).*', 2, SyslogMessage)\r\n| extend DstIpAddr = extract(@'.*?(Destination|Target):\\s+?(\\d+.\\d+.\\d+.\\d+).*', 2, SyslogMessage)\r\n| extend SrcUserUpn = extract(@'.*?mail_from=([^,]+).*', 1, SyslogMessage)\r\n| extend DstUserUpn = extract(@'.*?mail_to=([^,]+).*', 1, SyslogMessage)\r\n| extend EmailSubject = extract(@'.*?mail_subject=([^,]+).*', 1, SyslogMessage)\r\n| extend EventResultDetails = extract(@'.*?Reason:\\s+?([^,]+).*', 1, SyslogMessage)\r\n| extend EventSchemaVersion = '0.1'\r\n| extend EventCount = 1\r\n| project-away SyslogMessage",
        "version": 1
      }
    },
    {
      "type": "Microsoft.OperationalInsights/workspaces/providers/metadata",
      "apiVersion": "2022-01-01-preview",
      "location": "[parameters('workspace-location')]",
      "name": "[concat(parameters('workspace'),'/Microsoft.SecurityInsights/',concat('Parser-', last(split(variables('_parserId1'),'/'))))]",
      "dependsOn": [
        "[variables('_parserId1')]"
      ],
      "properties": {
        "parentId": "[resourceId('Microsoft.OperationalInsights/workspaces/savedSearches', parameters('workspace'), variables('parserName1'))]",
        "contentId": "[variables('_parserContentId1')]",
        "kind": "Parser",
        "version": "[variables('parserVersion1')]",
        "source": {
          "kind": "Solution",
          "name": "Forescout",
          "sourceId": "[variables('_solutionId')]"
        },
        "author": {
          "name": "Microsoft",
          "email": "[variables('_email')]"
        },
        "support": {
          "name": "Microsoft Corporation",
          "email": "support@microsoft.com",
          "tier": "Microsoft",
          "link": "https://support.microsoft.com"
        }
      }
    },
    {
      "type": "Microsoft.OperationalInsights/workspaces/providers/metadata",
      "apiVersion": "2022-01-01-preview",
      "location": "[parameters('workspace-location')]",
      "properties": {
<<<<<<< HEAD
        "version": "2.0.1",
=======
        "version": "2.0.2",
>>>>>>> 6fd8ceef
        "kind": "Solution",
        "contentSchemaVersion": "2.0.0",
        "contentId": "[variables('_solutionId')]",
        "parentId": "[variables('_solutionId')]",
        "source": {
          "kind": "Solution",
          "name": "Forescout",
          "sourceId": "[variables('_solutionId')]"
        },
        "author": {
          "name": "Microsoft",
          "email": "[variables('_email')]"
        },
        "support": {
          "name": "Microsoft Corporation",
          "email": "support@microsoft.com",
          "tier": "Microsoft",
          "link": "https://support.microsoft.com"
        },
        "dependencies": {
          "operator": "AND",
          "criteria": [
            {
              "kind": "DataConnector",
              "contentId": "[variables('_dataConnectorContentId1')]",
              "version": "[variables('dataConnectorVersion1')]"
            },
            {
              "kind": "Parser",
              "contentId": "[variables('_parserContentId1')]",
              "version": "[variables('parserVersion1')]"
            }
          ]
        },
        "firstPublishDate": "2022-06-01",
        "providers": [
          "Forescout"
        ],
        "categories": {
          "domains": [
            "Security – Network"
          ]
        }
      },
      "name": "[concat(parameters('workspace'),'/Microsoft.SecurityInsights/', variables('_solutionId'))]"
    }
  ],
  "outputs": {}
}<|MERGE_RESOLUTION|>--- conflicted
+++ resolved
@@ -80,11 +80,7 @@
         "[resourceId('Microsoft.Resources/templateSpecs', variables('dataConnectorTemplateSpecName1'))]"
       ],
       "properties": {
-<<<<<<< HEAD
-        "description": "Forescout data connector with template version 2.0.1",
-=======
         "description": "Forescout data connector with template version 2.0.2",
->>>>>>> 6fd8ceef
         "mainTemplate": {
           "$schema": "https://schema.management.azure.com/schemas/2019-04-01/deploymentTemplate.json#",
           "contentVersion": "[variables('dataConnectorVersion1')]",
@@ -472,11 +468,7 @@
         "[resourceId('Microsoft.Resources/templateSpecs', variables('parserTemplateSpecName1'))]"
       ],
       "properties": {
-<<<<<<< HEAD
-        "description": "ForescoutEvent Data Parser with template version 2.0.1",
-=======
         "description": "ForescoutEvent Data Parser with template version 2.0.2",
->>>>>>> 6fd8ceef
         "mainTemplate": {
           "$schema": "https://schema.management.azure.com/schemas/2019-04-01/deploymentTemplate.json#",
           "contentVersion": "[variables('parserVersion1')]",
@@ -585,11 +577,7 @@
       "apiVersion": "2022-01-01-preview",
       "location": "[parameters('workspace-location')]",
       "properties": {
-<<<<<<< HEAD
-        "version": "2.0.1",
-=======
         "version": "2.0.2",
->>>>>>> 6fd8ceef
         "kind": "Solution",
         "contentSchemaVersion": "2.0.0",
         "contentId": "[variables('_solutionId')]",

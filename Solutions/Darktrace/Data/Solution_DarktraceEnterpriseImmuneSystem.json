--- conflicted
+++ resolved
@@ -14,13 +14,8 @@
     "Data Connectors": [
         "Data Connectors/DarktraceConnectorRESTAPI.json"
     ],
-<<<<<<< HEAD
     "BasePath": "C:\\Azure-Sentinel\\Solutions\\Darktrace",
     "Version": "2.1.0",
-=======
-    "BasePath": "C:\\GitHub\\Azure-Sentinel\\Solutions\\Darktrace",
-    "Version": "2.0.1",
->>>>>>> 3810185b
     "Metadata": "SolutionMetadata.json",
     "TemplateSpec": true,
     "Is1PConnector": false

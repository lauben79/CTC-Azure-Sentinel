id: 388e197d-ec9e-46b6-addb-947d74d2a5c4
name: Detection of Specific Hashes in CommonSecurityLog
description: |
  'Identifies a match in CommonSecurityLog from Recorded Future Hash Observed in Underground Virus Testing Sites RiskList.'
severity: Medium
requiredDataConnectors:
  - connectorId: CEF
    dataTypes:
      - CommonSecurityLog
  - connectorId: CefAma
    dataTypes:
      - CommonSecurityLog
queryFrequency: 1h
queryPeriod: 1d
triggerOperator: gt
triggerThreshold: 0
status: Available
tactics:
  - PreAttack
relevantTechniques:
  - T1587.001
query: |
  // Identifies a match in CommonSecurityLog from the Recorded Future Hashes Observed in Underground Virus Testing Sites
  let dt_lookBack = 1h;
  let ioc_lookBack = 1d;
  let fileHashIndicators = ThreatIntelligenceIndicator
  | where TimeGenerated >= ago(ioc_lookBack) and ExpirationDateTime > now()
  // Picking up only Recorded Future IOC's that have been observed in undersground testing sites
  | where Description == "Recorded Future - HASH - Observed in Underground Virus Testing Sites"
  | where Active == true
  | where isnotempty(FileHashValue);
  // Handle matches against both lower case and uppercase versions of the hash:
  (fileHashIndicators | extend  FileHashValue = tolower(FileHashValue)
  | union (fileHashIndicators | extend FileHashValue = toupper(FileHashValue)))
  | join (
    CommonSecurityLog | where TimeGenerated >= ago(dt_lookBack)
    | where isnotempty(FileHash)
    | extend CommonSecurityLog_TimeGenerated = TimeGenerated
    )
  on $left.FileHashValue == $right.FileHash
  | where CommonSecurityLog_TimeGenerated >= TimeGenerated and CommonSecurityLog_TimeGenerated < ExpirationDateTime
  | summarize LatestIndicatorTime = arg_max(TimeGenerated, *) by IndicatorId
  | project LatestIndicatorTime, Description, ActivityGroupNames, IndicatorId, ThreatType, Url, ExpirationDateTime, ConfidenceScore,
  CommonSecurityLog_TimeGenerated, SourceIP, SourcePort, DestinationIP, DestinationPort, SourceUserID, SourceUserName, DeviceName, DeviceAction, RequestURL, DestinationUserName, DestinationUserID, ApplicationProtocol, Activity, FileHash, AdditionalInformation
  | extend AccountName = tostring(split(SourceUserName, "@")[0]), AccountUPNSuffix = tostring(split(SourceUserName, "@")[1])
  | extend HostName = tostring(split(DeviceName, ".")[0]), DomainIndex = toint(indexof(DeviceName, '.'))
  | extend HostNameDomain = iff(DomainIndex != -1, substring(DeviceName, DomainIndex + 1), DeviceName)
entityMappings:
  - entityType: Account
    fieldMappings:
      - identifier: FullName
        columnName: SourceUserName
      - identifier: Name
        columnName: AccountName
      - identifier: UPNSuffix
        columnName: AccountUPNSuffix
  - entityType: Host
    fieldMappings:
      - identifier: FullName
        columnName: DeviceName
      - identifier: HostName
        columnName: HostName
      - identifier: DnsDomain
        columnName: HostNameDomain
  - entityType: IP
    fieldMappings:
      - identifier: Address
        columnName: SourceIP
  - entityType: URL
    fieldMappings:
      - identifier: Url
<<<<<<< HEAD
        columnName: Url
=======
        columnName: URLCustomEntity
>>>>>>> c0fd1083
version: 1.0.1
kind: Scheduled<|MERGE_RESOLUTION|>--- conflicted
+++ resolved
@@ -69,10 +69,6 @@
   - entityType: URL
     fieldMappings:
       - identifier: Url
-<<<<<<< HEAD
         columnName: Url
-=======
-        columnName: URLCustomEntity
->>>>>>> c0fd1083
 version: 1.0.1
 kind: Scheduled
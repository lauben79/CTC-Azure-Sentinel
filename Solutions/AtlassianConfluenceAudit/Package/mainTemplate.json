{
  "$schema": "https://schema.management.azure.com/schemas/2019-04-01/deploymentTemplate.json#",
  "contentVersion": "1.0.0.0",
  "metadata": {
    "author": "Microsoft - support@microsoft.com",
    "comments": "Solution template for AtlassianConfluenceAudit"
  },
  "parameters": {
    "location": {
      "type": "string",
      "minLength": 1,
      "defaultValue": "[resourceGroup().location]",
      "metadata": {
        "description": "Not used, but needed to pass arm-ttk test `Location-Should-Not-Be-Hardcoded`.  We instead use the `workspace-location` which is derived from the LA workspace"
      }
    },
    "workspace-location": {
      "type": "string",
      "defaultValue": "",
      "metadata": {
        "description": "[concat('Region to deploy solution resources -- separate from location selection',parameters('location'))]"
      }
    },
    "workspace": {
      "defaultValue": "",
      "type": "string",
      "metadata": {
        "description": "Workspace name for Log Analytics where Microsoft Sentinel is setup"
      }
    },
    "resourceGroupName": {
      "type": "string",
      "defaultValue": "[resourceGroup().name]",
      "metadata": {
        "description": "resource group name where Microsoft Sentinel is setup"
      }
    },
    "subscription": {
      "type": "string",
      "defaultValue": "[last(split(subscription().id, '/'))]",
      "metadata": {
        "description": "subscription id where Microsoft Sentinel is setup"
      }
    }
  },
  "variables": {
    "email": "support@microsoft.com",
    "_email": "[variables('email')]",
    "_solutionName": "AtlassianConfluenceAudit",
<<<<<<< HEAD
    "_solutionVersion": "3.0.4",
=======
    "_solutionVersion": "3.0.5",
>>>>>>> 0c40287b
    "solutionId": "azuresentinel.azure-sentinel-solution-atlassianconfluenceaudit",
    "_solutionId": "[variables('solutionId')]",
    "uiConfigId1": "ConfluenceAuditAPI",
    "_uiConfigId1": "[variables('uiConfigId1')]",
    "dataConnectorContentId1": "ConfluenceAuditAPI",
    "_dataConnectorContentId1": "[variables('dataConnectorContentId1')]",
    "dataConnectorId1": "[extensionResourceId(resourceId('Microsoft.OperationalInsights/workspaces', parameters('workspace')), 'Microsoft.SecurityInsights/dataConnectors', variables('_dataConnectorContentId1'))]",
    "_dataConnectorId1": "[variables('dataConnectorId1')]",
    "dataConnectorTemplateSpecName1": "[concat(parameters('workspace'),'/Microsoft.SecurityInsights/',concat(parameters('workspace'),'-dc-',uniquestring(variables('_dataConnectorContentId1'))))]",
    "dataConnectorVersion1": "1.0.0",
    "_dataConnectorcontentProductId1": "[concat(take(variables('_solutionId'),50),'-','dc','-', uniqueString(concat(variables('_solutionId'),'-','DataConnector','-',variables('_dataConnectorContentId1'),'-', variables('dataConnectorVersion1'))))]",
    "workspaceResourceId": "[resourceId('microsoft.OperationalInsights/Workspaces', parameters('workspace'))]",
    "dataConnectorCCPVersion": "1.0.0",
    "_dataConnectorContentIdConnectorDefinition2": "ConfluenceAuditCCPDefinition",
    "dataConnectorTemplateNameConnectorDefinition2": "[concat(parameters('workspace'),'-dc-',uniquestring(variables('_dataConnectorContentIdConnectorDefinition2')))]",
    "_dataConnectorContentIdConnections2": "ConfluenceAuditCCPDefinitionConnections",
    "dataConnectorTemplateNameConnections2": "[concat(parameters('workspace'),'-dc-',uniquestring(variables('_dataConnectorContentIdConnections2')))]",
    "blanks": "[replace('b', 'b', '')]",
    "TemplateEmptyObject": "[json('{}')]",
    "parserObject1": {
      "_parserName1": "[concat(parameters('workspace'),'/','ConfluenceAudit')]",
      "_parserId1": "[resourceId('Microsoft.OperationalInsights/workspaces/savedSearches', parameters('workspace'), 'ConfluenceAudit')]",
      "parserTemplateSpecName1": "[concat(parameters('workspace'),'/Microsoft.SecurityInsights/',concat(parameters('workspace'),'-pr-',uniquestring('ConfluenceAudit-Parser')))]",
      "parserVersion1": "1.0.0",
      "parserContentId1": "ConfluenceAudit-Parser"
    },
    "_solutioncontentProductId": "[concat(take(variables('_solutionId'),50),'-','sl','-', uniqueString(concat(variables('_solutionId'),'-','Solution','-',variables('_solutionId'),'-', variables('_solutionVersion'))))]"
  },
  "resources": [
    {
      "type": "Microsoft.OperationalInsights/workspaces/providers/contentTemplates",
      "apiVersion": "2023-04-01-preview",
      "name": "[variables('dataConnectorTemplateSpecName1')]",
      "location": "[parameters('workspace-location')]",
      "dependsOn": [
        "[extensionResourceId(resourceId('Microsoft.OperationalInsights/workspaces', parameters('workspace')), 'Microsoft.SecurityInsights/contentPackages', variables('_solutionId'))]"
      ],
      "properties": {
<<<<<<< HEAD
        "description": "AtlassianConfluenceAudit data connector with template version 3.0.4",
=======
        "description": "AtlassianConfluenceAudit data connector with template version 3.0.5",
>>>>>>> 0c40287b
        "mainTemplate": {
          "$schema": "https://schema.management.azure.com/schemas/2019-04-01/deploymentTemplate.json#",
          "contentVersion": "[variables('dataConnectorVersion1')]",
          "parameters": {},
          "variables": {},
          "resources": [
            {
              "name": "[concat(parameters('workspace'),'/Microsoft.SecurityInsights/',variables('_dataConnectorContentId1'))]",
              "apiVersion": "2021-03-01-preview",
              "type": "Microsoft.OperationalInsights/workspaces/providers/dataConnectors",
              "location": "[parameters('workspace-location')]",
              "kind": "GenericUI",
              "properties": {
                "connectorUiConfig": {
                  "id": "[variables('_uiConfigId1')]",
                  "title": "[Deprecated] Atlassian Confluence Audit (using Azure Functions)",
                  "publisher": "Atlassian",
                  "descriptionMarkdown": "The [Atlassian Confluence](https://www.atlassian.com/software/confluence) Audit data connector provides the capability to ingest [Confluence Audit Records](https://support.atlassian.com/confluence-cloud/docs/view-the-audit-log/) for more information. The connector provides ability to get events which helps to examine potential security risks, analyze your team's use of collaboration, diagnose configuration problems and more.<p><span style='color:red; font-weight:bold;'>NOTE</span>: This data connector has been deprecated, consider moving to the CCP data connector available in the solution which replaces ingestion via the <a href='https://learn.microsoft.com/en-us/azure/azure-monitor/logs/custom-logs-migrate' style='color:#1890F1;'>deprecated HTTP Data Collector API</a>.</p>",
                  "graphQueries": [
                    {
                      "metricName": "Total data received",
                      "legend": "Confluence_Audit_CL",
                      "baseQuery": "Confluence_Audit_CL"
                    }
                  ],
                  "sampleQueries": [
                    {
                      "description": "Confluence Audit Events - All Activities",
                      "query": "ConfluenceAudit\n | sort by TimeGenerated desc"
                    }
                  ],
                  "dataTypes": [
                    {
                      "name": "Confluence_Audit_CL",
                      "lastDataReceivedQuery": "Confluence_Audit_CL\n            | summarize Time = max(TimeGenerated)\n            | where isnotempty(Time)"
                    }
                  ],
                  "connectivityCriterias": [
                    {
                      "type": "IsConnectedQuery",
                      "value": [
                        "Confluence_Audit_CL\n            | summarize LastLogReceived = max(TimeGenerated)\n            | project IsConnected = LastLogReceived > ago(30d)"
                      ]
                    }
                  ],
                  "availability": {
                    "status": 1,
                    "isPreview": false
                  },
                  "permissions": {
                    "resourceProvider": [
                      {
                        "provider": "Microsoft.OperationalInsights/workspaces",
                        "permissionsDisplayText": "read and write permissions on the workspace are required.",
                        "providerDisplayName": "Workspace",
                        "scope": "Workspace",
                        "requiredPermissions": {
                          "write": true,
                          "read": true,
                          "delete": true
                        }
                      },
                      {
                        "provider": "Microsoft.OperationalInsights/workspaces/sharedKeys",
                        "permissionsDisplayText": "read permissions to shared keys for the workspace are required. [See the documentation to learn more about workspace keys](https://docs.microsoft.com/azure/azure-monitor/platform/agent-windows#obtain-workspace-id-and-key).",
                        "providerDisplayName": "Keys",
                        "scope": "Workspace",
                        "requiredPermissions": {
                          "action": true
                        }
                      }
                    ],
                    "customs": [
                      {
                        "name": "Microsoft.Web/sites permissions",
                        "description": "Read and write permissions to Azure Functions to create a Function App is required. [See the documentation to learn more about Azure Functions](https://docs.microsoft.com/azure/azure-functions/)."
                      },
                      {
                        "name": "REST API Credentials/permissions",
                        "description": "**ConfluenceAccessToken**, **ConfluenceUsername** is required for REST API. [See the documentation to learn more about API](https://developer.atlassian.com/cloud/confluence/rest/api-group-audit/). Check all [requirements and follow  the instructions](https://developer.atlassian.com/cloud/confluence/rest/intro/#auth) for obtaining credentials."
                      }
                    ]
                  },
                  "instructionSteps": [
                    {
                      "description": ">**NOTE:** This connector uses Azure Functions to connect to the Confluence REST API to pull its logs into Microsoft Sentinel. This might result in additional data ingestion costs. Check the [Azure Functions pricing page](https://azure.microsoft.com/pricing/details/functions/) for details."
                    },
                    {
                      "description": ">**(Optional Step)** Securely store workspace and API authorization key(s) or token(s) in Azure Key Vault. Azure Key Vault provides a secure mechanism to store and retrieve key values. [Follow these instructions](https://docs.microsoft.com/azure/app-service/app-service-key-vault-references) to use Azure Key Vault with an Azure Function App."
                    },
                    {
                      "description": "**STEP 1 - Configuration steps for the Confluence API**\n\n [Follow the instructions](https://developer.atlassian.com/cloud/confluence/rest/intro/#auth) to obtain the credentials. \n"
                    },
                    {
                      "description": "**STEP 2 - Choose ONE from the following two deployment options to deploy the connector and the associated Azure Function**\n\n>**IMPORTANT:** Before deploying the Workspace data connector, have the Workspace ID and Workspace Primary Key (can be copied from the following).",
                      "instructions": [
                        {
                          "parameters": {
                            "fillWith": [
                              "WorkspaceId"
                            ],
                            "label": "Workspace ID"
                          },
                          "type": "CopyableLabel"
                        },
                        {
                          "parameters": {
                            "fillWith": [
                              "PrimaryKey"
                            ],
                            "label": "Primary Key"
                          },
                          "type": "CopyableLabel"
                        }
                      ]
                    },
                    {
                      "description": "Use this method for automated deployment of the Confluence Audit data connector using an ARM Tempate.\n\n1. Click the **Deploy to Azure** button below. \n\n\t[![Deploy To Azure](https://aka.ms/deploytoazurebutton)](https://aka.ms/sentinel-confluenceaudit-azuredeploy) [![Deploy to Azure Gov](https://aka.ms/deploytoazuregovbutton)](https://aka.ms/sentinel-confluenceaudit-azuredeploy-gov)\n2. Select the preferred **Subscription**, **Resource Group** and **Location**. \n> **NOTE:** Within the same resource group, you can't mix Windows and Linux apps in the same region. Select existing resource group without Windows apps in it or create new resource group.\n3. Enter the **ConfluenceAccessToken**, **ConfluenceUsername**, **ConfluenceHomeSiteName** (short site name part, as example HOMESITENAME from https://community.atlassian.com) and deploy. \n4. Mark the checkbox labeled **I agree to the terms and conditions stated above**. \n5. Click **Purchase** to deploy.",
                      "title": "Option 1 - Azure Resource Manager (ARM) Template"
                    },
                    {
                      "description": "Use the following step-by-step instructions to deploy the Confluence Audit data connector manually with Azure Functions (Deployment via Visual Studio Code).",
                      "title": "Option 2 - Manual Deployment of Azure Functions"
                    },
                    {
                      "description": "**1. Deploy a Function App**\n\n> **NOTE:** You will need to [prepare VS code](https://docs.microsoft.com/azure/azure-functions/functions-create-first-function-python#prerequisites) for Azure function development.\n\n1. Download the [Azure Function App](https://aka.ms/sentinel-confluenceauditapi-functionapp) file. Extract archive to your local development computer.\n2. Start VS Code. Choose File in the main menu and select Open Folder.\n3. Select the top level folder from extracted files.\n4. Choose the Azure icon in the Activity bar, then in the **Azure: Functions** area, choose the **Deploy to function app** button.\nIf you aren't already signed in, choose the Azure icon in the Activity bar, then in the **Azure: Functions** area, choose **Sign in to Azure**\nIf you're already signed in, go to the next step.\n5. Provide the following information at the prompts:\n\n\ta. **Select folder:** Choose a folder from your workspace or browse to one that contains your function app.\n\n\tb. **Select Subscription:** Choose the subscription to use.\n\n\tc. Select **Create new Function App in Azure** (Don't choose the Advanced option)\n\n\td. **Enter a globally unique name for the function app:** Type a name that is valid in a URL path. The name you type is validated to make sure that it's unique in Azure Functions. (e.g. ConflAuditXXXXX).\n\n\te. **Select a runtime:** Choose Python 3.11.\n\n\tf. Select a location for new resources. For better performance and lower costs choose the same [region](https://azure.microsoft.com/regions/) where Microsoft Sentinel is located.\n\n6. Deployment will begin. A notification is displayed after your function app is created and the deployment package is applied.\n7. Go to Azure Portal for the Function App configuration."
                    },
                    {
                      "description": "**2. Configure the Function App**\n\n1. In the Function App, select the Function App Name and select **Configuration**.\n2. In the **Application settings** tab, select ** New application setting**.\n3. Add each of the following application settings individually, with their respective string values (case-sensitive): \n\t\tConfluenceUsername\n\t\tConfluenceAccessToken\n\t\tConfluenceHomeSiteName\n\t\tWorkspaceID\n\t\tWorkspaceKey\n\t\tlogAnalyticsUri (optional)\n> - Use logAnalyticsUri to override the log analytics API endpoint for dedicated cloud. For example, for public cloud, leave the value empty; for Azure GovUS cloud environment, specify the value in the following format: `https://<CustomerId>.ods.opinsights.azure.us`.\n4. Once all application settings have been entered, click **Save**."
                    }
                  ]
                }
              }
            },
            {
              "type": "Microsoft.OperationalInsights/workspaces/providers/metadata",
              "apiVersion": "2023-04-01-preview",
              "name": "[concat(parameters('workspace'),'/Microsoft.SecurityInsights/',concat('DataConnector-', last(split(variables('_dataConnectorId1'),'/'))))]",
              "properties": {
                "parentId": "[extensionResourceId(resourceId('Microsoft.OperationalInsights/workspaces', parameters('workspace')), 'Microsoft.SecurityInsights/dataConnectors', variables('_dataConnectorContentId1'))]",
                "contentId": "[variables('_dataConnectorContentId1')]",
                "kind": "DataConnector",
                "version": "[variables('dataConnectorVersion1')]",
                "source": {
                  "kind": "Solution",
                  "name": "AtlassianConfluenceAudit",
                  "sourceId": "[variables('_solutionId')]"
                },
                "author": {
                  "name": "Microsoft",
                  "email": "[variables('_email')]"
                },
                "support": {
                  "name": "Microsoft Corporation",
                  "email": "support@microsoft.com",
                  "tier": "Microsoft",
                  "link": "https://support.microsoft.com"
                }
              }
            }
          ]
        },
        "packageKind": "Solution",
        "packageVersion": "[variables('_solutionVersion')]",
        "packageName": "[variables('_solutionName')]",
        "packageId": "[variables('_solutionId')]",
        "contentSchemaVersion": "3.0.0",
        "contentId": "[variables('_dataConnectorContentId1')]",
        "contentKind": "DataConnector",
        "displayName": "[Deprecated] Atlassian Confluence Audit (using Azure Functions)",
        "contentProductId": "[variables('_dataConnectorcontentProductId1')]",
        "id": "[variables('_dataConnectorcontentProductId1')]",
        "version": "[variables('dataConnectorVersion1')]"
      }
    },
    {
      "type": "Microsoft.OperationalInsights/workspaces/providers/metadata",
      "apiVersion": "2023-04-01-preview",
      "name": "[concat(parameters('workspace'),'/Microsoft.SecurityInsights/',concat('DataConnector-', last(split(variables('_dataConnectorId1'),'/'))))]",
      "dependsOn": [
        "[variables('_dataConnectorId1')]"
      ],
      "location": "[parameters('workspace-location')]",
      "properties": {
        "parentId": "[extensionResourceId(resourceId('Microsoft.OperationalInsights/workspaces', parameters('workspace')), 'Microsoft.SecurityInsights/dataConnectors', variables('_dataConnectorContentId1'))]",
        "contentId": "[variables('_dataConnectorContentId1')]",
        "kind": "DataConnector",
        "version": "[variables('dataConnectorVersion1')]",
        "source": {
          "kind": "Solution",
          "name": "AtlassianConfluenceAudit",
          "sourceId": "[variables('_solutionId')]"
        },
        "author": {
          "name": "Microsoft",
          "email": "[variables('_email')]"
        },
        "support": {
          "name": "Microsoft Corporation",
          "email": "support@microsoft.com",
          "tier": "Microsoft",
          "link": "https://support.microsoft.com"
        }
      }
    },
    {
      "name": "[concat(parameters('workspace'),'/Microsoft.SecurityInsights/',variables('_dataConnectorContentId1'))]",
      "apiVersion": "2021-03-01-preview",
      "type": "Microsoft.OperationalInsights/workspaces/providers/dataConnectors",
      "location": "[parameters('workspace-location')]",
      "kind": "GenericUI",
      "properties": {
        "connectorUiConfig": {
          "title": "[Deprecated] Atlassian Confluence Audit (using Azure Functions)",
          "publisher": "Atlassian",
          "descriptionMarkdown": "The [Atlassian Confluence](https://www.atlassian.com/software/confluence) Audit data connector provides the capability to ingest [Confluence Audit Records](https://support.atlassian.com/confluence-cloud/docs/view-the-audit-log/) for more information. The connector provides ability to get events which helps to examine potential security risks, analyze your team's use of collaboration, diagnose configuration problems and more.<p><span style='color:red; font-weight:bold;'>NOTE</span>: This data connector has been deprecated, consider moving to the CCP data connector available in the solution which replaces ingestion via the <a href='https://learn.microsoft.com/en-us/azure/azure-monitor/logs/custom-logs-migrate' style='color:#1890F1;'>deprecated HTTP Data Collector API</a>.</p>",
          "graphQueries": [
            {
              "metricName": "Total data received",
              "legend": "Confluence_Audit_CL",
              "baseQuery": "Confluence_Audit_CL"
            }
          ],
          "dataTypes": [
            {
              "name": "Confluence_Audit_CL",
              "lastDataReceivedQuery": "Confluence_Audit_CL\n            | summarize Time = max(TimeGenerated)\n            | where isnotempty(Time)"
            }
          ],
          "connectivityCriterias": [
            {
              "type": "IsConnectedQuery",
              "value": [
                "Confluence_Audit_CL\n            | summarize LastLogReceived = max(TimeGenerated)\n            | project IsConnected = LastLogReceived > ago(30d)"
              ]
            }
          ],
          "sampleQueries": [
            {
              "description": "Confluence Audit Events - All Activities",
              "query": "ConfluenceAudit\n | sort by TimeGenerated desc"
            }
          ],
          "availability": {
            "status": 1,
            "isPreview": false
          },
          "permissions": {
            "resourceProvider": [
              {
                "provider": "Microsoft.OperationalInsights/workspaces",
                "permissionsDisplayText": "read and write permissions on the workspace are required.",
                "providerDisplayName": "Workspace",
                "scope": "Workspace",
                "requiredPermissions": {
                  "write": true,
                  "read": true,
                  "delete": true
                }
              },
              {
                "provider": "Microsoft.OperationalInsights/workspaces/sharedKeys",
                "permissionsDisplayText": "read permissions to shared keys for the workspace are required. [See the documentation to learn more about workspace keys](https://docs.microsoft.com/azure/azure-monitor/platform/agent-windows#obtain-workspace-id-and-key).",
                "providerDisplayName": "Keys",
                "scope": "Workspace",
                "requiredPermissions": {
                  "action": true
                }
              }
            ],
            "customs": [
              {
                "name": "Microsoft.Web/sites permissions",
                "description": "Read and write permissions to Azure Functions to create a Function App is required. [See the documentation to learn more about Azure Functions](https://docs.microsoft.com/azure/azure-functions/)."
              },
              {
                "name": "REST API Credentials/permissions",
                "description": "**ConfluenceAccessToken**, **ConfluenceUsername** is required for REST API. [See the documentation to learn more about API](https://developer.atlassian.com/cloud/confluence/rest/api-group-audit/). Check all [requirements and follow  the instructions](https://developer.atlassian.com/cloud/confluence/rest/intro/#auth) for obtaining credentials."
              }
            ]
          },
          "instructionSteps": [
            {
              "description": ">**NOTE:** This connector uses Azure Functions to connect to the Confluence REST API to pull its logs into Microsoft Sentinel. This might result in additional data ingestion costs. Check the [Azure Functions pricing page](https://azure.microsoft.com/pricing/details/functions/) for details."
            },
            {
              "description": ">**(Optional Step)** Securely store workspace and API authorization key(s) or token(s) in Azure Key Vault. Azure Key Vault provides a secure mechanism to store and retrieve key values. [Follow these instructions](https://docs.microsoft.com/azure/app-service/app-service-key-vault-references) to use Azure Key Vault with an Azure Function App."
            },
            {
              "description": "**STEP 1 - Configuration steps for the Confluence API**\n\n [Follow the instructions](https://developer.atlassian.com/cloud/confluence/rest/intro/#auth) to obtain the credentials. \n"
            },
            {
              "description": "**STEP 2 - Choose ONE from the following two deployment options to deploy the connector and the associated Azure Function**\n\n>**IMPORTANT:** Before deploying the Workspace data connector, have the Workspace ID and Workspace Primary Key (can be copied from the following).",
              "instructions": [
                {
                  "parameters": {
                    "fillWith": [
                      "WorkspaceId"
                    ],
                    "label": "Workspace ID"
                  },
                  "type": "CopyableLabel"
                },
                {
                  "parameters": {
                    "fillWith": [
                      "PrimaryKey"
                    ],
                    "label": "Primary Key"
                  },
                  "type": "CopyableLabel"
                }
              ]
            },
            {
              "description": "Use this method for automated deployment of the Confluence Audit data connector using an ARM Tempate.\n\n1. Click the **Deploy to Azure** button below. \n\n\t[![Deploy To Azure](https://aka.ms/deploytoazurebutton)](https://aka.ms/sentinel-confluenceaudit-azuredeploy) [![Deploy to Azure Gov](https://aka.ms/deploytoazuregovbutton)](https://aka.ms/sentinel-confluenceaudit-azuredeploy-gov)\n2. Select the preferred **Subscription**, **Resource Group** and **Location**. \n> **NOTE:** Within the same resource group, you can't mix Windows and Linux apps in the same region. Select existing resource group without Windows apps in it or create new resource group.\n3. Enter the **ConfluenceAccessToken**, **ConfluenceUsername**, **ConfluenceHomeSiteName** (short site name part, as example HOMESITENAME from https://community.atlassian.com) and deploy. \n4. Mark the checkbox labeled **I agree to the terms and conditions stated above**. \n5. Click **Purchase** to deploy.",
              "title": "Option 1 - Azure Resource Manager (ARM) Template"
            },
            {
              "description": "Use the following step-by-step instructions to deploy the Confluence Audit data connector manually with Azure Functions (Deployment via Visual Studio Code).",
              "title": "Option 2 - Manual Deployment of Azure Functions"
            },
            {
              "description": "**1. Deploy a Function App**\n\n> **NOTE:** You will need to [prepare VS code](https://docs.microsoft.com/azure/azure-functions/functions-create-first-function-python#prerequisites) for Azure function development.\n\n1. Download the [Azure Function App](https://aka.ms/sentinel-confluenceauditapi-functionapp) file. Extract archive to your local development computer.\n2. Start VS Code. Choose File in the main menu and select Open Folder.\n3. Select the top level folder from extracted files.\n4. Choose the Azure icon in the Activity bar, then in the **Azure: Functions** area, choose the **Deploy to function app** button.\nIf you aren't already signed in, choose the Azure icon in the Activity bar, then in the **Azure: Functions** area, choose **Sign in to Azure**\nIf you're already signed in, go to the next step.\n5. Provide the following information at the prompts:\n\n\ta. **Select folder:** Choose a folder from your workspace or browse to one that contains your function app.\n\n\tb. **Select Subscription:** Choose the subscription to use.\n\n\tc. Select **Create new Function App in Azure** (Don't choose the Advanced option)\n\n\td. **Enter a globally unique name for the function app:** Type a name that is valid in a URL path. The name you type is validated to make sure that it's unique in Azure Functions. (e.g. ConflAuditXXXXX).\n\n\te. **Select a runtime:** Choose Python 3.11.\n\n\tf. Select a location for new resources. For better performance and lower costs choose the same [region](https://azure.microsoft.com/regions/) where Microsoft Sentinel is located.\n\n6. Deployment will begin. A notification is displayed after your function app is created and the deployment package is applied.\n7. Go to Azure Portal for the Function App configuration."
            },
            {
              "description": "**2. Configure the Function App**\n\n1. In the Function App, select the Function App Name and select **Configuration**.\n2. In the **Application settings** tab, select ** New application setting**.\n3. Add each of the following application settings individually, with their respective string values (case-sensitive): \n\t\tConfluenceUsername\n\t\tConfluenceAccessToken\n\t\tConfluenceHomeSiteName\n\t\tWorkspaceID\n\t\tWorkspaceKey\n\t\tlogAnalyticsUri (optional)\n> - Use logAnalyticsUri to override the log analytics API endpoint for dedicated cloud. For example, for public cloud, leave the value empty; for Azure GovUS cloud environment, specify the value in the following format: `https://<CustomerId>.ods.opinsights.azure.us`.\n4. Once all application settings have been entered, click **Save**."
            }
          ],
          "id": "[variables('_uiConfigId1')]"
        }
      }
    },
    {
      "type": "Microsoft.OperationalInsights/workspaces/providers/contentTemplates",
      "apiVersion": "2023-04-01-preview",
      "name": "[concat(parameters('workspace'),'/Microsoft.SecurityInsights/', variables('dataConnectorTemplateNameConnectorDefinition2'), variables('dataConnectorCCPVersion'))]",
      "location": "[parameters('workspace-location')]",
      "dependsOn": [
        "[extensionResourceId(resourceId('Microsoft.OperationalInsights/workspaces', parameters('workspace')), 'Microsoft.SecurityInsights/contentPackages', variables('_solutionId'))]"
      ],
      "properties": {
        "contentId": "[variables('_dataConnectorContentIdConnectorDefinition2')]",
<<<<<<< HEAD
        "displayName": " Atlassian Confluence Audit (via Codeless Connector Platform) (Preview)",
=======
        "displayName": " Atlassian Confluence Audit (via Codeless Connector Platform)",
>>>>>>> 0c40287b
        "contentKind": "DataConnector",
        "mainTemplate": {
          "$schema": "https://schema.management.azure.com/schemas/2019-04-01/deploymentTemplate.json#",
          "contentVersion": "[variables('dataConnectorCCPVersion')]",
          "parameters": {},
          "variables": {},
          "resources": [
            {
              "name": "[concat(parameters('workspace'),'/Microsoft.SecurityInsights/',variables('_dataConnectorContentIdConnectorDefinition2'))]",
              "apiVersion": "2022-09-01-preview",
              "type": "Microsoft.OperationalInsights/workspaces/providers/dataConnectorDefinitions",
              "location": "[parameters('workspace-location')]",
              "kind": "Customizable",
              "properties": {
                "connectorUiConfig": {
                  "id": "ConfluenceAuditCCPDefinition",
<<<<<<< HEAD
                  "title": " Atlassian Confluence Audit (via Codeless Connector Platform) (Preview)",
=======
                  "title": " Atlassian Confluence Audit (via Codeless Connector Platform)",
>>>>>>> 0c40287b
                  "publisher": "Microsoft",
                  "descriptionMarkdown": "The [Atlassian Confluence](https://www.atlassian.com/software/confluence) Audit data connector provides the capability to ingest [Confluence Audit Records](https://support.atlassian.com/confluence-cloud/docs/view-the-audit-log/) events into Microsoft Sentinel through the REST API. Refer to [API documentation](https://support.atlassian.com/confluence-cloud/docs/view-the-audit-log/) for more information. The connector provides ability to get events which helps to examine potential security risks, analyze your team's use of collaboration, diagnose configuration problems and more.",
                  "graphQueriesTableName": "ConfluenceAuditLogs_CL",
                  "graphQueries": [
                    {
                      "metricName": "Total data received",
                      "legend": "Confluence Audit Events",
                      "baseQuery": "{{graphQueriesTableName}}"
                    }
                  ],
                  "sampleQueries": [
                    {
                      "description": "All Atlassian Confluence Audit logs",
                      "query": "{{graphQueriesTableName}}\n| sort by TimeGenerated desc"
                    },
                    {
                      "description": "Total Events",
                      "query": "{{graphQueriesTableName}}\n | summarize count() by OriginalEventUid"
                    }
                  ],
                  "dataTypes": [
                    {
                      "name": "{{graphQueriesTableName}}",
                      "lastDataReceivedQuery": "{{graphQueriesTableName}}|summarize Time = max  (TimeGenerated)\n|where isnotempty(Time)"
                    }
                  ],
                  "connectivityCriteria": [
                    {
                      "type": "HasDataConnectors"
                    }
                  ],
                  "availability": {
                    "isPreview": false
                  },
                  "permissions": {
                    "resourceProvider": [
                      {
                        "provider": "Microsoft.OperationalInsights/workspaces",
                        "permissionsDisplayText": "Read and Write permissions are required.",
                        "providerDisplayName": "Workspace",
                        "scope": "Workspace",
                        "requiredPermissions": {
                          "write": true,
                          "read": true,
                          "delete": true
                        }
                      }
                    ],
                    "customs": [
                      {
                        "name": "Atlassian Confluence API access",
                        "description": "Permission of [Administer Confluence](https://developer.atlassian.com/cloud/confluence/rest/v1/intro/#auth) is required to get access to the Confluence Audit logs API. See [Confluence API documentation](https://developer.atlassian.com/cloud/confluence/rest/v1/api-group-audit/#api-wiki-rest-api-audit-get) to learn more about the audit API."
                      }
                    ]
                  },
                  "instructionSteps": [
                    {
                      "description": "To enable the Atlassian Confluence connector for Microsoft Sentinel, click to add an organization, fill the form with the Confluence environment credentials and click to Connect. \n Follow [these steps](https://support.atlassian.com/atlassian-account/docs/manage-api-tokens-for-your-atlassian-account/) to create an API token.\n ",
                      "instructions": [
                        {
                          "type": "DataConnectorsGrid",
                          "parameters": {
                            "mapping": [
                              {
                                "columnName": "Atlassian Confluence organization URL",
                                "columnValue": "properties.request.apiEndpoint"
                              }
                            ],
                            "menuItems": [
                              "DeleteConnector"
                            ]
                          }
                        },
                        {
                          "type": "ContextPane",
                          "parameters": {
                            "isPrimary": true,
                            "label": "Add organization",
                            "title": "Add organization",
                            "subtitle": "Add Atlassian Confluence organization",
                            "contextPaneType": "DataConnectorsContextPane",
                            "instructionSteps": [
                              {
                                "instructions": [
                                  {
                                    "type": "Textbox",
                                    "parameters": {
                                      "label": "Atlassian Confluence organization URL",
                                      "placeholder": "<your-domain>.atlassian.net",
                                      "type": "string",
                                      "name": "confluenceorganizationurl"
                                    }
                                  },
                                  {
                                    "type": "Textbox",
                                    "parameters": {
                                      "label": "User Name",
                                      "placeholder": "User Name (e.g., user@example.com)",
                                      "type": "securestring",
                                      "name": "userid"
                                    }
                                  },
                                  {
                                    "type": "Textbox",
                                    "parameters": {
                                      "label": "API Token",
                                      "placeholder": "API Token",
                                      "type": "password",
                                      "name": "apikey"
                                    }
                                  }
                                ]
                              }
                            ]
                          }
                        }
                      ]
                    }
                  ]
                }
              }
            },
            {
              "name": "[concat(parameters('workspace'),'/Microsoft.SecurityInsights/',concat('DataConnector-', variables('_dataConnectorContentIdConnectorDefinition2')))]",
              "apiVersion": "2022-01-01-preview",
              "type": "Microsoft.OperationalInsights/workspaces/providers/metadata",
              "properties": {
                "parentId": "[extensionResourceId(resourceId('Microsoft.OperationalInsights/workspaces', parameters('workspace')), 'Microsoft.SecurityInsights/dataConnectorDefinitions', variables('_dataConnectorContentIdConnectorDefinition2'))]",
                "contentId": "[variables('_dataConnectorContentIdConnectorDefinition2')]",
                "kind": "DataConnector",
                "version": "[variables('dataConnectorCCPVersion')]",
                "source": {
                  "sourceId": "[variables('_solutionId')]",
                  "name": "[variables('_solutionName')]",
                  "kind": "Solution"
                },
                "author": {
                  "name": "Microsoft",
                  "email": "[variables('_email')]"
                },
                "support": {
                  "name": "Microsoft Corporation",
                  "email": "support@microsoft.com",
                  "tier": "Microsoft",
                  "link": "https://support.microsoft.com"
                },
                "dependencies": {
                  "criteria": [
                    {
                      "version": "[variables('dataConnectorCCPVersion')]",
                      "contentId": "[variables('_dataConnectorContentIdConnections2')]",
                      "kind": "ResourcesDataConnector"
                    }
                  ]
                }
              }
            },
            {
              "name": "AtlassianConfluenceDCR",
              "apiVersion": "2022-06-01",
              "type": "Microsoft.Insights/dataCollectionRules",
              "location": "[parameters('workspace-location')]",
              "kind": "[variables('blanks')]",
              "properties": {
                "streamDeclarations": {
                  "Custom-ConfluenceAuditLogs": {
                    "columns": [
                      {
                        "name": "author",
                        "type": "dynamic"
                      },
                      {
                        "name": "remoteAddress",
                        "type": "string"
                      },
                      {
                        "name": "creationDate",
                        "type": "long"
                      },
                      {
                        "name": "summary",
                        "type": "string"
                      },
                      {
                        "name": "description",
                        "type": "string"
                      },
                      {
                        "name": "category",
                        "type": "string"
                      },
                      {
                        "name": "sysAdmin",
                        "type": "boolean"
                      },
                      {
                        "name": "superAdmin",
                        "type": "boolean"
                      },
                      {
                        "name": "affectedObject",
                        "type": "dynamic"
                      },
                      {
                        "name": "changedValues",
                        "type": "dynamic"
                      },
                      {
                        "name": "associatedObjects",
                        "type": "dynamic"
                      }
                    ]
                  }
                },
                "dataSources": "[variables('TemplateEmptyObject')]",
                "destinations": {
                  "logAnalytics": [
                    {
                      "workspaceResourceId": "[variables('workspaceResourceId')]",
                      "name": "clv2ws1"
                    }
                  ]
                },
                "dataFlows": [
                  {
                    "streams": [
                      "Custom-ConfluenceAuditLogs"
                    ],
                    "destinations": [
                      "clv2ws1"
                    ],
                    "transformKql": "source\r| extend\r    TimeGenerated = now(),\r    EventVendor=\"Atlassian\",\r    EventProduct=\"Confluence Audit\",\r    AuthorUsername=tostring(author.username), \r    AuthorDisplayName=tostring(author.displayName),\r    AuthorType=tostring(author.type),\r    AuthorAccountId=tostring(author.accountId),\r    AuthorUserKey=tostring(author.userKey),\r    AuthorPublicName=tostring(author.publicName),\r    AuthorAccountType=tostring(author.accountType),\r    AuthorIsExternalCollaborator=tobool(author.isExternalCollaborator),\r    AuthorExternalCollaborator=tobool(author.externalCollaborator),\r    AffectedObjectName=tostring(affectedObject.name),\r    AffectedObjectObjectType=tostring(affectedObject.type),\r    UserIdentity=tostring(author.accountId),\r    SrcUserName=tostring(author.displayName),\r    DstUserSid=tostring(author.userKey)\r| project\r    TimeGenerated,\r    EventVendor,\r    EventProduct,\r    AuthorUsername,\r    AuthorAccountId,\r    AuthorType,\r    AuthorDisplayName,\r    AuthorIsExternalCollaborator,\r    AuthorUserKey,\r    AuthorAccountType,\r    AuthorPublicName,\r    AuthorExternalCollaborator,\r    RemoteAddress=remoteAddress,\r    CreationDate=creationDate,\r    Summary=summary,\r    Description=description,\r    Category=category,\r    SysAdmin=sysAdmin,\r    SuperAdmin=superAdmin,\r    AffectedObjectName,\r    AffectedObjectObjectType,\r    ChangedValues=changedValues,\r    AssociatedObjects=associatedObjects,\r    UserIdentity,\r    SrcUserName,\r    DstUserSid,\r    SrcIpAddr=remoteAddress,\r    EventCreationTime=creationDate,\r    EventMessage=summary,\r    EventCategoryType=category",
                    "outputStream": "Custom-ConfluenceAuditLogs_CL"
                  }
                ],
                "dataCollectionEndpointId": "[concat('/subscriptions/',parameters('subscription'),'/resourceGroups/',parameters('resourceGroupName'),'/providers/Microsoft.Insights/dataCollectionEndpoints/',parameters('workspace'))]"
              }
            },
            {
              "name": "ConfluenceAuditLogs_CL",
              "apiVersion": "2022-10-01",
              "type": "Microsoft.OperationalInsights/workspaces/tables",
              "location": "[parameters('workspace-location')]",
              "kind": null,
              "properties": {
                "schema": {
                  "tableSubType": "DataCollectionRuleBased",
                  "name": "ConfluenceAuditLogs_CL",
                  "tableType": "CustomLog",
                  "columns": [
                    {
                      "name": "TimeGenerated",
                      "type": "datetime",
                      "isDefaultDisplay": false,
                      "isHidden": false
                    },
                    {
                      "name": "EventVendor",
                      "type": "string",
                      "isDefaultDisplay": false,
                      "isHidden": false
                    },
                    {
                      "name": "EventProduct",
                      "type": "string",
                      "isDefaultDisplay": false,
                      "isHidden": false
                    },
                    {
                      "name": "AuthorUsername",
                      "type": "string",
                      "isDefaultDisplay": false,
                      "isHidden": false
                    },
                    {
                      "name": "AuthorAccountId",
                      "type": "string",
                      "isDefaultDisplay": false,
                      "isHidden": false
                    },
                    {
                      "name": "AuthorType",
                      "type": "string",
                      "isDefaultDisplay": false,
                      "isHidden": false
                    },
                    {
                      "name": "AuthorDisplayName",
                      "type": "string",
                      "isDefaultDisplay": false,
                      "isHidden": false
                    },
                    {
                      "name": "AuthorIsExternalCollaborator",
                      "type": "boolean",
                      "isDefaultDisplay": false,
                      "isHidden": false
                    },
                    {
                      "name": "AuthorUserKey",
                      "type": "string",
                      "isDefaultDisplay": false,
                      "isHidden": false
                    },
                    {
                      "name": "AuthorAccountType",
                      "type": "string",
                      "isDefaultDisplay": false,
                      "isHidden": false
                    },
                    {
                      "name": "AuthorPublicName",
                      "type": "string",
                      "isDefaultDisplay": false,
                      "isHidden": false
                    },
                    {
                      "name": "AuthorExternalCollaborator",
                      "type": "boolean",
                      "isDefaultDisplay": false,
                      "isHidden": false
                    },
                    {
                      "name": "RemoteAddress",
                      "type": "string",
                      "isDefaultDisplay": false,
                      "isHidden": false
                    },
                    {
                      "name": "CreationDate",
                      "type": "long",
                      "isDefaultDisplay": false,
                      "isHidden": false
                    },
                    {
                      "name": "Summary",
                      "type": "string",
                      "isDefaultDisplay": false,
                      "isHidden": false
                    },
                    {
                      "name": "Description",
                      "type": "string",
                      "isDefaultDisplay": false,
                      "isHidden": false
                    },
                    {
                      "name": "Category",
                      "type": "string",
                      "isDefaultDisplay": false,
                      "isHidden": false
                    },
                    {
                      "name": "SysAdmin",
                      "type": "boolean",
                      "isDefaultDisplay": false,
                      "isHidden": false
                    },
                    {
                      "name": "SuperAdmin",
                      "type": "boolean",
                      "isDefaultDisplay": false,
                      "isHidden": false
                    },
                    {
                      "name": "AffectedObjectName",
                      "type": "string",
                      "isDefaultDisplay": false,
                      "isHidden": false
                    },
                    {
                      "name": "AffectedObjectObjectType",
                      "type": "string",
                      "isDefaultDisplay": false,
                      "isHidden": false
                    },
                    {
                      "name": "ChangedValues",
                      "type": "dynamic",
                      "isDefaultDisplay": false,
                      "isHidden": false
                    },
                    {
                      "name": "AssociatedObjects",
                      "type": "dynamic",
                      "isDefaultDisplay": false,
                      "isHidden": false
                    },
                    {
                      "name": "UserIdentity",
                      "type": "string",
                      "isDefaultDisplay": false,
                      "isHidden": false
                    },
                    {
                      "name": "SrcUserName",
                      "type": "string",
                      "isDefaultDisplay": false,
                      "isHidden": false
                    },
                    {
                      "name": "DstUserSid",
                      "type": "string",
                      "isDefaultDisplay": false,
                      "isHidden": false
                    },
                    {
                      "name": "SrcIpAddr",
                      "type": "string",
                      "isDefaultDisplay": false,
                      "isHidden": false
                    },
                    {
                      "name": "EventCreationTime",
                      "type": "long",
                      "isDefaultDisplay": false,
                      "isHidden": false
                    },
                    {
                      "name": "EventMessage",
                      "type": "string",
                      "isDefaultDisplay": false,
                      "isHidden": false
                    },
                    {
                      "name": "EventCategoryType",
                      "type": "string",
                      "isDefaultDisplay": false,
                      "isHidden": false
                    }
                  ],
                  "isTroubleshootingAllowed": true
                }
              }
            }
          ]
        },
        "packageKind": "Solution",
        "packageVersion": "[variables('_solutionVersion')]",
        "packageName": "[variables('_solutionName')]",
        "contentProductId": "[concat(take(variables('_solutionId'), 50),'-','dc','-', uniqueString(concat(variables('_solutionId'),'-','DataConnector','-',variables('_dataConnectorContentIdConnectorDefinition2'),'-', variables('dataConnectorCCPVersion'))))]",
        "packageId": "[variables('_solutionId')]",
        "contentSchemaVersion": "3.0.0",
        "version": "[variables('dataConnectorCCPVersion')]"
      }
    },
    {
      "name": "[concat(parameters('workspace'),'/Microsoft.SecurityInsights/',variables('_dataConnectorContentIdConnectorDefinition2'))]",
      "apiVersion": "2022-09-01-preview",
      "type": "Microsoft.OperationalInsights/workspaces/providers/dataConnectorDefinitions",
      "location": "[parameters('workspace-location')]",
      "kind": "Customizable",
      "properties": {
        "connectorUiConfig": {
          "id": "ConfluenceAuditCCPDefinition",
<<<<<<< HEAD
          "title": " Atlassian Confluence Audit (via Codeless Connector Platform) (Preview)",
=======
          "title": " Atlassian Confluence Audit (via Codeless Connector Platform)",
>>>>>>> 0c40287b
          "publisher": "Microsoft",
          "descriptionMarkdown": "The [Atlassian Confluence](https://www.atlassian.com/software/confluence) Audit data connector provides the capability to ingest [Confluence Audit Records](https://support.atlassian.com/confluence-cloud/docs/view-the-audit-log/) events into Microsoft Sentinel through the REST API. Refer to [API documentation](https://support.atlassian.com/confluence-cloud/docs/view-the-audit-log/) for more information. The connector provides ability to get events which helps to examine potential security risks, analyze your team's use of collaboration, diagnose configuration problems and more.",
          "graphQueriesTableName": "ConfluenceAuditLogs_CL",
          "graphQueries": [
            {
              "metricName": "Total data received",
              "legend": "Confluence Audit Events",
              "baseQuery": "{{graphQueriesTableName}}"
            }
          ],
          "sampleQueries": [
            {
              "description": "All Atlassian Confluence Audit logs",
              "query": "{{graphQueriesTableName}}\n| sort by TimeGenerated desc"
            },
            {
              "description": "Total Events",
              "query": "{{graphQueriesTableName}}\n | summarize count() by OriginalEventUid"
            }
          ],
          "dataTypes": [
            {
              "name": "{{graphQueriesTableName}}",
              "lastDataReceivedQuery": "{{graphQueriesTableName}}|summarize Time = max  (TimeGenerated)\n|where isnotempty(Time)"
            }
          ],
          "connectivityCriteria": [
            {
              "type": "HasDataConnectors"
            }
          ],
          "availability": {
            "isPreview": false
          },
          "permissions": {
            "resourceProvider": [
              {
                "provider": "Microsoft.OperationalInsights/workspaces",
                "permissionsDisplayText": "Read and Write permissions are required.",
                "providerDisplayName": "Workspace",
                "scope": "Workspace",
                "requiredPermissions": {
                  "write": true,
                  "read": true,
                  "delete": true
                }
              }
            ],
            "customs": [
              {
                "name": "Atlassian Confluence API access",
                "description": "Permission of [Administer Confluence](https://developer.atlassian.com/cloud/confluence/rest/v1/intro/#auth) is required to get access to the Confluence Audit logs API. See [Confluence API documentation](https://developer.atlassian.com/cloud/confluence/rest/v1/api-group-audit/#api-wiki-rest-api-audit-get) to learn more about the audit API."
              }
            ]
          },
          "instructionSteps": [
            {
              "description": "To enable the Atlassian Confluence connector for Microsoft Sentinel, click to add an organization, fill the form with the Confluence environment credentials and click to Connect. \n Follow [these steps](https://support.atlassian.com/atlassian-account/docs/manage-api-tokens-for-your-atlassian-account/) to create an API token.\n ",
              "instructions": [
                {
                  "type": "DataConnectorsGrid",
                  "parameters": {
                    "mapping": [
                      {
                        "columnName": "Atlassian Confluence organization URL",
                        "columnValue": "properties.request.apiEndpoint"
                      }
                    ],
                    "menuItems": [
                      "DeleteConnector"
                    ]
                  }
                },
                {
                  "type": "ContextPane",
                  "parameters": {
                    "isPrimary": true,
                    "label": "Add organization",
                    "title": "Add organization",
                    "subtitle": "Add Atlassian Confluence organization",
                    "contextPaneType": "DataConnectorsContextPane",
                    "instructionSteps": [
                      {
                        "instructions": [
                          {
                            "type": "Textbox",
                            "parameters": {
                              "label": "Atlassian Confluence organization URL",
                              "placeholder": "<your-domain>.atlassian.net",
                              "type": "string",
                              "name": "confluenceorganizationurl"
                            }
                          },
                          {
                            "type": "Textbox",
                            "parameters": {
                              "label": "User Name",
                              "placeholder": "User Name (e.g., user@example.com)",
                              "type": "securestring",
                              "name": "userid"
                            }
                          },
                          {
                            "type": "Textbox",
                            "parameters": {
                              "label": "API Token",
                              "placeholder": "API Token",
                              "type": "password",
                              "name": "apikey"
                            }
                          }
                        ]
                      }
                    ]
                  }
                }
              ]
            }
          ]
        }
      }
    },
    {
      "name": "[concat(parameters('workspace'),'/Microsoft.SecurityInsights/',concat('DataConnector-', variables('_dataConnectorContentIdConnectorDefinition2')))]",
      "apiVersion": "2022-01-01-preview",
      "type": "Microsoft.OperationalInsights/workspaces/providers/metadata",
      "properties": {
        "parentId": "[extensionResourceId(resourceId('Microsoft.OperationalInsights/workspaces', parameters('workspace')), 'Microsoft.SecurityInsights/dataConnectorDefinitions', variables('_dataConnectorContentIdConnectorDefinition2'))]",
        "contentId": "[variables('_dataConnectorContentIdConnectorDefinition2')]",
        "kind": "DataConnector",
        "version": "[variables('dataConnectorCCPVersion')]",
        "source": {
          "sourceId": "[variables('_solutionId')]",
          "name": "[variables('_solutionName')]",
          "kind": "Solution"
        },
        "author": {
          "name": "Microsoft",
          "email": "[variables('_email')]"
        },
        "support": {
          "name": "Microsoft Corporation",
          "email": "support@microsoft.com",
          "tier": "Microsoft",
          "link": "https://support.microsoft.com"
        },
        "dependencies": {
          "criteria": [
            {
              "version": "[variables('dataConnectorCCPVersion')]",
              "contentId": "[variables('_dataConnectorContentIdConnections2')]",
              "kind": "ResourcesDataConnector"
            }
          ]
        }
      }
    },
    {
      "type": "Microsoft.OperationalInsights/workspaces/providers/contentTemplates",
      "apiVersion": "2023-04-01-preview",
      "name": "[concat(parameters('workspace'),'/Microsoft.SecurityInsights/', variables('dataConnectorTemplateNameConnections2'), variables('dataConnectorCCPVersion'))]",
      "location": "[parameters('workspace-location')]",
      "dependsOn": [
        "[extensionResourceId(resourceId('Microsoft.OperationalInsights/workspaces', parameters('workspace')), 'Microsoft.SecurityInsights/contentPackages', variables('_solutionId'))]"
      ],
      "properties": {
        "contentId": "[variables('_dataConnectorContentIdConnections2')]",
<<<<<<< HEAD
        "displayName": " Atlassian Confluence Audit (via Codeless Connector Platform) (Preview)",
=======
        "displayName": " Atlassian Confluence Audit (via Codeless Connector Platform)",
>>>>>>> 0c40287b
        "contentKind": "ResourcesDataConnector",
        "mainTemplate": {
          "$schema": "https://schema.management.azure.com/schemas/2019-04-01/deploymentTemplate.json#",
          "contentVersion": "[variables('dataConnectorCCPVersion')]",
          "parameters": {
            "guidValue": {
              "defaultValue": "[[newGuid()]",
              "type": "securestring"
            },
            "innerWorkspace": {
              "defaultValue": "[parameters('workspace')]",
              "type": "securestring"
            },
            "userid": {
              "defaultValue": "-NA-",
              "type": "securestring",
              "minLength": 4
            },
            "apikey": {
              "defaultValue": "-NA-",
              "type": "securestring",
              "minLength": 4
            },
            "connectorDefinitionName": {
<<<<<<< HEAD
              "defaultValue": " Atlassian Confluence Audit (via Codeless Connector Platform) (Preview)",
              "type": "string",
=======
              "defaultValue": " Atlassian Confluence Audit (via Codeless Connector Platform)",
              "type": "securestring",
>>>>>>> 0c40287b
              "minLength": 1
            },
            "workspace": {
              "defaultValue": "[parameters('workspace')]",
              "type": "securestring"
            },
            "dcrConfig": {
              "defaultValue": {
                "dataCollectionEndpoint": "data collection Endpoint",
                "dataCollectionRuleImmutableId": "data collection rule immutableId"
              },
              "type": "object"
            },
            "confluenceorganizationurl": {
              "defaultValue": "confluenceorganizationurl",
              "type": "securestring",
              "minLength": 1
            }
          },
          "variables": {
            "_dataConnectorContentIdConnections2": "[variables('_dataConnectorContentIdConnections2')]"
          },
          "resources": [
            {
              "name": "[concat(parameters('workspace'),'/Microsoft.SecurityInsights/',concat('DataConnector-', variables('_dataConnectorContentIdConnections2')))]",
              "apiVersion": "2022-01-01-preview",
              "type": "Microsoft.OperationalInsights/workspaces/providers/metadata",
              "properties": {
                "parentId": "[extensionResourceId(resourceId('Microsoft.OperationalInsights/workspaces', parameters('workspace')), 'Microsoft.SecurityInsights/dataConnectors', variables('_dataConnectorContentIdConnections2'))]",
                "contentId": "[variables('_dataConnectorContentIdConnections2')]",
                "kind": "ResourcesDataConnector",
                "version": "[variables('dataConnectorCCPVersion')]",
                "source": {
                  "sourceId": "[variables('_solutionId')]",
                  "name": "[variables('_solutionName')]",
                  "kind": "Solution"
                },
                "author": {
                  "name": "Microsoft",
                  "email": "[variables('_email')]"
                },
                "support": {
                  "name": "Microsoft Corporation",
                  "email": "support@microsoft.com",
                  "tier": "Microsoft",
                  "link": "https://support.microsoft.com"
                }
              }
            },
            {
              "name": "[[concat(parameters('innerWorkspace'),'/Microsoft.SecurityInsights/', 'ConfluenceAuditCCPPolling', parameters('guidValue'))]",
              "apiVersion": "2023-02-01-preview",
              "type": "Microsoft.OperationalInsights/workspaces/providers/dataConnectors",
              "location": "[parameters('workspace-location')]",
              "kind": "RestApiPoller",
              "properties": {
                "connectorDefinitionName": "ConfluenceAuditCCPDefinition",
                "dataType": "ConfluenceAuditLogs_CL",
                "dcrConfig": {
                  "dataCollectionEndpoint": "[[parameters('dcrConfig').dataCollectionEndpoint]",
                  "dataCollectionRuleImmutableId": "[[parameters('dcrConfig').dataCollectionRuleImmutableId]",
                  "streamName": "Custom-ConfluenceAuditLogs"
                },
                "auth": {
                  "type": "Basic",
                  "UserName": "[[parameters('userid')]",
                  "Password": "[[parameters('apikey')]"
                },
                "request": {
                  "apiEndpoint": "[[concat('https://',parameters('confluenceorganizationurl'),'/wiki/rest/api/audit')]",
                  "httpMethod": "GET",
                  "retryCount": 3,
                  "timeoutInSeconds": 60,
                  "queryTimeFormat": "UnixTimestampInMills",
                  "startTimeAttributeName": "startDate",
                  "endTimeAttributeName": "endDate",
                  "headers": {
                    "Accept": "application/json",
                    "User-Agent": "Scuba"
                  }
                },
                "paging": {
                  "pagingType": "Offset",
                  "offsetParaName": "start",
                  "pageSizeParaName": "limit",
                  "pageSize": 1000
                },
                "response": {
                  "eventsJsonPaths": [
                    "$.results"
                  ],
                  "format": "json"
                }
              }
            }
          ]
        },
        "packageKind": "Solution",
        "packageVersion": "[variables('_solutionVersion')]",
        "packageName": "[variables('_solutionName')]",
        "contentProductId": "[concat(take(variables('_solutionId'), 50),'-','rdc','-', uniqueString(concat(variables('_solutionId'),'-','ResourcesDataConnector','-',variables('_dataConnectorContentIdConnections2'),'-', variables('dataConnectorCCPVersion'))))]",
        "packageId": "[variables('_solutionId')]",
        "contentSchemaVersion": "3.0.0",
        "version": "[variables('dataConnectorCCPVersion')]"
      }
    },
    {
      "type": "Microsoft.OperationalInsights/workspaces/providers/contentTemplates",
      "apiVersion": "2023-04-01-preview",
      "name": "[variables('parserObject1').parserTemplateSpecName1]",
      "location": "[parameters('workspace-location')]",
      "dependsOn": [
        "[extensionResourceId(resourceId('Microsoft.OperationalInsights/workspaces', parameters('workspace')), 'Microsoft.SecurityInsights/contentPackages', variables('_solutionId'))]"
      ],
      "properties": {
<<<<<<< HEAD
        "description": "ConfluenceAudit Data Parser with template version 3.0.4",
=======
        "description": "ConfluenceAudit Data Parser with template version 3.0.5",
>>>>>>> 0c40287b
        "mainTemplate": {
          "$schema": "https://schema.management.azure.com/schemas/2019-04-01/deploymentTemplate.json#",
          "contentVersion": "[variables('parserObject1').parserVersion1]",
          "parameters": {},
          "variables": {},
          "resources": [
            {
              "name": "[variables('parserObject1')._parserName1]",
              "apiVersion": "2022-10-01",
              "type": "Microsoft.OperationalInsights/workspaces/savedSearches",
              "location": "[parameters('workspace-location')]",
              "properties": {
                "eTag": "*",
                "displayName": "ConfluenceAudit",
                "category": "Microsoft Sentinel Parser",
                "functionAlias": "ConfluenceAudit",
                "query": "let ConfluenceAuditLogs  = view () { \nunion isfuzzy=true\n   (Confluence_Audit_CL // Schema created by Azure Function App Connector\n   | extend \n       EventVendor=\"Atlassian\",\n       EventProduct=\"Confluence\",\n       AuthorUsername=column_ifexists('author_username_s', ''),\n       AuthorUserKey=column_ifexists('author_userKey_g', ''),\n       AuthorAccountId=column_ifexists('author_accountId_s', ''),\n       AuthorType=column_ifexists('author_type_s', ''),\n       AuthorDisplayName=column_ifexists('author_displayName_s', ''),\n       AuthorIsExternalCollaborator=column_ifexists('author_isExternalCollaborator_b', ''),\n       AuthorAccountType=column_ifexists('author_accountType_s', ''),\n       AuthorPublicName=column_ifexists('author_publicName_s', ''),\n       AuthorExternalCollaborator=column_ifexists('author_externalCollaborator_b', ''),\n       RemoteAddress=column_ifexists('remoteAddress_s', ''),\n       CreationDate=column_ifexists('creationDate_d', ''),\n       Summary=column_ifexists('summary_s', ''),\n       Description=column_ifexists('description_s', ''),\n       Category=column_ifexists('Category', ''),\n       SysAdmin=column_ifexists('sysAdmin_b', ''),\n       SuperAdmin=column_ifexists('superAdmin_b', ''),\n       AffectedObjectName=column_ifexists('affectedObject_name_s', ''),\n       AffectedObjectObjectType=column_ifexists('affectedObject_objectType_s', ''),\n       ChangedValues=column_ifexists('changedValues_s', ''),\n       AssociatedObjects=column_ifexists('associatedObjects_s', ''),\n       UserIdentity=column_ifexists('author_accountId_s', ''),\n       SrcUserName=column_ifexists('author_displayName_s', ''),\n       DstUserSid=column_ifexists('author_userKey_s', ''),\n       SrcIpAddr=column_ifexists('remoteAddress_s', ''),\n       EventCreationTime=column_ifexists('creationDate_d', ''),\n       EventMessage=column_ifexists('summary_s', ''),\n       EventCategoryType =column_ifexists('Category', '')             \n   | project\n       TimeGenerated, \n       EventVendor,\n       EventProduct,\n       AuthorUsername,\n       AuthorAccountId,\n       AuthorType,\n       AuthorDisplayName,\n       AuthorIsExternalCollaborator,\n       AuthorUserKey,\n       AuthorAccountType,\n       AuthorPublicName,\n       AuthorExternalCollaborator,\n       RemoteAddress,\n       CreationDate,\n       Summary,\n       Description,\n       Category,\n       SysAdmin,\n       SuperAdmin,\n       AffectedObjectName,\n       AffectedObjectObjectType,\n       ChangedValues,\n       AssociatedObjects,\n       UserIdentity,\n       SrcUserName,\n       DstUserSid,\n       SrcIpAddr,\n       EventCreationTime,\n       EventMessage,\n       EventCategoryType),\n   (ConfluenceAuditLogs_CL // Schema created by CCP Connector\n   | extend TimeGenerated = unixtime_milliseconds_todatetime(CreationDate))};\n ConfluenceAuditLogs\n",
                "functionParameters": "",
                "version": 2,
                "tags": [
                  {
                    "name": "description",
                    "value": ""
                  }
                ]
              }
            },
            {
              "type": "Microsoft.OperationalInsights/workspaces/providers/metadata",
              "apiVersion": "2022-01-01-preview",
              "name": "[concat(parameters('workspace'),'/Microsoft.SecurityInsights/',concat('Parser-', last(split(variables('parserObject1')._parserId1,'/'))))]",
              "dependsOn": [
                "[variables('parserObject1')._parserId1]"
              ],
              "properties": {
                "parentId": "[resourceId('Microsoft.OperationalInsights/workspaces/savedSearches', parameters('workspace'), 'ConfluenceAudit')]",
                "contentId": "[variables('parserObject1').parserContentId1]",
                "kind": "Parser",
                "version": "[variables('parserObject1').parserVersion1]",
                "source": {
                  "name": "AtlassianConfluenceAudit",
                  "kind": "Solution",
                  "sourceId": "[variables('_solutionId')]"
                },
                "author": {
                  "name": "Microsoft",
                  "email": "[variables('_email')]"
                },
                "support": {
                  "name": "Microsoft Corporation",
                  "email": "support@microsoft.com",
                  "tier": "Microsoft",
                  "link": "https://support.microsoft.com"
                }
              }
            }
          ]
        },
        "packageKind": "Solution",
        "packageVersion": "[variables('_solutionVersion')]",
        "packageName": "[variables('_solutionName')]",
        "packageId": "[variables('_solutionId')]",
        "contentSchemaVersion": "3.0.0",
        "contentId": "[variables('parserObject1').parserContentId1]",
        "contentKind": "Parser",
        "displayName": "ConfluenceAudit",
        "contentProductId": "[concat(take(variables('_solutionId'),50),'-','pr','-', uniqueString(concat(variables('_solutionId'),'-','Parser','-',variables('parserObject1').parserContentId1,'-', '1.0.0')))]",
        "id": "[concat(take(variables('_solutionId'),50),'-','pr','-', uniqueString(concat(variables('_solutionId'),'-','Parser','-',variables('parserObject1').parserContentId1,'-', '1.0.0')))]",
        "version": "[variables('parserObject1').parserVersion1]"
      }
    },
    {
      "type": "Microsoft.OperationalInsights/workspaces/savedSearches",
      "apiVersion": "2022-10-01",
      "name": "[variables('parserObject1')._parserName1]",
      "location": "[parameters('workspace-location')]",
      "properties": {
        "eTag": "*",
        "displayName": "ConfluenceAudit",
        "category": "Microsoft Sentinel Parser",
        "functionAlias": "ConfluenceAudit",
        "query": "let ConfluenceAuditLogs  = view () { \nunion isfuzzy=true\n   (Confluence_Audit_CL // Schema created by Azure Function App Connector\n   | extend \n       EventVendor=\"Atlassian\",\n       EventProduct=\"Confluence\",\n       AuthorUsername=column_ifexists('author_username_s', ''),\n       AuthorUserKey=column_ifexists('author_userKey_g', ''),\n       AuthorAccountId=column_ifexists('author_accountId_s', ''),\n       AuthorType=column_ifexists('author_type_s', ''),\n       AuthorDisplayName=column_ifexists('author_displayName_s', ''),\n       AuthorIsExternalCollaborator=column_ifexists('author_isExternalCollaborator_b', ''),\n       AuthorAccountType=column_ifexists('author_accountType_s', ''),\n       AuthorPublicName=column_ifexists('author_publicName_s', ''),\n       AuthorExternalCollaborator=column_ifexists('author_externalCollaborator_b', ''),\n       RemoteAddress=column_ifexists('remoteAddress_s', ''),\n       CreationDate=column_ifexists('creationDate_d', ''),\n       Summary=column_ifexists('summary_s', ''),\n       Description=column_ifexists('description_s', ''),\n       Category=column_ifexists('Category', ''),\n       SysAdmin=column_ifexists('sysAdmin_b', ''),\n       SuperAdmin=column_ifexists('superAdmin_b', ''),\n       AffectedObjectName=column_ifexists('affectedObject_name_s', ''),\n       AffectedObjectObjectType=column_ifexists('affectedObject_objectType_s', ''),\n       ChangedValues=column_ifexists('changedValues_s', ''),\n       AssociatedObjects=column_ifexists('associatedObjects_s', ''),\n       UserIdentity=column_ifexists('author_accountId_s', ''),\n       SrcUserName=column_ifexists('author_displayName_s', ''),\n       DstUserSid=column_ifexists('author_userKey_s', ''),\n       SrcIpAddr=column_ifexists('remoteAddress_s', ''),\n       EventCreationTime=column_ifexists('creationDate_d', ''),\n       EventMessage=column_ifexists('summary_s', ''),\n       EventCategoryType =column_ifexists('Category', '')             \n   | project\n       TimeGenerated, \n       EventVendor,\n       EventProduct,\n       AuthorUsername,\n       AuthorAccountId,\n       AuthorType,\n       AuthorDisplayName,\n       AuthorIsExternalCollaborator,\n       AuthorUserKey,\n       AuthorAccountType,\n       AuthorPublicName,\n       AuthorExternalCollaborator,\n       RemoteAddress,\n       CreationDate,\n       Summary,\n       Description,\n       Category,\n       SysAdmin,\n       SuperAdmin,\n       AffectedObjectName,\n       AffectedObjectObjectType,\n       ChangedValues,\n       AssociatedObjects,\n       UserIdentity,\n       SrcUserName,\n       DstUserSid,\n       SrcIpAddr,\n       EventCreationTime,\n       EventMessage,\n       EventCategoryType),\n   (ConfluenceAuditLogs_CL // Schema created by CCP Connector\n   | extend TimeGenerated = unixtime_milliseconds_todatetime(CreationDate))};\n ConfluenceAuditLogs\n",
        "functionParameters": "",
        "version": 2,
        "tags": [
          {
            "name": "description",
            "value": ""
          }
        ]
      }
    },
    {
      "type": "Microsoft.OperationalInsights/workspaces/providers/metadata",
      "apiVersion": "2022-01-01-preview",
      "location": "[parameters('workspace-location')]",
      "name": "[concat(parameters('workspace'),'/Microsoft.SecurityInsights/',concat('Parser-', last(split(variables('parserObject1')._parserId1,'/'))))]",
      "dependsOn": [
        "[variables('parserObject1')._parserId1]"
      ],
      "properties": {
        "parentId": "[resourceId('Microsoft.OperationalInsights/workspaces/savedSearches', parameters('workspace'), 'ConfluenceAudit')]",
        "contentId": "[variables('parserObject1').parserContentId1]",
        "kind": "Parser",
        "version": "[variables('parserObject1').parserVersion1]",
        "source": {
          "kind": "Solution",
          "name": "AtlassianConfluenceAudit",
          "sourceId": "[variables('_solutionId')]"
        },
        "author": {
          "name": "Microsoft",
          "email": "[variables('_email')]"
        },
        "support": {
          "name": "Microsoft Corporation",
          "email": "support@microsoft.com",
          "tier": "Microsoft",
          "link": "https://support.microsoft.com"
        }
      }
    },
    {
      "type": "Microsoft.OperationalInsights/workspaces/providers/contentPackages",
      "apiVersion": "2023-04-01-preview",
      "location": "[parameters('workspace-location')]",
      "properties": {
<<<<<<< HEAD
        "version": "3.0.4",
=======
        "version": "3.0.5",
>>>>>>> 0c40287b
        "kind": "Solution",
        "contentSchemaVersion": "3.0.0",
        "displayName": "AtlassianConfluenceAudit",
        "publisherDisplayName": "Microsoft Sentinel, Microsoft Corporation",
<<<<<<< HEAD
        "descriptionHtml": "<p><strong>Note:</strong> Please refer to the following before installing the solution:</p>\n<p>• Review the solution <a href=\"https://github.com/Azure/Azure-Sentinel/tree/master/Solutions/AtlassianConfluenceAudit/ReleaseNotes.md\">Release Notes</a></p>\n<p>• There may be <a href=\"https://aka.ms/sentinelsolutionsknownissues\">known issues</a> pertaining to this Solution, please refer to them before installing.</p>\n<p>The <a href=\"https://www.atlassian.com/software/confluence\">Atlassian Confluence Audit</a> solution provides the capability to ingest <a href=\"https://support.atlassian.com/confluence-cloud/docs/view-the-audit-log/\">Confluence Audit Records</a> into Microsoft Sentinel.</p>\n<p><strong>Underlying Microsoft Technologies used:</strong></p>\n<p>This solution takes a dependency on the following technologies, and some of these dependencies either may be in <a href=\"https://azure.microsoft.com/support/legal/preview-supplemental-terms/\">Preview</a> state or might result in additional ingestion or operational costs:</p>\n<ol type=\"a\">\n<li><p><a href=\"https://docs.microsoft.com/azure/azure-monitor/logs/data-collector-api\">Azure Monitor HTTP Data Collector API</a></p>\n</li>\n<li><p><a href=\"https://azure.microsoft.com/services/functions/#overview\">Azure Functions</a><p><span style='color:red; font-weight:bold;'>NOTE</span>: Microsoft recommends installation of Atlassian Confluence Audit (via Codeless Connector Platform). This connector is build on the Codeless Connector Platform (CCP), which uses the Log Ingestion API, which replaces ingestion via the <a href='https://learn.microsoft.com/en-us/azure/azure-monitor/logs/custom-logs-migrate' style='color:#1890F1;'>deprecated HTTP Data Collector API</a>. CCP-based data connectors also support <a href='https://learn.microsoft.com/en-us/azure/azure-monitor/essentials/data-collection-rule-overview' style='color:#1890F1;'>Data Collection Rules</a> (DCRs) offering transformations and enrichment.</p> <p><span style='color:red; font-weight:bold;'>Important</span>: While the updated connector(s) can coexist with their legacy versions, running them together will result in duplicated data ingestion. You can disable the legacy versions of these connectors to avoid duplication of data.</p></p>\n</li>\n</ol>\n<p><strong>Data Connectors:</strong> 2, <strong>Parsers:</strong> 1</p>\n<p><a href=\"https://aka.ms/azuresentinel\">Learn more about Microsoft Sentinel</a> | <a href=\"https://aka.ms/azuresentinelsolutionsdoc\">Learn more about Solutions</a></p>\n",
=======
        "descriptionHtml": "<p><strong>Note:</strong> Please refer to the following before installing the solution:</p>\n<p>• Review the solution <a href=\"https://github.com/Azure/Azure-Sentinel/tree/master/Solutions/AtlassianConfluenceAudit/ReleaseNotes.md\">Release Notes</a></p>\n<p>• There may be <a href=\"https://aka.ms/sentinelsolutionsknownissues\">known issues</a> pertaining to this Solution, please refer to them before installing.</p>\n<p>The <a href=\"https://www.atlassian.com/software/confluence\">Atlassian Confluence Audit</a> solution provides the capability to ingest <a href=\"https://support.atlassian.com/confluence-cloud/docs/view-the-audit-log/\">Confluence Audit Records</a> into Microsoft Sentinel.</p>\n<p><strong>Underlying Microsoft Technologies used:</strong></p>\n<p>This solution takes a dependency on the following technologies, and some of these dependencies either may be in <a href=\"https://azure.microsoft.com/support/legal/preview-supplemental-terms/\">Preview</a> state or might result in additional ingestion or operational costs:</p>\n<ol type=\"a\">\n<li><p><a href=\"https://aka.ms/Log-Ingestion-API\">Log Ingestion API in Azure Monitor</a></p>\n</li>\n<li><p><a href=\"https://aka.ms/Sentinel-CCP_Platform\">Microsoft Sentinel Codeless Connector Platform</a><p><span style='color:red; font-weight:bold;'>NOTE</span>: Microsoft recommends installation of Atlassian Confluence Audit (via Codeless Connector Platform). This connector is build on the Codeless Connector Platform (CCP), which uses the Log Ingestion API, which replaces ingestion via the <a href='https://learn.microsoft.com/en-us/azure/azure-monitor/logs/custom-logs-migrate' style='color:#1890F1;'>deprecated HTTP Data Collector API</a>. CCP-based data connectors also support <a href='https://learn.microsoft.com/en-us/azure/azure-monitor/essentials/data-collection-rule-overview' style='color:#1890F1;'>Data Collection Rules</a> (DCRs) offering transformations and enrichment.</p> <p><span style='color:red; font-weight:bold;'>Important</span>: While the updated connector(s) can coexist with their legacy versions, running them together will result in duplicated data ingestion. You can disable the legacy versions of these connectors to avoid duplication of data.</p></p>\n</li>\n</ol>\n<p><strong>Data Connectors:</strong> 2, <strong>Parsers:</strong> 1</p>\n<p><a href=\"https://aka.ms/azuresentinel\">Learn more about Microsoft Sentinel</a> | <a href=\"https://aka.ms/azuresentinelsolutionsdoc\">Learn more about Solutions</a></p>\n",
>>>>>>> 0c40287b
        "contentKind": "Solution",
        "contentProductId": "[variables('_solutioncontentProductId')]",
        "id": "[variables('_solutioncontentProductId')]",
        "icon": "<img src=\"https://raw.githubusercontent.com/Azure/Azure-Sentinel/master/Workbooks/Images/Logos/Azure_Sentinel.svg\"width=\"75px\"height=\"75px\">",
        "contentId": "[variables('_solutionId')]",
        "parentId": "[variables('_solutionId')]",
        "source": {
          "kind": "Solution",
          "name": "AtlassianConfluenceAudit",
          "sourceId": "[variables('_solutionId')]"
        },
        "author": {
          "name": "Microsoft",
          "email": "[variables('_email')]"
        },
        "support": {
          "name": "Microsoft Corporation",
          "email": "support@microsoft.com",
          "tier": "Microsoft",
          "link": "https://support.microsoft.com"
        },
        "dependencies": {
          "operator": "AND",
          "criteria": [
            {
              "kind": "DataConnector",
              "contentId": "[variables('_dataConnectorContentId1')]",
              "version": "[variables('dataConnectorVersion1')]"
            },
            {
              "kind": "DataConnector",
              "contentId": "[variables('_dataConnectorContentIdConnections2')]",
              "version": "[variables('dataConnectorCCPVersion')]"
            },
            {
              "kind": "Parser",
              "contentId": "[variables('parserObject1').parserContentId1]",
              "version": "[variables('parserObject1').parserVersion1]"
            }
          ]
        },
        "firstPublishDate": "2022-01-24",
        "providers": [
          "Atlassian"
        ],
        "categories": {
          "domains": [
            "IT Operations",
            "Application"
          ]
        }
      },
      "name": "[concat(parameters('workspace'),'/Microsoft.SecurityInsights/', variables('_solutionId'))]"
    }
  ],
  "outputs": {}
}<|MERGE_RESOLUTION|>--- conflicted
+++ resolved
@@ -47,11 +47,7 @@
     "email": "support@microsoft.com",
     "_email": "[variables('email')]",
     "_solutionName": "AtlassianConfluenceAudit",
-<<<<<<< HEAD
-    "_solutionVersion": "3.0.4",
-=======
     "_solutionVersion": "3.0.5",
->>>>>>> 0c40287b
     "solutionId": "azuresentinel.azure-sentinel-solution-atlassianconfluenceaudit",
     "_solutionId": "[variables('solutionId')]",
     "uiConfigId1": "ConfluenceAuditAPI",
@@ -90,11 +86,7 @@
         "[extensionResourceId(resourceId('Microsoft.OperationalInsights/workspaces', parameters('workspace')), 'Microsoft.SecurityInsights/contentPackages', variables('_solutionId'))]"
       ],
       "properties": {
-<<<<<<< HEAD
-        "description": "AtlassianConfluenceAudit data connector with template version 3.0.4",
-=======
         "description": "AtlassianConfluenceAudit data connector with template version 3.0.5",
->>>>>>> 0c40287b
         "mainTemplate": {
           "$schema": "https://schema.management.azure.com/schemas/2019-04-01/deploymentTemplate.json#",
           "contentVersion": "[variables('dataConnectorVersion1')]",
@@ -438,11 +430,7 @@
       ],
       "properties": {
         "contentId": "[variables('_dataConnectorContentIdConnectorDefinition2')]",
-<<<<<<< HEAD
-        "displayName": " Atlassian Confluence Audit (via Codeless Connector Platform) (Preview)",
-=======
         "displayName": " Atlassian Confluence Audit (via Codeless Connector Platform)",
->>>>>>> 0c40287b
         "contentKind": "DataConnector",
         "mainTemplate": {
           "$schema": "https://schema.management.azure.com/schemas/2019-04-01/deploymentTemplate.json#",
@@ -459,11 +447,7 @@
               "properties": {
                 "connectorUiConfig": {
                   "id": "ConfluenceAuditCCPDefinition",
-<<<<<<< HEAD
-                  "title": " Atlassian Confluence Audit (via Codeless Connector Platform) (Preview)",
-=======
                   "title": " Atlassian Confluence Audit (via Codeless Connector Platform)",
->>>>>>> 0c40287b
                   "publisher": "Microsoft",
                   "descriptionMarkdown": "The [Atlassian Confluence](https://www.atlassian.com/software/confluence) Audit data connector provides the capability to ingest [Confluence Audit Records](https://support.atlassian.com/confluence-cloud/docs/view-the-audit-log/) events into Microsoft Sentinel through the REST API. Refer to [API documentation](https://support.atlassian.com/confluence-cloud/docs/view-the-audit-log/) for more information. The connector provides ability to get events which helps to examine potential security risks, analyze your team's use of collaboration, diagnose configuration problems and more.",
                   "graphQueriesTableName": "ConfluenceAuditLogs_CL",
@@ -919,11 +903,7 @@
       "properties": {
         "connectorUiConfig": {
           "id": "ConfluenceAuditCCPDefinition",
-<<<<<<< HEAD
-          "title": " Atlassian Confluence Audit (via Codeless Connector Platform) (Preview)",
-=======
           "title": " Atlassian Confluence Audit (via Codeless Connector Platform)",
->>>>>>> 0c40287b
           "publisher": "Microsoft",
           "descriptionMarkdown": "The [Atlassian Confluence](https://www.atlassian.com/software/confluence) Audit data connector provides the capability to ingest [Confluence Audit Records](https://support.atlassian.com/confluence-cloud/docs/view-the-audit-log/) events into Microsoft Sentinel through the REST API. Refer to [API documentation](https://support.atlassian.com/confluence-cloud/docs/view-the-audit-log/) for more information. The connector provides ability to get events which helps to examine potential security risks, analyze your team's use of collaboration, diagnose configuration problems and more.",
           "graphQueriesTableName": "ConfluenceAuditLogs_CL",
@@ -1091,11 +1071,7 @@
       ],
       "properties": {
         "contentId": "[variables('_dataConnectorContentIdConnections2')]",
-<<<<<<< HEAD
-        "displayName": " Atlassian Confluence Audit (via Codeless Connector Platform) (Preview)",
-=======
         "displayName": " Atlassian Confluence Audit (via Codeless Connector Platform)",
->>>>>>> 0c40287b
         "contentKind": "ResourcesDataConnector",
         "mainTemplate": {
           "$schema": "https://schema.management.azure.com/schemas/2019-04-01/deploymentTemplate.json#",
@@ -1120,13 +1096,8 @@
               "minLength": 4
             },
             "connectorDefinitionName": {
-<<<<<<< HEAD
-              "defaultValue": " Atlassian Confluence Audit (via Codeless Connector Platform) (Preview)",
-              "type": "string",
-=======
               "defaultValue": " Atlassian Confluence Audit (via Codeless Connector Platform)",
               "type": "securestring",
->>>>>>> 0c40287b
               "minLength": 1
             },
             "workspace": {
@@ -1242,11 +1213,7 @@
         "[extensionResourceId(resourceId('Microsoft.OperationalInsights/workspaces', parameters('workspace')), 'Microsoft.SecurityInsights/contentPackages', variables('_solutionId'))]"
       ],
       "properties": {
-<<<<<<< HEAD
-        "description": "ConfluenceAudit Data Parser with template version 3.0.4",
-=======
         "description": "ConfluenceAudit Data Parser with template version 3.0.5",
->>>>>>> 0c40287b
         "mainTemplate": {
           "$schema": "https://schema.management.azure.com/schemas/2019-04-01/deploymentTemplate.json#",
           "contentVersion": "[variables('parserObject1').parserVersion1]",
@@ -1374,20 +1341,12 @@
       "apiVersion": "2023-04-01-preview",
       "location": "[parameters('workspace-location')]",
       "properties": {
-<<<<<<< HEAD
-        "version": "3.0.4",
-=======
         "version": "3.0.5",
->>>>>>> 0c40287b
         "kind": "Solution",
         "contentSchemaVersion": "3.0.0",
         "displayName": "AtlassianConfluenceAudit",
         "publisherDisplayName": "Microsoft Sentinel, Microsoft Corporation",
-<<<<<<< HEAD
-        "descriptionHtml": "<p><strong>Note:</strong> Please refer to the following before installing the solution:</p>\n<p>• Review the solution <a href=\"https://github.com/Azure/Azure-Sentinel/tree/master/Solutions/AtlassianConfluenceAudit/ReleaseNotes.md\">Release Notes</a></p>\n<p>• There may be <a href=\"https://aka.ms/sentinelsolutionsknownissues\">known issues</a> pertaining to this Solution, please refer to them before installing.</p>\n<p>The <a href=\"https://www.atlassian.com/software/confluence\">Atlassian Confluence Audit</a> solution provides the capability to ingest <a href=\"https://support.atlassian.com/confluence-cloud/docs/view-the-audit-log/\">Confluence Audit Records</a> into Microsoft Sentinel.</p>\n<p><strong>Underlying Microsoft Technologies used:</strong></p>\n<p>This solution takes a dependency on the following technologies, and some of these dependencies either may be in <a href=\"https://azure.microsoft.com/support/legal/preview-supplemental-terms/\">Preview</a> state or might result in additional ingestion or operational costs:</p>\n<ol type=\"a\">\n<li><p><a href=\"https://docs.microsoft.com/azure/azure-monitor/logs/data-collector-api\">Azure Monitor HTTP Data Collector API</a></p>\n</li>\n<li><p><a href=\"https://azure.microsoft.com/services/functions/#overview\">Azure Functions</a><p><span style='color:red; font-weight:bold;'>NOTE</span>: Microsoft recommends installation of Atlassian Confluence Audit (via Codeless Connector Platform). This connector is build on the Codeless Connector Platform (CCP), which uses the Log Ingestion API, which replaces ingestion via the <a href='https://learn.microsoft.com/en-us/azure/azure-monitor/logs/custom-logs-migrate' style='color:#1890F1;'>deprecated HTTP Data Collector API</a>. CCP-based data connectors also support <a href='https://learn.microsoft.com/en-us/azure/azure-monitor/essentials/data-collection-rule-overview' style='color:#1890F1;'>Data Collection Rules</a> (DCRs) offering transformations and enrichment.</p> <p><span style='color:red; font-weight:bold;'>Important</span>: While the updated connector(s) can coexist with their legacy versions, running them together will result in duplicated data ingestion. You can disable the legacy versions of these connectors to avoid duplication of data.</p></p>\n</li>\n</ol>\n<p><strong>Data Connectors:</strong> 2, <strong>Parsers:</strong> 1</p>\n<p><a href=\"https://aka.ms/azuresentinel\">Learn more about Microsoft Sentinel</a> | <a href=\"https://aka.ms/azuresentinelsolutionsdoc\">Learn more about Solutions</a></p>\n",
-=======
         "descriptionHtml": "<p><strong>Note:</strong> Please refer to the following before installing the solution:</p>\n<p>• Review the solution <a href=\"https://github.com/Azure/Azure-Sentinel/tree/master/Solutions/AtlassianConfluenceAudit/ReleaseNotes.md\">Release Notes</a></p>\n<p>• There may be <a href=\"https://aka.ms/sentinelsolutionsknownissues\">known issues</a> pertaining to this Solution, please refer to them before installing.</p>\n<p>The <a href=\"https://www.atlassian.com/software/confluence\">Atlassian Confluence Audit</a> solution provides the capability to ingest <a href=\"https://support.atlassian.com/confluence-cloud/docs/view-the-audit-log/\">Confluence Audit Records</a> into Microsoft Sentinel.</p>\n<p><strong>Underlying Microsoft Technologies used:</strong></p>\n<p>This solution takes a dependency on the following technologies, and some of these dependencies either may be in <a href=\"https://azure.microsoft.com/support/legal/preview-supplemental-terms/\">Preview</a> state or might result in additional ingestion or operational costs:</p>\n<ol type=\"a\">\n<li><p><a href=\"https://aka.ms/Log-Ingestion-API\">Log Ingestion API in Azure Monitor</a></p>\n</li>\n<li><p><a href=\"https://aka.ms/Sentinel-CCP_Platform\">Microsoft Sentinel Codeless Connector Platform</a><p><span style='color:red; font-weight:bold;'>NOTE</span>: Microsoft recommends installation of Atlassian Confluence Audit (via Codeless Connector Platform). This connector is build on the Codeless Connector Platform (CCP), which uses the Log Ingestion API, which replaces ingestion via the <a href='https://learn.microsoft.com/en-us/azure/azure-monitor/logs/custom-logs-migrate' style='color:#1890F1;'>deprecated HTTP Data Collector API</a>. CCP-based data connectors also support <a href='https://learn.microsoft.com/en-us/azure/azure-monitor/essentials/data-collection-rule-overview' style='color:#1890F1;'>Data Collection Rules</a> (DCRs) offering transformations and enrichment.</p> <p><span style='color:red; font-weight:bold;'>Important</span>: While the updated connector(s) can coexist with their legacy versions, running them together will result in duplicated data ingestion. You can disable the legacy versions of these connectors to avoid duplication of data.</p></p>\n</li>\n</ol>\n<p><strong>Data Connectors:</strong> 2, <strong>Parsers:</strong> 1</p>\n<p><a href=\"https://aka.ms/azuresentinel\">Learn more about Microsoft Sentinel</a> | <a href=\"https://aka.ms/azuresentinelsolutionsdoc\">Learn more about Solutions</a></p>\n",
->>>>>>> 0c40287b
         "contentKind": "Solution",
         "contentProductId": "[variables('_solutioncontentProductId')]",
         "id": "[variables('_solutioncontentProductId')]",

id: 9ce755c1-d2e6-4e2f-82d5-7871ec1aef91
name: Commands executed by WMI on new hosts - potential Impacket
description: |
  'This query looks for hosts where commands are run via WMI, where this has not happened in the preceding 7 days. 
    It also filters to command line arguments associated with Impacket wmiexec. These filters can be adjusted to broaden or narrow hunting as required.'
requiredDataConnectors:
  - connectorId: SecurityEvents
    dataTypes:
      - SecurityEvent
  - connectorId: WindowsSecurityEvents
    dataTypes:
      - SecurityEvent
tactics:
  - Execution
  - LateralMovement
relevantTechniques:
  - T1047
  - T1021.006
query: |
  // Remove items from the artifacts list in order to expand hunting
    let impacket_artifacts = dynamic(["cmd.exe", "/c", "2>&1", "127.0.0.1\\ADMIN$"]);
    let starttime = todatetime('{{StartTimeISO}}');
    let endtime = todatetime('{{EndTimeISO}}');
    let lookback = starttime - 7d;
    let wmi_hosts = (SecurityEvent
    | where TimeGenerated between(lookback..starttime)
    | where EventID == 4688
    | where ParentProcessName endswith "wmiprvse.exe"
    | where CommandLine has_all (impacket_artifacts)
    | summarize by Computer);
    SecurityEvent
    | where TimeGenerated between(starttime..endtime)
    | where EventID == 4688
    | where Computer !in (wmi_hosts)
    | where ParentProcessName endswith "wmiprvse.exe"
    | where CommandLine has_all (impacket_artifacts)
    | project-reorder TimeGenerated, Computer, CommandLine, Account
    | extend NTDomain = tostring(split(Account,'\\',0)[0]), Name = tostring(split(Account,'\\',1)[0])
<<<<<<< HEAD
    | extend HostName = tostring(split(Computer, '.', 0)[0]), DnsDomain = tostring(strcat_array(array_slice(split(Computer, '.'), 1, -1), '.'))
    | extend Account_0_Name = Name
    | extend Account_0_NTDomain = NTDomain
    | extend Host_0_HostName = HostName
    | extend Host_0_DnsDomain = DnsDomain
=======
    | extend Account_0_Name = Name
    | extend Account_0_NTDomain = NTDomain
    | extend Host_0_HostName = Computer
>>>>>>> 7e10aa52
entityMappings:
  - entityType: Host
    fieldMappings:
      - identifier: HostName
        columnName: HostName
      - identifier: DnsDomain
        columnName: DnsDomain
  - entityType: Account
    fieldMappings:
      - identifier: Name
        columnName: Name
      - identifier: NTDomain
        columnName: NTDomain
version: 2.0.1<|MERGE_RESOLUTION|>--- conflicted
+++ resolved
@@ -36,24 +36,14 @@
     | where CommandLine has_all (impacket_artifacts)
     | project-reorder TimeGenerated, Computer, CommandLine, Account
     | extend NTDomain = tostring(split(Account,'\\',0)[0]), Name = tostring(split(Account,'\\',1)[0])
-<<<<<<< HEAD
-    | extend HostName = tostring(split(Computer, '.', 0)[0]), DnsDomain = tostring(strcat_array(array_slice(split(Computer, '.'), 1, -1), '.'))
-    | extend Account_0_Name = Name
-    | extend Account_0_NTDomain = NTDomain
-    | extend Host_0_HostName = HostName
-    | extend Host_0_DnsDomain = DnsDomain
-=======
     | extend Account_0_Name = Name
     | extend Account_0_NTDomain = NTDomain
     | extend Host_0_HostName = Computer
->>>>>>> 7e10aa52
 entityMappings:
   - entityType: Host
     fieldMappings:
       - identifier: HostName
-        columnName: HostName
-      - identifier: DnsDomain
-        columnName: DnsDomain
+        columnName: Computer
   - entityType: Account
     fieldMappings:
       - identifier: Name

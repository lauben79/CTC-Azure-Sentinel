--- conflicted
+++ resolved
@@ -198,11 +198,7 @@
         "[resourceId('Microsoft.Resources/templateSpecs', variables('workbookTemplateSpecName1'))]"
       ],
       "properties": {
-<<<<<<< HEAD
-        "description": "VMwareESXiWorkbook Workbook with template version 2.0.1",
-=======
         "description": "VMwareESXiWorkbook Workbook with template version 2.0.2",
->>>>>>> 6fd8ceef
         "mainTemplate": {
           "$schema": "https://schema.management.azure.com/schemas/2019-04-01/deploymentTemplate.json#",
           "contentVersion": "[variables('workbookVersion1')]",
@@ -284,11 +280,7 @@
         "[resourceId('Microsoft.Resources/templateSpecs', variables('parserTemplateSpecName1'))]"
       ],
       "properties": {
-<<<<<<< HEAD
-        "description": "VMwareESXi Data Parser with template version 2.0.1",
-=======
         "description": "VMwareESXi Data Parser with template version 2.0.2",
->>>>>>> 6fd8ceef
         "mainTemplate": {
           "$schema": "https://schema.management.azure.com/schemas/2019-04-01/deploymentTemplate.json#",
           "contentVersion": "[variables('parserVersion1')]",
@@ -419,11 +411,7 @@
         "[resourceId('Microsoft.Resources/templateSpecs', variables('huntingQueryTemplateSpecName1'))]"
       ],
       "properties": {
-<<<<<<< HEAD
-        "description": "ESXiDormantUsers_HuntingQueries Hunting Query with template version 2.0.1",
-=======
         "description": "ESXiDormantUsers_HuntingQueries Hunting Query with template version 2.0.2",
->>>>>>> 6fd8ceef
         "mainTemplate": {
           "$schema": "https://schema.management.azure.com/schemas/2019-04-01/deploymentTemplate.json#",
           "contentVersion": "[variables('huntingQueryVersion1')]",
@@ -515,11 +503,7 @@
         "[resourceId('Microsoft.Resources/templateSpecs', variables('huntingQueryTemplateSpecName2'))]"
       ],
       "properties": {
-<<<<<<< HEAD
-        "description": "ESXiDownloadErrors_HuntingQueries Hunting Query with template version 2.0.1",
-=======
         "description": "ESXiDownloadErrors_HuntingQueries Hunting Query with template version 2.0.2",
->>>>>>> 6fd8ceef
         "mainTemplate": {
           "$schema": "https://schema.management.azure.com/schemas/2019-04-01/deploymentTemplate.json#",
           "contentVersion": "[variables('huntingQueryVersion2')]",
@@ -611,11 +595,7 @@
         "[resourceId('Microsoft.Resources/templateSpecs', variables('huntingQueryTemplateSpecName3'))]"
       ],
       "properties": {
-<<<<<<< HEAD
-        "description": "ESXiNFCDownloadActivities_HuntingQueries Hunting Query with template version 2.0.1",
-=======
         "description": "ESXiNFCDownloadActivities_HuntingQueries Hunting Query with template version 2.0.2",
->>>>>>> 6fd8ceef
         "mainTemplate": {
           "$schema": "https://schema.management.azure.com/schemas/2019-04-01/deploymentTemplate.json#",
           "contentVersion": "[variables('huntingQueryVersion3')]",
@@ -707,11 +687,7 @@
         "[resourceId('Microsoft.Resources/templateSpecs', variables('huntingQueryTemplateSpecName4'))]"
       ],
       "properties": {
-<<<<<<< HEAD
-        "description": "ESXiRootLoginFailure_HuntingQueries Hunting Query with template version 2.0.1",
-=======
         "description": "ESXiRootLoginFailure_HuntingQueries Hunting Query with template version 2.0.2",
->>>>>>> 6fd8ceef
         "mainTemplate": {
           "$schema": "https://schema.management.azure.com/schemas/2019-04-01/deploymentTemplate.json#",
           "contentVersion": "[variables('huntingQueryVersion4')]",
@@ -803,11 +779,7 @@
         "[resourceId('Microsoft.Resources/templateSpecs', variables('huntingQueryTemplateSpecName5'))]"
       ],
       "properties": {
-<<<<<<< HEAD
-        "description": "ESXiRootLogins_HuntingQueries Hunting Query with template version 2.0.1",
-=======
         "description": "ESXiRootLogins_HuntingQueries Hunting Query with template version 2.0.2",
->>>>>>> 6fd8ceef
         "mainTemplate": {
           "$schema": "https://schema.management.azure.com/schemas/2019-04-01/deploymentTemplate.json#",
           "contentVersion": "[variables('huntingQueryVersion5')]",
@@ -899,11 +871,7 @@
         "[resourceId('Microsoft.Resources/templateSpecs', variables('huntingQueryTemplateSpecName6'))]"
       ],
       "properties": {
-<<<<<<< HEAD
-        "description": "ESXiUnusedVMs_HuntingQueries Hunting Query with template version 2.0.1",
-=======
         "description": "ESXiUnusedVMs_HuntingQueries Hunting Query with template version 2.0.2",
->>>>>>> 6fd8ceef
         "mainTemplate": {
           "$schema": "https://schema.management.azure.com/schemas/2019-04-01/deploymentTemplate.json#",
           "contentVersion": "[variables('huntingQueryVersion6')]",
@@ -995,11 +963,7 @@
         "[resourceId('Microsoft.Resources/templateSpecs', variables('huntingQueryTemplateSpecName7'))]"
       ],
       "properties": {
-<<<<<<< HEAD
-        "description": "ESXiVMHighLoad_HuntingQueries Hunting Query with template version 2.0.1",
-=======
         "description": "ESXiVMHighLoad_HuntingQueries Hunting Query with template version 2.0.2",
->>>>>>> 6fd8ceef
         "mainTemplate": {
           "$schema": "https://schema.management.azure.com/schemas/2019-04-01/deploymentTemplate.json#",
           "contentVersion": "[variables('huntingQueryVersion7')]",
@@ -1091,11 +1055,7 @@
         "[resourceId('Microsoft.Resources/templateSpecs', variables('huntingQueryTemplateSpecName8'))]"
       ],
       "properties": {
-<<<<<<< HEAD
-        "description": "ESXiVMPoweredOff_HuntingQueries Hunting Query with template version 2.0.1",
-=======
         "description": "ESXiVMPoweredOff_HuntingQueries Hunting Query with template version 2.0.2",
->>>>>>> 6fd8ceef
         "mainTemplate": {
           "$schema": "https://schema.management.azure.com/schemas/2019-04-01/deploymentTemplate.json#",
           "contentVersion": "[variables('huntingQueryVersion8')]",
@@ -1187,11 +1147,7 @@
         "[resourceId('Microsoft.Resources/templateSpecs', variables('huntingQueryTemplateSpecName9'))]"
       ],
       "properties": {
-<<<<<<< HEAD
-        "description": "ESXiVMPoweredOn_HuntingQueries Hunting Query with template version 2.0.1",
-=======
         "description": "ESXiVMPoweredOn_HuntingQueries Hunting Query with template version 2.0.2",
->>>>>>> 6fd8ceef
         "mainTemplate": {
           "$schema": "https://schema.management.azure.com/schemas/2019-04-01/deploymentTemplate.json#",
           "contentVersion": "[variables('huntingQueryVersion9')]",
@@ -1283,11 +1239,7 @@
         "[resourceId('Microsoft.Resources/templateSpecs', variables('huntingQueryTemplateSpecName10'))]"
       ],
       "properties": {
-<<<<<<< HEAD
-        "description": "ESXiVirtualImagesList_HuntingQueries Hunting Query with template version 2.0.1",
-=======
         "description": "ESXiVirtualImagesList_HuntingQueries Hunting Query with template version 2.0.2",
->>>>>>> 6fd8ceef
         "mainTemplate": {
           "$schema": "https://schema.management.azure.com/schemas/2019-04-01/deploymentTemplate.json#",
           "contentVersion": "[variables('huntingQueryVersion10')]",
@@ -1379,11 +1331,7 @@
         "[resourceId('Microsoft.Resources/templateSpecs', variables('dataConnectorTemplateSpecName1'))]"
       ],
       "properties": {
-<<<<<<< HEAD
-        "description": "VMWareESXi data connector with template version 2.0.1",
-=======
         "description": "VMWareESXi data connector with template version 2.0.2",
->>>>>>> 6fd8ceef
         "mainTemplate": {
           "$schema": "https://schema.management.azure.com/schemas/2019-04-01/deploymentTemplate.json#",
           "contentVersion": "[variables('dataConnectorVersion1')]",
@@ -1737,11 +1685,7 @@
         "[resourceId('Microsoft.Resources/templateSpecs', variables('analyticRuleTemplateSpecName1'))]"
       ],
       "properties": {
-<<<<<<< HEAD
-        "description": "ESXiDormantVMStarted_AnalyticalRules Analytics Rule with template version 2.0.1",
-=======
         "description": "ESXiDormantVMStarted_AnalyticalRules Analytics Rule with template version 2.0.2",
->>>>>>> 6fd8ceef
         "mainTemplate": {
           "$schema": "https://schema.management.azure.com/schemas/2019-04-01/deploymentTemplate.json#",
           "contentVersion": "[variables('analyticRuleVersion1')]",
@@ -1849,11 +1793,7 @@
         "[resourceId('Microsoft.Resources/templateSpecs', variables('analyticRuleTemplateSpecName2'))]"
       ],
       "properties": {
-<<<<<<< HEAD
-        "description": "ESXiLowPatchDiskSpace_AnalyticalRules Analytics Rule with template version 2.0.1",
-=======
         "description": "ESXiLowPatchDiskSpace_AnalyticalRules Analytics Rule with template version 2.0.2",
->>>>>>> 6fd8ceef
         "mainTemplate": {
           "$schema": "https://schema.management.azure.com/schemas/2019-04-01/deploymentTemplate.json#",
           "contentVersion": "[variables('analyticRuleVersion2')]",
@@ -1961,11 +1901,7 @@
         "[resourceId('Microsoft.Resources/templateSpecs', variables('analyticRuleTemplateSpecName3'))]"
       ],
       "properties": {
-<<<<<<< HEAD
-        "description": "ESXiLowTempDirSpace_AnalyticalRules Analytics Rule with template version 2.0.1",
-=======
         "description": "ESXiLowTempDirSpace_AnalyticalRules Analytics Rule with template version 2.0.2",
->>>>>>> 6fd8ceef
         "mainTemplate": {
           "$schema": "https://schema.management.azure.com/schemas/2019-04-01/deploymentTemplate.json#",
           "contentVersion": "[variables('analyticRuleVersion3')]",
@@ -2073,11 +2009,7 @@
         "[resourceId('Microsoft.Resources/templateSpecs', variables('analyticRuleTemplateSpecName4'))]"
       ],
       "properties": {
-<<<<<<< HEAD
-        "description": "ESXiMultipleNewVM_AnalyticalRules Analytics Rule with template version 2.0.1",
-=======
         "description": "ESXiMultipleNewVM_AnalyticalRules Analytics Rule with template version 2.0.2",
->>>>>>> 6fd8ceef
         "mainTemplate": {
           "$schema": "https://schema.management.azure.com/schemas/2019-04-01/deploymentTemplate.json#",
           "contentVersion": "[variables('analyticRuleVersion4')]",
@@ -2185,11 +2117,7 @@
         "[resourceId('Microsoft.Resources/templateSpecs', variables('analyticRuleTemplateSpecName5'))]"
       ],
       "properties": {
-<<<<<<< HEAD
-        "description": "ESXiMultipleVMStopped_AnalyticalRules Analytics Rule with template version 2.0.1",
-=======
         "description": "ESXiMultipleVMStopped_AnalyticalRules Analytics Rule with template version 2.0.2",
->>>>>>> 6fd8ceef
         "mainTemplate": {
           "$schema": "https://schema.management.azure.com/schemas/2019-04-01/deploymentTemplate.json#",
           "contentVersion": "[variables('analyticRuleVersion5')]",
@@ -2306,11 +2234,7 @@
         "[resourceId('Microsoft.Resources/templateSpecs', variables('analyticRuleTemplateSpecName6'))]"
       ],
       "properties": {
-<<<<<<< HEAD
-        "description": "ESXiNewVM_AnalyticalRules Analytics Rule with template version 2.0.1",
-=======
         "description": "ESXiNewVM_AnalyticalRules Analytics Rule with template version 2.0.2",
->>>>>>> 6fd8ceef
         "mainTemplate": {
           "$schema": "https://schema.management.azure.com/schemas/2019-04-01/deploymentTemplate.json#",
           "contentVersion": "[variables('analyticRuleVersion6')]",
@@ -2418,11 +2342,7 @@
         "[resourceId('Microsoft.Resources/templateSpecs', variables('analyticRuleTemplateSpecName7'))]"
       ],
       "properties": {
-<<<<<<< HEAD
-        "description": "ESXiRootImpersonation_AnalyticalRules Analytics Rule with template version 2.0.1",
-=======
         "description": "ESXiRootImpersonation_AnalyticalRules Analytics Rule with template version 2.0.2",
->>>>>>> 6fd8ceef
         "mainTemplate": {
           "$schema": "https://schema.management.azure.com/schemas/2019-04-01/deploymentTemplate.json#",
           "contentVersion": "[variables('analyticRuleVersion7')]",
@@ -2530,11 +2450,7 @@
         "[resourceId('Microsoft.Resources/templateSpecs', variables('analyticRuleTemplateSpecName8'))]"
       ],
       "properties": {
-<<<<<<< HEAD
-        "description": "ESXiRootLogin_AnalyticalRules Analytics Rule with template version 2.0.1",
-=======
         "description": "ESXiRootLogin_AnalyticalRules Analytics Rule with template version 2.0.2",
->>>>>>> 6fd8ceef
         "mainTemplate": {
           "$schema": "https://schema.management.azure.com/schemas/2019-04-01/deploymentTemplate.json#",
           "contentVersion": "[variables('analyticRuleVersion8')]",
@@ -2643,11 +2559,7 @@
         "[resourceId('Microsoft.Resources/templateSpecs', variables('analyticRuleTemplateSpecName9'))]"
       ],
       "properties": {
-<<<<<<< HEAD
-        "description": "ESXiSharedOrStolenRootAccount_AnalyticalRules Analytics Rule with template version 2.0.1",
-=======
         "description": "ESXiSharedOrStolenRootAccount_AnalyticalRules Analytics Rule with template version 2.0.2",
->>>>>>> 6fd8ceef
         "mainTemplate": {
           "$schema": "https://schema.management.azure.com/schemas/2019-04-01/deploymentTemplate.json#",
           "contentVersion": "[variables('analyticRuleVersion9')]",
@@ -2756,11 +2668,7 @@
         "[resourceId('Microsoft.Resources/templateSpecs', variables('analyticRuleTemplateSpecName10'))]"
       ],
       "properties": {
-<<<<<<< HEAD
-        "description": "ESXiUnexpectedDiskImage_AnalyticalRules Analytics Rule with template version 2.0.1",
-=======
         "description": "ESXiUnexpectedDiskImage_AnalyticalRules Analytics Rule with template version 2.0.2",
->>>>>>> 6fd8ceef
         "mainTemplate": {
           "$schema": "https://schema.management.azure.com/schemas/2019-04-01/deploymentTemplate.json#",
           "contentVersion": "[variables('analyticRuleVersion10')]",
@@ -2868,11 +2776,7 @@
         "[resourceId('Microsoft.Resources/templateSpecs', variables('analyticRuleTemplateSpecName11'))]"
       ],
       "properties": {
-<<<<<<< HEAD
-        "description": "ESXiVMStopped_AnalyticalRules Analytics Rule with template version 2.0.1",
-=======
         "description": "ESXiVMStopped_AnalyticalRules Analytics Rule with template version 2.0.2",
->>>>>>> 6fd8ceef
         "mainTemplate": {
           "$schema": "https://schema.management.azure.com/schemas/2019-04-01/deploymentTemplate.json#",
           "contentVersion": "[variables('analyticRuleVersion11')]",
@@ -2967,11 +2871,7 @@
       "apiVersion": "2022-01-01-preview",
       "location": "[parameters('workspace-location')]",
       "properties": {
-<<<<<<< HEAD
-        "version": "2.0.1",
-=======
         "version": "2.0.2",
->>>>>>> 6fd8ceef
         "kind": "Solution",
         "contentSchemaVersion": "2.0.0",
         "contentId": "[variables('_solutionId')]",

id: 02ef8d7e-fc3a-4d86-a457-650fa571d8d2
name: Successful logon from IP and failure from a different IP
description: |
  'Identifies when a user account successfully logs onto an Azure App from one IP and within 10 mins failed to logon to the same App via a different IP.
  This may indicate a malicious attempt at password guessing based on knowledge of the users account. This query has also been updated to include UEBA 
  logs IdentityInfo and BehaviorAnalytics for contextual information around the results.'
severity: Medium 
requiredDataConnectors:
  - connectorId: AzureActiveDirectory
    dataTypes:
      - SigninLogs
  - connectorId: AzureActiveDirectory
    dataTypes:
      - AADNonInteractiveUserSignInLogs
  - connectorId: BehaviorAnalytics
    dataTypes:
      - BehaviorAnalytics
  - connectorId: IdentityInfo
    dataTypes:
      - IdentityInfo
queryFrequency: 1d
queryPeriod: 1d
triggerOperator: gt
triggerThreshold: 0
status: Available
tactics:
  - CredentialAccess
  - InitialAccess
relevantTechniques:
  - T1110
  - T1078
query: |
  let riskScoreCutoff = 20; //Adjust this based on volume of results
  let logonDiff = 10m; let aadFunc = (tableName:string){ table(tableName)
  | where ResultType == "0"
<<<<<<< HEAD
  | where AppDisplayName !in ("Office 365 Exchange Online", "Skype for Business Online")
  | project SuccessLogonTime = TimeGenerated, UserPrincipalName, SuccessIPAddress = IPAddress, AppDisplayName, SuccessIPBlock = strcat(split(IPAddress, ".")[0], ".", split(IPAddress, ".")[1]), Type
  | join kind= inner ( 
=======
  | where AppDisplayName !in ("Office 365 Exchange Online", "Skype for Business Online") // To remove false-positives, add more Apps to this array
  | project SuccessLogonTime = TimeGenerated, UserPrincipalName, SuccessIPAddress = IPAddress, AppDisplayName, SuccessIPBlock = iff(IPAddress contains ":", strcat(split(IPAddress, ":")[0], ":", split(IPAddress, ":")[1]), strcat(split(IPAddress, ".")[0], ".", split(IPAddress, ".")[1])), Type
  | join kind= inner (
>>>>>>> d8f9c16c
      table(tableName)
      | where ResultType !in ("0", "50140")
      | where ResultDescription !~ "Other"
      | where AppDisplayName !in ("Office 365 Exchange Online", "Skype for Business Online")
      | project FailedLogonTime = TimeGenerated, UserPrincipalName, FailedIPAddress = IPAddress, AppDisplayName, ResultType, ResultDescription, Type 
  ) on UserPrincipalName, AppDisplayName
  | where SuccessLogonTime < FailedLogonTime and FailedLogonTime - SuccessLogonTime <= logonDiff and FailedIPAddress !startswith SuccessIPBlock
  | summarize FailedLogonTime = max(FailedLogonTime), SuccessLogonTime = max(SuccessLogonTime) by UserPrincipalName, SuccessIPAddress, AppDisplayName, FailedIPAddress, ResultType, ResultDescription, Type
  | extend timestamp = SuccessLogonTime
  | extend UserPrincipalName = tolower(UserPrincipalName)};
  let aadSignin = aadFunc("SigninLogs");
  let aadNonInt = aadFunc("AADNonInteractiveUserSignInLogs");
  union isfuzzy=true aadSignin, aadNonInt
  | join kind=leftouter (
      IdentityInfo
      | summarize LatestReportTime = arg_max(TimeGenerated, *) by AccountUPN
      | extend BlastRadiusInt = iif(BlastRadius == "High", 1, 0)
      | project AccountUPN, Tags, JobTitle, GroupMembership, AssignedRoles, UserType, IsAccountEnabled, BlastRadiusInt
      | summarize
          Tags = make_set(Tags, 1000),
          GroupMembership = make_set(GroupMembership, 1000),
          AssignedRoles = make_set(AssignedRoles, 1000),
          BlastRadiusInt = sum(BlastRadiusInt),
          UserType = make_set(UserType, 1000),
          UserAccountControl = make_set(UserType, 1000)
      by AccountUPN
      | extend UserPrincipalName=tolower(AccountUPN)
  ) on UserPrincipalName
  | join kind=leftouter (
      BehaviorAnalytics
      | where ActivityType in ("FailedLogOn", "LogOn")
      | where isnotempty(SourceIPAddress)
      | project UsersInsights, DevicesInsights, ActivityInsights, InvestigationPriority, SourceIPAddress
      | project-rename FailedIPAddress = SourceIPAddress
      | summarize
          UsersInsights = make_set(UsersInsights, 1000),
          DevicesInsights = make_set(DevicesInsights, 1000),
          IPInvestigationPriority = sum(InvestigationPriority)
      by FailedIPAddress)
  on FailedIPAddress
  | extend UEBARiskScore = BlastRadiusInt + IPInvestigationPriority
  | where  UEBARiskScore > riskScoreCutoff
  | sort by UEBARiskScore desc 
entityMappings:
  - entityType: Account
    fieldMappings:
      - identifier: Name
        columnName: Name
      - identifier: UPNSuffix
        columnName: UPNSuffix
  - entityType: IP
    fieldMappings:
      - identifier: Address
        columnName: SuccessIPAddress
  - entityType: IP
    fieldMappings:
      - identifier: Address
        columnName: FailedIPAddress
<<<<<<< HEAD
version: 2.1.2
=======
version: 1.1.3
>>>>>>> d8f9c16c
kind: Scheduled<|MERGE_RESOLUTION|>--- conflicted
+++ resolved
@@ -33,15 +33,9 @@
   let riskScoreCutoff = 20; //Adjust this based on volume of results
   let logonDiff = 10m; let aadFunc = (tableName:string){ table(tableName)
   | where ResultType == "0"
-<<<<<<< HEAD
-  | where AppDisplayName !in ("Office 365 Exchange Online", "Skype for Business Online")
-  | project SuccessLogonTime = TimeGenerated, UserPrincipalName, SuccessIPAddress = IPAddress, AppDisplayName, SuccessIPBlock = strcat(split(IPAddress, ".")[0], ".", split(IPAddress, ".")[1]), Type
-  | join kind= inner ( 
-=======
   | where AppDisplayName !in ("Office 365 Exchange Online", "Skype for Business Online") // To remove false-positives, add more Apps to this array
   | project SuccessLogonTime = TimeGenerated, UserPrincipalName, SuccessIPAddress = IPAddress, AppDisplayName, SuccessIPBlock = iff(IPAddress contains ":", strcat(split(IPAddress, ":")[0], ":", split(IPAddress, ":")[1]), strcat(split(IPAddress, ".")[0], ".", split(IPAddress, ".")[1])), Type
   | join kind= inner (
->>>>>>> d8f9c16c
       table(tableName)
       | where ResultType !in ("0", "50140")
       | where ResultDescription !~ "Other"
@@ -100,9 +94,5 @@
     fieldMappings:
       - identifier: Address
         columnName: FailedIPAddress
-<<<<<<< HEAD
-version: 2.1.2
-=======
-version: 1.1.3
->>>>>>> d8f9c16c
+version: 2.1.3
 kind: Scheduled
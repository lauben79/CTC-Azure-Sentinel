| **Version** | **Date Modified (DD-MM-YYYY)** | **Change History**                                              |
|-------------|--------------------------------|-----------------------------------------------------------------|
<<<<<<< HEAD
| 3.0.2       | 28-11-2023                     | Added missing python packages to the  **Data Connector**        |
| 3.0.1       | 25-10-2023                     | Fixed the runtime of the functionapp for the **Data Connector** | 
| 3.0.0       | 17-08-2023                     | Initial Version Release 								                                |
=======
| 3.0.2       | 10-11-2023                     | Fixed the app service plan                                      | 
| 3.0.1       | 25-10-2023                     | Fixed the runtime of the functionapp for the **Data Connector** | 
| 3.0.0       | 17-08-2023                     | Initial Solution Release 								                                |
>>>>>>> 79c5236c
<|MERGE_RESOLUTION|>--- conflicted
+++ resolved
@@ -1,11 +1,6 @@
 | **Version** | **Date Modified (DD-MM-YYYY)** | **Change History**                                              |
 |-------------|--------------------------------|-----------------------------------------------------------------|
-<<<<<<< HEAD
-| 3.0.2       | 28-11-2023                     | Added missing python packages to the  **Data Connector**        |
-| 3.0.1       | 25-10-2023                     | Fixed the runtime of the functionapp for the **Data Connector** | 
-| 3.0.0       | 17-08-2023                     | Initial Version Release 								                                |
-=======
+| 3.0.3       | 28-11-2023                     | Added missing python packages to the  **Data Connector**        |
 | 3.0.2       | 10-11-2023                     | Fixed the app service plan                                      | 
 | 3.0.1       | 25-10-2023                     | Fixed the runtime of the functionapp for the **Data Connector** | 
-| 3.0.0       | 17-08-2023                     | Initial Solution Release 								                                |
->>>>>>> 79c5236c
+| 3.0.0       | 17-08-2023                     | Initial Solution Release 								                                |
id: 2441bce9-02e4-407b-8cc7-7d597f38b8b0
name: TI Map IP Entity to AzureActivity
description: |
  'This query maps any IP indicators of compromise (IOCs) from threat intelligence (TI), by searching for matches in AzureActivity.'
severity: Medium
requiredDataConnectors:
  - connectorId: ThreatIntelligence
    dataTypes:
      - ThreatIntelligenceIndicator
  - connectorId: ThreatIntelligenceTaxii
    dataTypes:
      - ThreatIntelligenceIndicator
  - connectorId: AzureActivity
    dataTypes:
      - AzureActivity
queryFrequency: 1h
queryPeriod: 14d
triggerOperator: gt
triggerThreshold: 0
tactics:
  - Impact
query: |
  let dt_lookBack = 1h;
  let ioc_lookBack = 14d;
  let IoCList = materialize(externaldata(TimeGenerated:datetime,IoC:string,IoC_Type:string,ExpirationDateTime:datetime,Description:string,Action:string, ConfidenceScore:real, ThreatType:string, Active:string,Type:string, TrafficLightProtocolLevel:string, ActivityGroupNames:string)[@"https://raw.githubusercontent.com/microsoft/mstic/master/RapidReleaseTI/Indicators.csv"] with(format="csv", ignoreFirstRecord=True));
  let IP_Indicators = (union isfuzzy=true
  (ThreatIntelligenceIndicator
  | where TimeGenerated >= ago(ioc_lookBack) and ExpirationDateTime > now()
  | summarize LatestIndicatorTime = arg_max(TimeGenerated, *) by IndicatorId
  | where Active == true
  // Picking up only IOC's that contain the entities we want
  | where isnotempty(NetworkIP) or isnotempty(EmailSourceIpAddress) or isnotempty(NetworkDestinationIP) or isnotempty(NetworkSourceIP)
  // As there is potentially more than 1 indicator type for matching IP, taking NetworkIP first, then others if that is empty.
  // Taking the first non-empty value based on potential IOC match availability
  | extend TI_ipEntity = iff(isnotempty(NetworkIP), NetworkIP, NetworkDestinationIP)
  | extend TI_ipEntity = iff(isempty(TI_ipEntity) and isnotempty(NetworkSourceIP), NetworkSourceIP, TI_ipEntity)
  | extend TI_ipEntity = iff(isempty(TI_ipEntity) and isnotempty(EmailSourceIpAddress), EmailSourceIpAddress, TI_ipEntity)
  //Exclude local addresses, using the ipv4_is_private operator
  | where ipv4_is_private(TI_ipEntity) == false and  TI_ipEntity !startswith "fe80" and TI_ipEntity !startswith "::" and TI_ipEntity !startswith "127."
  ),
  (IoCList
  | where IoC_Type =~ 'IP'
  | where ExpirationDateTime > now()
  | summarize LatestIndicatorTime = arg_max(TimeGenerated, *) by IoC
  | where Active =~ 'True'
  | extend TI_ipEntity = IoC
  | project-away  IoC_Type
  )
  );
  IP_Indicators
  // using innerunique to keep perf fast and result set low, we only need one match to indicate potential malicious activity that needs to be investigated
  | join kind=innerunique (
      AzureActivity | where TimeGenerated >= ago(dt_lookBack)
      // renaming time column so it is clear the log this came from
      | extend AzureActivity_TimeGenerated = TimeGenerated
  )
  on $left.TI_ipEntity == $right.CallerIpAddress
  | where AzureActivity_TimeGenerated < ExpirationDateTime
  | summarize AzureActivity_TimeGenerated = arg_max(AzureActivity_TimeGenerated, *) by IndicatorId, CallerIpAddress, IoC
  | project AzureActivity_TimeGenerated, Description, ActivityGroupNames, IndicatorId, ThreatType, Url, ExpirationDateTime, ConfidenceScore, TI_ipEntity, CallerIpAddress, 
  Caller, OperationNameValue, ActivityStatusValue, CategoryValue, ResourceId, NetworkIP, NetworkDestinationIP, NetworkSourceIP, EmailSourceIpAddress, Type
<<<<<<< HEAD
  | extend Name = tostring(split(Caller, '@', 0)[0]), UPNSuffix = tostring(split(Caller, '@', 1)[0])
  | extend timestamp = AzureActivity_TimeGenerated, IPCustomEntity = CallerIpAddress, AccountCustomEntity = Caller, URLCustomEntity = Url
=======
  | extend timestamp = AzureActivity_TimeGenerated
  | extend Name = iif(Caller has '@', tostring(split(Caller,'@',0)[0]), "")
  | extend UPNSuffix = iif(Caller has '@', tostring(split(Caller,'@',1)[0]), "")
  | extend AadUserId = iif(Caller !has '@', tostring(Caller), "")
>>>>>>> 5bdf64fc
entityMappings:
  - entityType: Account
    fieldMappings:
      - identifier: Name
        columnName: Name
      - identifier: UPNSuffix
        columnName: UPNSuffix
<<<<<<< HEAD
=======
      - identifier: AadUserId
        columnName: AadUserId
>>>>>>> 5bdf64fc
  - entityType: IP
    fieldMappings:
      - identifier: Address
        columnName: CallerIpAddress
  - entityType: URL
    fieldMappings:
      - identifier: Url
        columnName: Url
  - entityType: AzureResource
    fieldMappings:
      - identifier: ResourceId
        columnName: ResourceId
version: 1.3.2
kind: Scheduled<|MERGE_RESOLUTION|>--- conflicted
+++ resolved
@@ -59,15 +59,10 @@
   | summarize AzureActivity_TimeGenerated = arg_max(AzureActivity_TimeGenerated, *) by IndicatorId, CallerIpAddress, IoC
   | project AzureActivity_TimeGenerated, Description, ActivityGroupNames, IndicatorId, ThreatType, Url, ExpirationDateTime, ConfidenceScore, TI_ipEntity, CallerIpAddress, 
   Caller, OperationNameValue, ActivityStatusValue, CategoryValue, ResourceId, NetworkIP, NetworkDestinationIP, NetworkSourceIP, EmailSourceIpAddress, Type
-<<<<<<< HEAD
-  | extend Name = tostring(split(Caller, '@', 0)[0]), UPNSuffix = tostring(split(Caller, '@', 1)[0])
-  | extend timestamp = AzureActivity_TimeGenerated, IPCustomEntity = CallerIpAddress, AccountCustomEntity = Caller, URLCustomEntity = Url
-=======
   | extend timestamp = AzureActivity_TimeGenerated
   | extend Name = iif(Caller has '@', tostring(split(Caller,'@',0)[0]), "")
   | extend UPNSuffix = iif(Caller has '@', tostring(split(Caller,'@',1)[0]), "")
   | extend AadUserId = iif(Caller !has '@', tostring(Caller), "")
->>>>>>> 5bdf64fc
 entityMappings:
   - entityType: Account
     fieldMappings:
@@ -75,11 +70,8 @@
         columnName: Name
       - identifier: UPNSuffix
         columnName: UPNSuffix
-<<<<<<< HEAD
-=======
       - identifier: AadUserId
         columnName: AadUserId
->>>>>>> 5bdf64fc
   - entityType: IP
     fieldMappings:
       - identifier: Address

{
  "Name": "Microsoft Defender for Office 365",
  "Author": "Microsoft - support@microsoft.com",
  "Logo": "<img src=\"https://raw.githubusercontent.com/Azure/Azure-Sentinel/master/Workbooks/Images/Logos/office365_logo.svg\"width=\"75px\" height=\"75px\">",
  "Description": "The [Microsoft Defender for Office 365](https://www.microsoft.com/security/business/threat-protection/office-365-defender) solution for Microsoft Sentinel enables you to ingest security alerts from the Defender for Office 365 platform, providing visibility into threats within email messages, links (URLs) and collaboration tools.\n\n**Underlying Microsoft Technologies used:**\n\nThis solution  is dependent on the following technologies, and some of these dependencies either may be in [Preview](https://azure.microsoft.com/support/legal/preview-supplemental-terms/) state or might result in additional ingestion or operational costs:\n\na. [Codeless Connector Platform/Native Sentinel Polling](https://docs.microsoft.com/azure/sentinel/create-codeless-connector?tabs=deploy-via-arm-template%2Cconnect-via-the-azure-portal)",
  "Data Connectors": [
    "Solutions/Microsoft Defender for Office 365/Data Connectors/template_OfficeATP.json"
  ],
  "Workbooks": [
    "Solutions/Microsoft Defender for Office 365/Workbooks/MicrosoftDefenderForOffice365.json"
  ],
  "Playbooks": [
    "Solutions/Microsoft Defender for Office 365/Playbooks/CustomConnector/O365_Defender_FunctionAppConnector/azuredeploy.json",
    "Solutions/Microsoft Defender for Office 365/Playbooks/O365DefenderPlaybooks/o365-BlockMalwareFileExtension/azuredeploy.json",
    "Solutions/Microsoft Defender for Office 365/Playbooks/O365DefenderPlaybooks/o365-BlockSender/azuredeploy.json",
    "Solutions/Microsoft Defender for Office 365/Playbooks/O365DefenderPlaybooks/o365-BlockSender-EntityTrigger/azuredeploy.json",
    "Solutions/Microsoft Defender for Office 365/Playbooks/O365DefenderPlaybooks/o365-BlockSpamDomain/azuredeploy.json",
    "Solutions/Microsoft Defender for Office 365/Playbooks/O365DefenderPlaybooks/o365-DeleteMaliciousInboxRule/azuredeploy.json"
  ],
  "BasePath": "C:\\GitHub\\Azure-Sentinel\\",
  "Version": "3.0.2",
  "Metadata": "SolutionMetadata.json",
  "TemplateSpec": true,
<<<<<<< HEAD
  "StaticDataConnectorIds": [
    "OfficeATP"
  ]
=======
  "Is1PConnector": true
>>>>>>> 8a778127
}<|MERGE_RESOLUTION|>--- conflicted
+++ resolved
@@ -21,11 +21,7 @@
   "Version": "3.0.2",
   "Metadata": "SolutionMetadata.json",
   "TemplateSpec": true,
-<<<<<<< HEAD
   "StaticDataConnectorIds": [
     "OfficeATP"
   ]
-=======
-  "Is1PConnector": true
->>>>>>> 8a778127
 }
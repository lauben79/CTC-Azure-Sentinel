[
    {
        "FileName": "AVSpringShell.yaml",
        "DetectionId": "3bd33158-3f0b-47e3-a50f-7c20a1b88038",
        "OldPath": "https://github.com/Azure/Azure-Sentinel/blob/master/Detections/SecurityAlert/",
        "NewPath": "https://github.com/Azure/Azure-Sentinel/blob/master/Solutions/Microsoft%20365%20Defender/Analytic%20Rules/"
    },
    {
        "FileName": "AVTarrask.yaml",
        "DetectionId": "1785d372-b9fe-4283-96a6-3a1d83cabfd1",
        "OldPath": "https://github.com/Azure/Azure-Sentinel/blob/master/Detections/SecurityAlert/",
        "NewPath": "https://github.com/Azure/Azure-Sentinel/blob/master/Solutions/Microsoft%20365%20Defender/Analytic%20Rules/"
    },
    {
        "FileName": "AVdetectionsrelatedtoUkrainebasedthreats.yaml",
        "DetectionId": "b6685757-3ed1-4b05-a5bd-2cacadc86c2a",
        "OldPath": "https://github.com/Azure/Azure-Sentinel/blob/master/Detections/SecurityAlert/",
        "NewPath": "https://github.com/Azure/Azure-Sentinel/blob/master/Solutions/Microsoft%20365%20Defender/Analytic%20Rules/"
    },
    {
        "FileName": "PotentialBuildProcessCompromiseMDE.yaml",
        "DetectionId": "1bf6e165-5e32-420e-ab4f-0da8558a8be2",
        "OldPath": "https://github.com/Azure/Azure-Sentinel/blob/master/Detections/MultipleDataSources/",
        "NewPath": "https://github.com/Azure/Azure-Sentinel/blob/master/Solutions/Microsoft%20365%20Defender/Analytic%20Rules/"
    },
    {
        "FileName": "SUNSPOTHashes.yaml",
        "DetectionId": "53e936c6-6c30-4d12-8343-b8a0456e8429",
        "OldPath": "https://github.com/Azure/Azure-Sentinel/blob/master/Detections/MultipleDataSources/",
        "NewPath": "https://github.com/Azure/Azure-Sentinel/blob/master/Solutions/Microsoft%20365%20Defender/Analytic%20Rules/"
    },
    {
        "FileName": "SolarWinds_SUNBURST_&_SUPERNOVA_File-IOCs.yaml",
        "DetectionId": "a3c144f9-8051-47d4-ac29-ffb0c312c910",
        "OldPath": "https://github.com/Azure/Azure-Sentinel/blob/master/Detections/DeviceFileEvents/",
        "NewPath": "https://github.com/Azure/Azure-Sentinel/blob/master/Solutions/Microsoft%20365%20Defender/Analytic%20Rules/"
    },
    {
        "FileName": "SolarWinds_SUNBURST_Network-IOCs.yaml",
        "DetectionId": "a3c144f9-8051-47d4-ac29-ffb0c312c910",
        "OldPath": "https://github.com/Azure/Azure-Sentinel/blob/master/Detections/DeviceNetworkEvents/",
        "NewPath": "https://github.com/Azure/Azure-Sentinel/blob/master/Solutions/Microsoft%20365%20Defender/Analytic%20Rules/"
    },
    {
        "FileName": "SolarWinds_TEARDROP_Process-IOCs.yaml",
        "DetectionId": "738702fd-0a66-42c7-8586-e30f0583f8fe",
        "OldPath": "https://github.com/Azure/Azure-Sentinel/blob/master/Detections/DeviceEvents/",
        "NewPath": "https://github.com/Azure/Azure-Sentinel/blob/master/Solutions/Microsoft%20365%20Defender/Analytic%20Rules/"
    },
    {
        "FileName": "ActiniumAVHits.yaml",
        "DetectionId": "96c8f92e-a617-4158-94ea-dea51557b40e",
        "OldPath": "https://github.com/Azure/Azure-Sentinel/blob/master/Detections/SecurityAlert/",
        "NewPath": "https://github.com/Azure/Azure-Sentinel/blob/master/Solutions/MicrosoftDefenderForEndpoint/Analytic%20Rules/"
    },
    {
        "FileName": "HighNumberofVulnDetectedV2.yaml",
        "DetectionId": "089e2363-8a7a-4899-9ac4-23fcad3104c1",
        "OldPath": "https://github.com/Azure/Azure-Sentinel/blob/master/Detections/QualysVMV2/",
        "NewPath": "https://github.com/Azure/Azure-Sentinel/blob/master/Solutions/QualysVM/Analytic%20Rules/"
    },
    {
        "FileName": "NewHighSeverityVulnDetectedAcrossMulitpleHostsV2.yaml",
        "DetectionId": "da498ea0-f3bd-437f-9f36-eaf5ba5e0a6c",
        "OldPath": "https://github.com/Azure/Azure-Sentinel/blob/master/Detections/QualysVMV2/",
        "NewPath": "https://github.com/Azure/Azure-Sentinel/blob/master/Solutions/QualysVM/Analytic%20Rules"
    },
    {
        "FileName": "SeveralDenyActionsRegistered.yaml",
        "DetectionId": "f8dad4e9-3f19-4d70-ab7f-8f19ccd43a3e",
        "OldPath": "https://github.com/Azure/Azure-Sentinel/blob/master/Detections/AzureFirewall/",
        "NewPath": "https://github.com/Azure/Azure-Sentinel/blob/master/Solutions/Azure%20Firewall/Analytic%20Rules"
    },
    {
        "FileName": "AccountCreatedandDeletedinShortTimeframe.yaml",
        "DetectionId": "bb616d82-108f-47d3-9dec-9652ea0d3bf6",
        "OldPath": "https://github.com/Azure/Azure-Sentinel/blob/master/Detections/AuditLogs/",
        "NewPath": "https://github.com/Azure/Azure-Sentinel/blob/master/Solutions/Azure%20Active%20Directory/Analytic%20Rules"
    },
    {
        "FileName": "AccountCreatedDeletedByNonApprovedUser.yaml",
        "DetectionId": "6d63efa6-7c25-4bd4-a486-aa6bf50fde8a",
        "OldPath": "https://github.com/Azure/Azure-Sentinel/blob/master/Detections/AuditLogs/",
        "NewPath": "https://github.com/Azure/Azure-Sentinel/blob/master/Solutions/Azure%20Active%20Directory/Analytic%20Rules"
    },
    {
        "FileName": "ADFSDomainTrustMods.yaml",
        "DetectionId": "95dc4ae3-e0f2-48bd-b996-cdd22b90f9af",
        "OldPath": "https://github.com/Azure/Azure-Sentinel/blob/master/Detections/AuditLogs/",
        "NewPath": "https://github.com/Azure/Azure-Sentinel/blob/master/Solutions/Azure%20Active%20Directory/Analytic%20Rules"
    },
    {
        "FileName": "AdminPromoAfterRoleMgmtAppPermissionGrant.yaml",
        "DetectionId": "f80d951a-eddc-4171-b9d0-d616bb83efdc",
        "OldPath": "https://github.com/Azure/Azure-Sentinel/blob/master/Detections/AuditLogs/",
        "NewPath": "https://github.com/Azure/Azure-Sentinel/blob/master/Solutions/Azure%20Active%20Directory/Analytic%20Rules"
    },
    {
        "FileName": "AzureADRoleManagementPermissionGrant.yaml",
        "DetectionId": "1ff56009-db01-4615-8211-d4fda21da02d",
        "OldPath": "https://github.com/Azure/Azure-Sentinel/blob/master/Detections/AuditLogs/",
        "NewPath": "https://github.com/Azure/Azure-Sentinel/blob/master/Solutions/Azure%20Active%20Directory/Analytic%20Rules"
    },
    {
        "FileName": "BulkChangestoPrivilegedAccountPermissions.yaml",
        "DetectionId": "218f60de-c269-457a-b882-9966632b9dc6",
        "OldPath": "https://github.com/Azure/Azure-Sentinel/blob/master/Detections/AuditLogs/",
        "NewPath": "https://github.com/Azure/Azure-Sentinel/blob/master/Solutions/Azure%20Active%20Directory/Analytic%20Rules"
    },
    {
        "FileName": "CredentialAddedAfterAdminConsent.yaml",
        "DetectionId": "707494a5-8e44-486b-90f8-155d1797a8eb",
        "OldPath": "https://github.com/Azure/Azure-Sentinel/blob/master/Detections/AuditLogs/",
        "NewPath": "https://github.com/Azure/Azure-Sentinel/blob/master/Solutions/Azure%20Active%20Directory/Analytic%20Rules"
    },
    {
        "FileName": "FirstAppOrServicePrincipalCredential.yaml",
        "DetectionId": "2cfc3c6e-f424-4b88-9cc9-c89f482d016a",
        "OldPath": "https://github.com/Azure/Azure-Sentinel/blob/master/Detections/AuditLogs/",
        "NewPath": "https://github.com/Azure/Azure-Sentinel/blob/master/Solutions/Azure%20Active%20Directory/Analytic%20Rules"
    },
    {
        "FileName": "MailPermissionsAddedToApplication.yaml",
        "DetectionId": "2560515c-07d1-434e-87fb-ebe3af267760",
        "OldPath": "https://github.com/Azure/Azure-Sentinel/blob/master/Detections/AuditLogs/",
        "NewPath": "https://github.com/Azure/Azure-Sentinel/blob/master/Solutions/Azure%20Active%20Directory/Analytic%20Rules"
    },
    {
        "FileName": "MaliciousOAuthApp_O365AttackToolkit.yaml",
        "DetectionId": "f948a32f-226c-4116-bddd-d95e91d97eb9",
        "OldPath": "https://github.com/Azure/Azure-Sentinel/blob/master/Detections/AuditLogs/",
        "NewPath": "https://github.com/Azure/Azure-Sentinel/blob/master/Solutions/Azure%20Active%20Directory/Analytic%20Rules"
    },
    {
        "FileName": "MaliciousOAuthApp_PwnAuth.yaml",
        "DetectionId": "39198934-62a0-4781-8416-a81265c03fd6",
        "OldPath": "https://github.com/Azure/Azure-Sentinel/blob/master/Detections/AuditLogs/",
        "NewPath": "https://github.com/Azure/Azure-Sentinel/blob/master/Solutions/Azure%20Active%20Directory/Analytic%20Rules"
    },
    {
        "FileName": "MultipleAdmin_membership_removals_from_NewAdmin.yaml",
        "DetectionId": "cda5928c-2c1e-4575-9dfa-07568bc27a4f",
        "OldPath": "https://github.com/Azure/Azure-Sentinel/blob/master/Detections/AuditLogs/",
        "NewPath": "https://github.com/Azure/Azure-Sentinel/blob/master/Solutions/Azure%20Active%20Directory/Analytic%20Rules"
    },
    {
        "FileName": "NewAppOrServicePrincipalCredential.yaml",
        "DetectionId": "79566f41-df67-4e10-a703-c38a6213afd8",
        "OldPath": "https://github.com/Azure/Azure-Sentinel/blob/master/Detections/AuditLogs/",
        "NewPath": "https://github.com/Azure/Azure-Sentinel/blob/master/Solutions/Azure%20Active%20Directory/Analytic%20Rules"
    },
    {
        "FileName": "NRT_ADFSDomainTrustMods.yaml",
        "DetectionId": "8540c842-5bbc-4a24-9fb2-a836c0e55a51",
        "OldPath": "https://github.com/Azure/Azure-Sentinel/blob/master/Detections/AuditLogs/",
        "NewPath": "https://github.com/Azure/Azure-Sentinel/blob/master/Solutions/Azure%20Active%20Directory/Analytic%20Rules"
    },
    {
        "FileName": "NRT_NewAppOrServicePrincipalCredential.yaml",
        "DetectionId": "e42e889a-caaf-4dbb-aec6-371b37d64298",
        "OldPath": "https://github.com/Azure/Azure-Sentinel/blob/master/Detections/AuditLogs/",
        "NewPath": "https://github.com/Azure/Azure-Sentinel/blob/master/Solutions/Azure%20Active%20Directory/Analytic%20Rules"
    },
    {
        "FileName": "NRT_PIMElevationRequestRejected.yaml",
        "DetectionId": "5db427b2-f406-4274-b413-e9fcb29412f8",
        "OldPath": "https://github.com/Azure/Azure-Sentinel/blob/master/Detections/AuditLogs/",
        "NewPath": "https://github.com/Azure/Azure-Sentinel/blob/master/Solutions/Azure%20Active%20Directory/Analytic%20Rules"
    },
    {
        "FileName": "NRT_PrivlegedRoleAssignedOutsidePIM.yaml",
        "DetectionId": "14f6da04-2f96-44ee-9210-9ccc1be6401e",
        "OldPath": "https://github.com/Azure/Azure-Sentinel/blob/master/Detections/AuditLogs/",
        "NewPath": "https://github.com/Azure/Azure-Sentinel/blob/master/Solutions/Azure%20Active%20Directory/Analytic%20Rules"
    },
    {
        "FileName": "NRT_UseraddedtoPrivilgedGroups.yaml",
        "DetectionId": "70fc7201-f28e-4ba7-b9ea-c04b96701f13",
        "OldPath": "https://github.com/Azure/Azure-Sentinel/blob/master/Detections/AuditLogs/",
        "NewPath": "https://github.com/Azure/Azure-Sentinel/blob/master/Solutions/Azure%20Active%20Directory/Analytic%20Rules"
    },
    {
        "FileName": "PIMElevationRequestRejected.yaml",
        "DetectionId": "7d7e20f8-3384-4b71-811c-f5e950e8306c",
        "OldPath": "https://github.com/Azure/Azure-Sentinel/blob/master/Detections/AuditLogs/",
        "NewPath": "https://github.com/Azure/Azure-Sentinel/blob/master/Solutions/Azure%20Active%20Directory/Analytic%20Rules"
    },
    {
        "FileName": "PrivlegedRoleAssignedOutsidePIM.yaml",
        "DetectionId": "269435e3-1db8-4423-9dfc-9bf59997da1c",
        "OldPath": "https://github.com/Azure/Azure-Sentinel/blob/master/Detections/AuditLogs/",
        "NewPath": "https://github.com/Azure/Azure-Sentinel/blob/master/Solutions/Azure%20Active%20Directory/Analytic%20Rules"
    },
    {
        "FileName": "RareApplicationConsent.yaml",
        "DetectionId": "83ba3057-9ea3-4759-bf6a-933f2e5bc7ee",
        "OldPath": "https://github.com/Azure/Azure-Sentinel/blob/master/Detections/AuditLogs/",
        "NewPath": "https://github.com/Azure/Azure-Sentinel/blob/master/Solutions/Azure%20Active%20Directory/Analytic%20Rules"
    },
    {
        "FileName": "SuspiciousOAuthApp_OfflineAccess.yaml",
        "DetectionId": "3533f74c-9207-4047-96e2-0eb9383be587",
        "OldPath": "https://github.com/Azure/Azure-Sentinel/blob/master/Detections/AuditLogs/",
        "NewPath": "https://github.com/Azure/Azure-Sentinel/blob/master/Solutions/Azure%20Active%20Directory/Analytic%20Rules"
    },
    {
        "FileName": "SuspiciousServicePrincipalcreationactivity.yaml",
        "DetectionId": "6852d9da-8015-4b95-8ecf-d9572ee0395d",
        "OldPath": "https://github.com/Azure/Azure-Sentinel/blob/master/Detections/AuditLogs/",
        "NewPath": "https://github.com/Azure/Azure-Sentinel/blob/master/Solutions/Azure%20Active%20Directory/Analytic%20Rules"
    },
    {
        "FileName": "UseraddedtoPrivilgedGroups.yaml",
        "DetectionId": "4d94d4a9-dc96-410a-8dea-4d4d4584188b",
        "OldPath": "https://github.com/Azure/Azure-Sentinel/blob/master/Detections/AuditLogs/",
        "NewPath": "https://github.com/Azure/Azure-Sentinel/blob/master/Solutions/Azure%20Active%20Directory/Analytic%20Rules"
    },
    {
        "FileName": "UserAssignedPrivilegedRole.yaml",
        "DetectionId": "050b9b3d-53d0-4364-a3da-1b678b8211ec",
        "OldPath": "https://github.com/Azure/Azure-Sentinel/blob/master/Detections/AuditLogs/",
        "NewPath": "https://github.com/Azure/Azure-Sentinel/blob/master/Solutions/Azure%20Active%20Directory/Analytic%20Rules"
    },    
    {
        "FileName": "AuthenticationMethodsChangedforPrivilegedAccount.yaml",
        "DetectionId": "694c91ee-d606-4ba9-928e-405a2dd0ff0f",
        "OldPath": "https://github.com/Azure/Azure-Sentinel/blob/master/Detections/MultipleDataSources/",
        "NewPath": "https://github.com/Azure/Azure-Sentinel/blob/master/Solutions/Azure%20Active%20Directory/Analytic%20Rules"
    },
    {
        "FileName": "PrivilegedAccountsSigninFailureSpikes.yaml",
        "DetectionId": "34c5aff9-a8c2-4601-9654-c7e46342d03b",
        "OldPath": "https://github.com/Azure/Azure-Sentinel/blob/master/Detections/MultipleDataSources/",
        "NewPath": "https://github.com/Azure/Azure-Sentinel/blob/master/Solutions/Azure%20Active%20Directory/Analytic%20Rules"
    },
    {
        "FileName": "UnusualGuestActivity.yaml",
        "DetectionId": "acc4c247-aaf7-494b-b5da-17f18863878a",
        "OldPath": "https://github.com/Azure/Azure-Sentinel/blob/master/Detections/MultipleDataSources/",
        "NewPath": "https://github.com/Azure/Azure-Sentinel/blob/master/Solutions/Azure%20Active%20Directory/Analytic%20Rules"
    },
    {
        "FileName": "ADFSSignInLogsPasswordSpray.yaml",
        "DetectionId": "5170c3c4-b8c9-485c-910d-a21d965ee181",
        "OldPath": "https://github.com/Azure/Azure-Sentinel/blob/master/Detections/SigninLogs/",
        "NewPath": "https://github.com/Azure/Azure-Sentinel/blob/master/Solutions/Azure%20Active%20Directory/Analytic%20Rules"
    },
    {
        "FileName": "AnomalousUserAppSigninLocationIncrease-detection.yaml",
        "DetectionId": "7cb8f77d-c52f-4e46-b82f-3cf2e106224a",
        "OldPath": "https://github.com/Azure/Azure-Sentinel/blob/master/Detections/SigninLogs/",
        "NewPath": "https://github.com/Azure/Azure-Sentinel/blob/master/Solutions/Azure%20Active%20Directory/Analytic%20Rules"
    },
    {
        "FileName": "AzureAADPowerShellAnomaly.yaml",
        "DetectionId": "50574fac-f8d1-4395-81c7-78a463ff0c52",
        "OldPath": "https://github.com/Azure/Azure-Sentinel/blob/master/Detections/SigninLogs/",
        "NewPath": "https://github.com/Azure/Azure-Sentinel/blob/master/Solutions/Azure%20Active%20Directory/Analytic%20Rules"
    },
    {
        "FileName": "AzurePortalSigninfromanotherAzureTenant.yaml",
        "DetectionId": "87210ca1-49a4-4a7d-bb4a-4988752f978c",
        "OldPath": "https://github.com/Azure/Azure-Sentinel/blob/master/Detections/SigninLogs/",
        "NewPath": "https://github.com/Azure/Azure-Sentinel/blob/master/Solutions/Azure%20Active%20Directory/Analytic%20Rules"
    },
    {
        "FileName": "BruteForceCloudPC.yaml",
        "DetectionId": "3fbc20a4-04c4-464e-8fcb-6667f53e4987",
        "OldPath": "https://github.com/Azure/Azure-Sentinel/blob/master/Detections/SigninLogs/",
        "NewPath": "https://github.com/Azure/Azure-Sentinel/blob/master/Solutions/Azure%20Active%20Directory/Analytic%20Rules"
    },
    {
        "FileName": "BypassCondAccessRule.yaml",
        "DetectionId": "3af9285d-bb98-4a35-ad29-5ea39ba0c628",
        "OldPath": "https://github.com/Azure/Azure-Sentinel/blob/master/Detections/SigninLogs/",
        "NewPath": "https://github.com/Azure/Azure-Sentinel/blob/master/Solutions/Azure%20Active%20Directory/Analytic%20Rules"
    },
    {
        "FileName": "DisabledAccountSigninsAcrossManyApplications.yaml",
        "DetectionId": "75ea5c39-93e5-489b-b1e1-68fa6c9d2d04",
        "OldPath": "https://github.com/Azure/Azure-Sentinel/blob/master/Detections/SigninLogs/",
        "NewPath": "https://github.com/Azure/Azure-Sentinel/blob/master/Solutions/Azure%20Active%20Directory/Analytic%20Rules"
    },
    {
        "FileName": "DistribPassCrackAttempt.yaml",
        "DetectionId": "bfb1c90f-8006-4325-98be-c7fffbc254d6",
        "OldPath": "https://github.com/Azure/Azure-Sentinel/blob/master/Detections/SigninLogs/",
        "NewPath": "https://github.com/Azure/Azure-Sentinel/blob/master/Solutions/Azure%20Active%20Directory/Analytic%20Rules"
    },
    {
        "FileName": "ExplicitMFADeny.yaml",
        "DetectionId": "a22740ec-fc1e-4c91-8de6-c29c6450ad00",
        "OldPath": "https://github.com/Azure/Azure-Sentinel/blob/master/Detections/SigninLogs/",
        "NewPath": "https://github.com/Azure/Azure-Sentinel/blob/master/Solutions/Azure%20Active%20Directory/Analytic%20Rules"
    },
    {
        "FileName": "FailedLogonToAzurePortal.yaml",
        "DetectionId": "223db5c1-1bf8-47d8-8806-bed401b356a4",
        "OldPath": "https://github.com/Azure/Azure-Sentinel/blob/master/Detections/SigninLogs/",
        "NewPath": "https://github.com/Azure/Azure-Sentinel/blob/master/Solutions/Azure%20Active%20Directory/Analytic%20Rules"
    },
    {
        "FileName": "MFARejectedbyUser.yaml",
        "DetectionId": "d99cf5c3-d660-436c-895b-8a8f8448da23",
        "OldPath": "https://github.com/Azure/Azure-Sentinel/blob/master/Detections/SigninLogs/",
        "NewPath": "https://github.com/Azure/Azure-Sentinel/blob/master/Solutions/Azure%20Active%20Directory/Analytic%20Rules"
    },
    {
        "FileName": "NRT_MFARejectedbyUser.yaml",
        "DetectionId": "3617d76d-b15e-4c6f-985e-a1dac73c592d",
        "OldPath": "https://github.com/Azure/Azure-Sentinel/blob/master/Detections/SigninLogs/",
        "NewPath": "https://github.com/Azure/Azure-Sentinel/blob/master/Solutions/Azure%20Active%20Directory/Analytic%20Rules"
    },
    {
        "FileName": "SeamlessSSOPasswordSpray.yaml",
        "DetectionId": "fb7ca1c9-e14c-40a3-856e-28f3c14ea1ba",
        "OldPath": "https://github.com/Azure/Azure-Sentinel/blob/master/Detections/SigninLogs/",
        "NewPath": "https://github.com/Azure/Azure-Sentinel/blob/master/Solutions/Azure%20Active%20Directory/Analytic%20Rules"
    },
    {
        "FileName": "SigninAttemptsByIPviaDisabledAccounts.yaml",
        "DetectionId": "500c103a-0319-4d56-8e99-3cec8d860757",
        "OldPath": "https://github.com/Azure/Azure-Sentinel/blob/master/Detections/SigninLogs/",
        "NewPath": "https://github.com/Azure/Azure-Sentinel/blob/master/Solutions/Azure%20Active%20Directory/Analytic%20Rules"
    },
    {
        "FileName": "SigninBruteForce-AzurePortal.yaml",
        "DetectionId": "28b42356-45af-40a6-a0b4-a554cdfd5d8a",
        "OldPath": "https://github.com/Azure/Azure-Sentinel/blob/master/Detections/SigninLogs/",
        "NewPath": "https://github.com/Azure/Azure-Sentinel/blob/master/Solutions/Azure%20Active%20Directory/Analytic%20Rules"
    },
    {
        "FileName": "SigninPasswordSpray.yaml",
        "DetectionId": "48607a29-a26a-4abf-8078-a06dbdd174a4",
        "OldPath": "https://github.com/Azure/Azure-Sentinel/blob/master/Detections/SigninLogs/",
        "NewPath": "https://github.com/Azure/Azure-Sentinel/blob/master/Solutions/Azure%20Active%20Directory/Analytic%20Rules"
    },
    {
        "FileName": "SuccessThenFail_DiffIP_SameUserandApp.yaml",
        "DetectionId": "02ef8d7e-fc3a-4d86-a457-650fa571d8d2",
        "OldPath": "https://github.com/Azure/Azure-Sentinel/blob/master/Detections/SigninLogs/",
        "NewPath": "https://github.com/Azure/Azure-Sentinel/blob/master/Solutions/Azure%20Active%20Directory/Analytic%20Rules"
    },
    {
        "FileName": "UserAccounts-CABlockedSigninSpikes.yaml",
        "DetectionId": "3a9d5ede-2b9d-43a2-acc4-d272321ff77c",
        "OldPath": "https://github.com/Azure/Azure-Sentinel/blob/master/Detections/SigninLogs/",
        "NewPath": "https://github.com/Azure/Azure-Sentinel/blob/master/Solutions/Azure%20Active%20Directory/Analytic%20Rules"
    },
    {
        "FileName": "AzureWAFmatching_log4j_vuln.yaml",
        "DetectionId": "2de8abd6-a613-450e-95ed-08e503369fb3",
        "OldPath": "https://github.com/Azure/Azure-Sentinel/blob/master/Detections/AzureDiagnostics/",
        "NewPath": "https://github.com/Azure/Azure-Sentinel/blob/master/Solutions/Apache%20Log4j%20Vulnerability%20Detection/Analytic%20Rules"
    },
    {
        "FileName": "Log4jVulnerableMachines.yaml",
        "DetectionId": "3d71fc38-f249-454e-8479-0a358382ef9a",
        "OldPath": "https://github.com/Azure/Azure-Sentinel/blob/master/Detections/SecurityNestedRecommendation/",
        "NewPath": "https://github.com/Azure/Azure-Sentinel/blob/master/Solutions/Apache%20Log4j%20Vulnerability%20Detection/Analytic%20Rules"
    },
    {
        "FileName": "UserAgentSearch_log4j.yaml",
        "DetectionId": "29283b22-a1c0-4d16-b0a9-3460b655a46a",
        "OldPath": "https://github.com/Azure/Azure-Sentinel/blob/master/Detections/MultipleDataSources/",
        "NewPath": "https://github.com/Azure/Azure-Sentinel/blob/master/Solutions/Apache%20Log4j%20Vulnerability%20Detection/Analytic%20Rules"
    },
	{
<<<<<<< HEAD
        "FileName": "ChiaCryptoMining_WindowsEvent.yaml",
        "DetectionId": "7916a17d-d1d1-4ede-af52-46de56a4c467",
        "OldPath": "https://github.com/Azure/Azure-Sentinel/blob/master/Detections/WindowsEvents/",
        "NewPath": "https://github.com/Azure/Azure-Sentinel/blob/master/Solutions/Windows%20Forwarded%20Events/Analytic%20Rules"
    },
	{
        "FileName": "SOURGUM_IOC_WindowsEvent.yaml",
        "DetectionId": "5c798a48-df20-4cc0-8b56-1e0878be29b0",
        "OldPath": "https://github.com/Azure/Azure-Sentinel/blob/master/Detections/WindowsEvents/",
        "NewPath": "https://github.com/Azure/Azure-Sentinel/blob/master/Solutions/Windows%20Forwarded%20Events/Analytic%20Rules"
=======
        "FileName": "AdditionalFilesUploadedByActor.yaml",
        "DetectionId": "b9e3b9f8-a406-4151-9891-e5ff1ddd8c1d",
        "OldPath": "https://github.com/Azure/Azure-Sentinel/blob/master/Detections/MultipleDataSources/",
        "NewPath": "https://github.com/Azure/Azure-Sentinel/blob/master/Solutions/Microsoft%20Defender%20for%20Cloud%20Apps/Analytic%20Rules"
    },
    {
        "FileName": "KeyVaultSensitiveOperations.yaml",
        "DetectionId": "d6491be0-ab2d-439d-95d6-ad8ea39277c5",
        "OldPath": "https://github.com/Azure/Azure-Sentinel/blob/master/Detections/AzureDiagnostics/",
        "NewPath": "https://github.com/Azure/Azure-Sentinel/blob/master/Solutions/Azure%20Key%20Vault/Analytic%20Rules"
    },
    {
        "FileName": "KeyvaultMassSecretRetrieval.yaml",
        "DetectionId": "24f8c234-d1ff-40ec-8b73-96b17a3a9c1c",
        "OldPath": "https://github.com/Azure/Azure-Sentinel/blob/master/Detections/AzureDiagnostics/",
        "NewPath": "https://github.com/Azure/Azure-Sentinel/blob/master/Solutions/Azure%20Key%20Vault/Analytic%20Rules"
    },
    {
        "FileName": "NRT_KeyVaultSensitiveOperations.yaml",
        "DetectionId": "884ead54-cb3f-4676-a1eb-b26532d6cbfd",
        "OldPath": "https://github.com/Azure/Azure-Sentinel/blob/master/Detections/AzureDiagnostics/",
        "NewPath": "https://github.com/Azure/Azure-Sentinel/blob/master/Solutions/Azure%20Key%20Vault/Analytic%20Rules"
    },
    {
        "FileName": "TimeSeriesKeyvaultAccessAnomaly.yaml",
        "DetectionId": "0914adab-90b5-47a3-a79f-7cdcac843aa7",
        "OldPath": "https://github.com/Azure/Azure-Sentinel/blob/master/Detections/AzureDiagnostics/",
        "NewPath": "https://github.com/Azure/Azure-Sentinel/blob/master/Solutions/Azure%20Key%20Vault/Analytic%20Rules"
    },
    {
        "FileName": "CorrelateIPC_Unfamiliar-Atypical.yaml",
        "DetectionId": "fa6cfcf1-b267-46d4-b348-ae7870325507",
        "OldPath": "https://github.com/Azure/Azure-Sentinel/blob/master/Detections/SecurityAlert/",
        "NewPath": "https://github.com/Azure/Azure-Sentinel/blob/master/Solutions/Azure%20Active%20Directory%20Identity%20Protection/Analytic%20Rules"
>>>>>>> 5e520225
    }
]<|MERGE_RESOLUTION|>--- conflicted
+++ resolved
@@ -366,7 +366,6 @@
         "NewPath": "https://github.com/Azure/Azure-Sentinel/blob/master/Solutions/Apache%20Log4j%20Vulnerability%20Detection/Analytic%20Rules"
     },
 	{
-<<<<<<< HEAD
         "FileName": "ChiaCryptoMining_WindowsEvent.yaml",
         "DetectionId": "7916a17d-d1d1-4ede-af52-46de56a4c467",
         "OldPath": "https://github.com/Azure/Azure-Sentinel/blob/master/Detections/WindowsEvents/",
@@ -377,7 +376,8 @@
         "DetectionId": "5c798a48-df20-4cc0-8b56-1e0878be29b0",
         "OldPath": "https://github.com/Azure/Azure-Sentinel/blob/master/Detections/WindowsEvents/",
         "NewPath": "https://github.com/Azure/Azure-Sentinel/blob/master/Solutions/Windows%20Forwarded%20Events/Analytic%20Rules"
-=======
+    },
+    {
         "FileName": "AdditionalFilesUploadedByActor.yaml",
         "DetectionId": "b9e3b9f8-a406-4151-9891-e5ff1ddd8c1d",
         "OldPath": "https://github.com/Azure/Azure-Sentinel/blob/master/Detections/MultipleDataSources/",
@@ -412,6 +412,5 @@
         "DetectionId": "fa6cfcf1-b267-46d4-b348-ae7870325507",
         "OldPath": "https://github.com/Azure/Azure-Sentinel/blob/master/Detections/SecurityAlert/",
         "NewPath": "https://github.com/Azure/Azure-Sentinel/blob/master/Solutions/Azure%20Active%20Directory%20Identity%20Protection/Analytic%20Rules"
->>>>>>> 5e520225
     }
 ]
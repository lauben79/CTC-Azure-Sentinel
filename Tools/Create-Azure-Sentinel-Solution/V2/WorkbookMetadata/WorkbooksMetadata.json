[
    {
        "workbookKey": "42CrunchAPIProtectionWorkbook",
        "logoFileName": "42CrunchLogo.svg",
        "description": "Monitor and protect APIs using the 42Crunch API microfirewall",
        "dataTypesDependencies": [
            "apifirewall_log_1_CL"
        ],
        "dataConnectorsDependencies": [
            "42CrunchAPIProtection"
        ],
        "previewImagesFileNames": [
            "42CrunchInstancesBlack.png",
            "42CrunchInstancesWhite.png",
            "42CrunchRequestsBlack.png",
            "42CrunchRequestsWhite.png",
            "42CrunchStatusBlack.png",
            "42CrunchStatusWhite.png"
        ],
        "version": "1.0.0",
        "title": "42Crunch API Protection Workbook",
        "templateRelativePath": "42CrunchAPIProtectionWorkbook.json",
        "subtitle": "",
        "provider": "42Crunch"
    },
    {
        "workbookKey": "ForcepointNGFWAdvanced",
        "logoFileName": "FPAdvLogo.svg",
        "description": "Gain threat intelligence correlated security and application insights on Forcepoint NGFW (Next Generation Firewall). Monitor Forcepoint logging servers health.",
        "dataTypesDependencies": [
            "CommonSecurityLog",
            "ThreatIntelligenceIndicator"
        ],
        "dataConnectorsDependencies": [
            "ForcepointNgfw",
            "ThreatIntelligence"
        ],
        "previewImagesFileNames": [
            "ForcepointNGFWAdvancedWhite.png",
            "ForcepointNGFWAdvancedBlack.png"
        ],
        "version": "1.0.0",
        "title": "Forcepoint Next Generation Firewall (NGFW) Advanced Workbook",
        "templateRelativePath": "ForcepointNGFWAdvanced.json",
        "subtitle": "",
        "provider": "Forcepoint"
    },
    {
        "workbookKey": "AzureActivityWorkbook",
        "logoFileName": "azureactivity_logo.svg",
        "description": "Gain extensive insight into your organization's Azure Activity by analyzing, and correlating all user operations and events.\nYou can learn about all user operations, trends, and anomalous changes over time.\nThis workbook gives you the ability to drill down into caller activities and summarize detected failure and warning events.",
        "dataTypesDependencies": [
            "AzureActivity"
        ],
        "dataConnectorsDependencies": [
            "AzureActivity"
        ],
        "previewImagesFileNames": [
            "AzureActivityWhite1.png",
            "AzureActivityBlack1.png"
        ],
        "version": "2.0.0",
        "title": "Azure Activity",
        "templateRelativePath": "AzureActivity.json",
        "subtitle": "",
        "provider": "Microsoft"
    },
    {
        "workbookKey": "IdentityAndAccessWorkbook",
        "logoFileName": "Microsoft_logo.svg",
        "description": "Gain insights into Identity and access operations by collecting and analyzing security logs, using the audit and sign-in logs to gather insights into use of Microsoft products.\nYou can view anomalies and trends across login events from all users and machines. This workbook also identifies suspicious entities from login and access events.",
        "dataTypesDependencies": [
            "SecurityEvent"
        ],
        "dataConnectorsDependencies": [
            "SecurityEvents",
            "WindowsSecurityEvents"
        ],
        "previewImagesFileNames": [
            "IdentityAndAccessWhite.png",
            "IdentityAndAccessBlack.png"
        ],
        "version": "1.1.0",
        "title": "Identity & Access",
        "templateRelativePath": "IdentityAndAccess.json",
        "subtitle": "",
        "provider": "Microsoft"
    },
    {
        "workbookKey": "CheckPointWorkbook",
        "logoFileName": "checkpoint_logo.svg",
        "description": "Gain insights into Check Point network activities, including number of gateways and servers, security incidents, and identify infected hosts.",
        "dataTypesDependencies": [
            "CommonSecurityLog"
        ],
        "dataConnectorsDependencies": [
            "CheckPoint"
        ],
        "previewImagesFileNames": [
            "CheckPointWhite.png",
            "CheckPointBlack.png"
        ],
        "version": "1.0.0",
        "title": "Check Point Software Technologies",
        "templateRelativePath": "CheckPoint.json",
        "subtitle": "",
        "provider": "Check Point"
    },
    {
        "workbookKey": "CiscoWorkbook",
        "logoFileName": "cisco_logo.svg",
        "description": "Gain insights into your Cisco ASA firewalls by analyzing traffic, events, and firewall operations.\nThis workbook analyzes Cisco ASA threat events and identifies suspicious ports, users, protocols and IP addresses.\nYou can learn about trends across user and data traffic directions, and drill down into the Cisco filter results.\nEasily detect attacks on your organization by monitoring management operations, such as configuration and logins.",
        "dataTypesDependencies": [
            "CommonSecurityLog"
        ],
        "dataConnectorsDependencies": [
            "CiscoASA"
        ],
        "previewImagesFileNames": [
            "CiscoWhite.png",
            "CiscoBlack.png"
        ],
        "version": "1.1.0",
        "title": "Cisco - ASA",
        "templateRelativePath": "Cisco.json",
        "subtitle": "",
        "provider": "Microsoft"
    },
    {
        "workbookKey": "ExchangeOnlineWorkbook",
        "logoFileName": "office365_logo.svg",
        "description": "Gain insights into Microsoft Exchange online by tracing and analyzing all Exchange operations and user activities.\nThis workbook let you monitor user activities, including logins, account operations, permission changes, and mailbox creations to discover suspicious trends among them.",
        "dataTypesDependencies": [
            "OfficeActivity"
        ],
        "dataConnectorsDependencies": [
            "Office365"
        ],
        "previewImagesFileNames": [
            "ExchangeOnlineWhite.png",
            "ExchangeOnlineBlack.png"
        ],
        "version": "2.0.0",
        "title": "Exchange Online",
        "templateRelativePath": "ExchangeOnline.json",
        "subtitle": "",
        "provider": "Microsoft"
    },
    {
        "workbookKey": "PaloAltoOverviewWorkbook",
        "logoFileName": "paloalto_logo.svg",
        "description": "Gain insights and comprehensive monitoring into Palo Alto firewalls by analyzing traffic and activities.\nThis workbook correlates all Palo Alto data with threat events to identify suspicious entities and relationships.\nYou can learn about trends across user and data traffic, and drill down into Palo Alto Wildfire and filter results.",
        "dataTypesDependencies": [
            "CommonSecurityLog"
        ],
        "dataConnectorsDependencies": [
            "PaloAltoNetworks"
        ],
        "previewImagesFileNames": [
            "PaloAltoOverviewWhite1.png",
            "PaloAltoOverviewBlack1.png",
            "PaloAltoOverviewWhite2.png",
            "PaloAltoOverviewBlack2.png",
            "PaloAltoOverviewWhite3.png",
            "PaloAltoOverviewBlack3.png"
        ],
        "version": "1.2.0",
        "title": "Palo Alto overview",
        "templateRelativePath": "PaloAltoOverview.json",
        "subtitle": "",
        "provider": "Microsoft"
    },
    {
        "workbookKey": "PaloAltoNetworkThreatWorkbook",
        "logoFileName": "paloalto_logo.svg",
        "description": "Gain insights into Palo Alto network activities by analyzing threat events.\nYou can extract meaningful security information by correlating data between threats, applications, and time.\nThis workbook makes it easy to track malware, vulnerability, and virus log events.",
        "dataTypesDependencies": [
            "CommonSecurityLog"
        ],
        "dataConnectorsDependencies": [
            "PaloAltoNetworks"
        ],
        "previewImagesFileNames": [
            "PaloAltoNetworkThreatWhite1.png",
            "PaloAltoNetworkThreatBlack1.png",
            "PaloAltoNetworkThreatWhite2.png",
            "PaloAltoNetworkThreatBlack2.png"
        ],
        "version": "1.1.0",
        "title": "Palo Alto Network Threat",
        "templateRelativePath": "PaloAltoNetworkThreat.json",
        "subtitle": "",
        "provider": "Palo Alto Networks"
    },
    {
        "workbookKey": "EsetSMCWorkbook",
        "logoFileName": "eset-logo.svg",
        "description": "Visualize events and threats from Eset Security Management Center.",
        "dataTypesDependencies": [
            "eset_CL"
        ],
        "dataConnectorsDependencies": [
            "EsetSMC"
        ],
        "previewImagesFileNames": [
            "esetSMCWorkbook-black.png",
            "esetSMCWorkbook-white.png"
        ],
        "version": "1.0.0",
        "title": "Eset Security Management Center Overview",
        "templateRelativePath": "esetSMCWorkbook.json",
        "subtitle": "",
        "provider": "Community"
    },
    {
        "workbookKey": "FortigateWorkbook",
        "logoFileName": "fortinet_logo.svg",
        "description": "Gain insights into Fortigate firewalls by analyzing traffic and activities.\nThis workbook finds correlations in Fortigate threat events and identifies suspicious ports, users, protocols and IP addresses.\nYou can learn about trends across user and data traffic, and drill down into the Fortigate filter results.\nEasily detect attacks on your organization by monitoring management operations such as configuration and logins.",
        "dataTypesDependencies": [
            "CommonSecurityLog"
        ],
        "dataConnectorsDependencies": [
            "Fortinet"
        ],
        "previewImagesFileNames": [
            "FortigateWhite.png",
            "FortigateBlack.png"
        ],
        "version": "1.1.0",
        "title": "FortiGate",
        "templateRelativePath": "Fortigate.json",
        "subtitle": "",
        "provider": "Microsoft"
    },
    {
        "workbookKey": "DnsWorkbook",
        "logoFileName": "dns_logo.svg",
        "description": "Gain extensive insight into your organization's DNS by analyzing, collecting and correlating all DNS events.\nThis workbook exposes a variety of information about suspicious queries, malicious IP addresses and domain operations.",
        "dataTypesDependencies": [
            "DnsInventory",
            "DnsEvents"
        ],
        "dataConnectorsDependencies": [
            "DNS"
        ],
        "previewImagesFileNames": [
            "DnsWhite.png",
            "DnsBlack.png"
        ],
        "version": "1.3.0",
        "title": "DNS",
        "templateRelativePath": "Dns.json",
        "subtitle": "",
        "provider": "Microsoft"
    },
    {
        "workbookKey": "Office365Workbook",
        "logoFileName": "office365_logo.svg",
        "description": "Gain insights into Office 365 by tracing and analyzing all operations and activities. You can drill down into your SharePoint, OneDrive, and Exchange.\nThis workbook lets you find usage trends across users, files, folders, and mailboxes, making it easier to identify anomalies in your network.",
        "dataTypesDependencies": [
            "OfficeActivity"
        ],
        "dataConnectorsDependencies": [
            "Office365"
        ],
        "previewImagesFileNames": [
            "Office365White1.png",
            "Office365Black1.png",
            "Office365White2.png",
            "Office365Black2.png",
            "Office365White3.png",
            "Office365Black3.png"
        ],
        "version": "2.0.1",
        "title": "Office 365",
        "templateRelativePath": "Office365.json",
        "subtitle": "",
        "provider": "Microsoft"
    },
    {
        "workbookKey": "SharePointAndOneDriveWorkbook",
        "logoFileName": "office365_logo.svg",
        "description": "Gain insights into SharePoint and OneDrive by tracing and analyzing all operations and activities.\nYou can view trends across user operation, find correlations between users and files, and identify interesting information such as user IP addresses.",
        "dataTypesDependencies": [
            "OfficeActivity"
        ],
        "dataConnectorsDependencies": [
            "Office365"
        ],
        "previewImagesFileNames": [
            "SharePointAndOneDriveBlack1.png",
            "SharePointAndOneDriveBlack2.png",
            "SharePointAndOneDriveWhite1.png",
            "SharePointAndOneDriveWhite2.png"
        ],
        "version": "2.0.0",
        "title": "SharePoint & OneDrive",
        "templateRelativePath": "SharePointAndOneDrive.json",
        "subtitle": "",
        "provider": "Microsoft"
    },
    {
        "workbookKey": "AzureActiveDirectorySigninLogsWorkbook",
        "logoFileName": "azureactivedirectory_logo.svg",
        "description": "Gain insights into Azure Active Directory by connecting Microsoft Sentinel and using the sign-in logs to gather insights around Azure AD scenarios. \nYou can learn about sign-in operations, such as user sign-ins and locations, email addresses, and  IP addresses of your users, as well as failed activities and the errors that triggered the failures.",
        "dataTypesDependencies": [
            "SigninLogs"
        ],
        "dataConnectorsDependencies": [
            "AzureActiveDirectory"
        ],
        "previewImagesFileNames": [
            "AADsigninBlack1.png",
            "AADsigninBlack2.png",
            "AADsigninWhite1.png",
            "AADsigninWhite2.png"
        ],
        "version": "2.4.0",
        "title": "Azure AD Sign-in logs",
        "templateRelativePath": "AzureActiveDirectorySignins.json",
        "subtitle": "",
        "provider": "Microsoft"
    },
    {
        "workbookKey": "VirtualMachinesInsightsWorkbook",
        "logoFileName": "azurevirtualmachine_logo.svg",
        "description": "Gain rich insight into your organization's virtual machines from Azure Monitor, which analyzes and correlates data in your VM network. \nYou will get visibility on your VM parameters and behavior, and will be able to trace sent and received data. \nIdentify malicious attackers and their targets, and drill down into the protocols, source and destination IP addresses,  countries, and ports the attacks occur across.",
        "dataTypesDependencies": [
            "VMConnection",
            "ServiceMapComputer_CL",
            "ServiceMapProcess_CL"
        ],
        "dataConnectorsDependencies": [],
        "previewImagesFileNames": [
            "VMInsightBlack1.png",
            "VMInsightWhite1.png"
        ],
        "version": "1.3.0",
        "title": "VM insights",
        "templateRelativePath": "VirtualMachinesInsights.json",
        "subtitle": "",
        "provider": "Microsoft"
    },
    {
        "workbookKey": "AzureActiveDirectoryAuditLogsWorkbook",
        "logoFileName": "azureactivedirectory_logo.svg",
        "description": "Gain insights into Azure Active Directory by connecting Microsoft Sentinel and using the audit logs to gather insights around Azure AD scenarios. \nYou can learn about user operations, including password and group management, device activities, and top active users and apps.",
        "dataTypesDependencies": [
            "AuditLogs"
        ],
        "dataConnectorsDependencies": [
            "AzureActiveDirectory"
        ],
        "previewImagesFileNames": [
            "AzureADAuditLogsBlack1.png",
            "AzureADAuditLogsWhite1.png"
        ],
        "version": "1.2.0",
        "title": "Azure AD Audit logs",
        "templateRelativePath": "AzureActiveDirectoryAuditLogs.json",
        "subtitle": "",
        "provider": "Microsoft"
    },
    {
        "workbookKey": "ThreatIntelligenceWorkbook",
        "logoFileName": "",
        "description": "Gain insights into threat indicators ingestion and search for indicators at scale across Microsoft 1st Party, 3rd Party, On-Premises, Hybrid, and Multi-Cloud Workloads. Indicators Search facilitates a simple interface for finding IP, File, Hash, Sender and more across your data. Seamless pivots to correlate indicators with Microsoft Sentinel: Incidents to make your threat intelligence actionable.",
        "dataTypesDependencies": [
            "ThreatIntelligenceIndicator",
            "SecurityIncident"
        ],
        "dataConnectorsDependencies": [
            "ThreatIntelligence",
            "ThreatIntelligenceTaxii"
        ],
        "previewImagesFileNames": [
            "ThreatIntelligenceWhite.png",
            "ThreatIntelligenceBlack.png"
        ],
        "version": "5.0.0",
        "title": "Threat Intelligence",
        "templateRelativePath": "ThreatIntelligence.json",
        "subtitle": "",
        "provider": "Microsoft"
    },
    {
        "workbookKey": "WebApplicationFirewallOverviewWorkbook",
        "logoFileName": "waf_logo.svg",
        "description": "Gain insights into your organization's Azure web application firewall (WAF). You will get a general overview of your application gateway firewall and application gateway access events.",
        "dataTypesDependencies": [
            "AzureDiagnostics"
        ],
        "dataConnectorsDependencies": [
            "WAF"
        ],
        "previewImagesFileNames": [
            "WAFOverviewBlack.png",
            "WAFOverviewWhite.png"
        ],
        "version": "1.1.0",
        "title": "Microsoft Web Application Firewall (WAF) - overview",
        "templateRelativePath": "WebApplicationFirewallOverview.json",
        "subtitle": "",
        "provider": "Microsoft"
    },
    {
        "workbookKey": "WebApplicationFirewallFirewallEventsWorkbook",
        "logoFileName": "waf_logo.svg",
        "description": "Gain insights into your organization's Azure web application firewall (WAF). You will get visibility in to your application gateway firewall. You can view anomalies and trends across all firewall event triggers, attack events, blocked URL addresses and more.",
        "dataTypesDependencies": [
            "AzureDiagnostics"
        ],
        "dataConnectorsDependencies": [
            "WAF"
        ],
        "previewImagesFileNames": [
            "WAFFirewallEventsBlack1.png",
            "WAFFirewallEventsBlack2.png",
            "WAFFirewallEventsWhite1.png",
            "WAFFirewallEventsWhite2.png"
        ],
        "version": "1.1.0",
        "title": "Microsoft Web Application Firewall (WAF) - firewall events",
        "templateRelativePath": "WebApplicationFirewallFirewallEvents.json",
        "subtitle": "",
        "provider": "Microsoft"
    },
    {
        "workbookKey": "WebApplicationFirewallGatewayAccessEventsWorkbook",
        "logoFileName": "waf_logo.svg",
        "description": "Gain insights into your organization's Azure web application firewall (WAF). You will get visibility in to your application gateway access events. You can view anomalies and trends across received and sent data, client IP addresses, URL addresses and more, and drill down into details.",
        "dataTypesDependencies": [
            "AzureDiagnostics"
        ],
        "dataConnectorsDependencies": [
            "WAF"
        ],
        "previewImagesFileNames": [
            "WAFGatewayAccessEventsBlack1.png",
            "WAFGatewayAccessEventsBlack2.png",
            "WAFGatewayAccessEventsWhite1.png",
            "WAFGatewayAccessEventsWhite2.png"
        ],
        "version": "1.2.0",
        "title": "Microsoft Web Application Firewall (WAF) - gateway access events",
        "templateRelativePath": "WebApplicationFirewallGatewayAccessEvents.json",
        "subtitle": "",
        "provider": "Microsoft"
    },
    {
        "workbookKey": "LinuxMachinesWorkbook",
        "logoFileName": "azurevirtualmachine_logo.svg",
        "description": "Gain insights into your workspaces' Linux machines by connecting Microsoft Sentinel and using the logs to gather insights around Linux events and errors.",
        "dataTypesDependencies": [
            "Syslog"
        ],
        "dataConnectorsDependencies": [
            "Syslog"
        ],
        "previewImagesFileNames": [
            "LinuxMachinesWhite.png",
            "LinuxMachinesBlack.png"
        ],
        "version": "1.1.0",
        "title": "Linux machines",
        "templateRelativePath": "LinuxMachines.json",
        "subtitle": "",
        "provider": "Microsoft"
    },
    {
        "workbookKey": "AzureFirewallWorkbook",
        "logoFileName": "AzFirewalls.svg",
        "description": "Gain insights into Azure Firewall events. You can learn about your application and network rules, see metrics for firewall activities across URLs, ports, and addresses across multiple workspaces.",
        "dataTypesDependencies": [
            "AzureDiagnostics"
        ],
        "dataConnectorsDependencies": [
            "AzureFirewall"
        ],
        "previewImagesFileNames": [
            "AzureFirewallWorkbookWhite1.PNG",
            "AzureFirewallWorkbookBlack1.PNG",
            "AzureFirewallWorkbookWhite2.PNG",
            "AzureFirewallWorkbookBlack2.PNG",
            "AzureFirewallWorkbookWhite3.PNG",
            "AzureFirewallWorkbookBlack3.PNG",
            "AzureFirewallWorkbookWhite4.PNG",
            "AzureFirewallWorkbookBlack4.PNG",
            "AzureFirewallWorkbookWhite5.PNG",
            "AzureFirewallWorkbookBlack5.PNG"
        ],
        "version": "1.3.0",
        "title": "Azure Firewall",
        "templateRelativePath": "AzureFirewallWorkbook.json",
        "subtitle": "",
        "provider": "Microsoft"
    },
    {
        "workbookKey": "AzureFirewallWorkbook-StructuredLogs",
        "logoFileName": "AzFirewalls.svg",
        "description": "Gain insights into Azure Firewall events using the new Structured Logs for Azure Firewall. You can learn about your application and network rules, see metrics for firewall activities across URLs, ports, and addresses across multiple workspaces.",
        "dataTypesDependencies": [
            "AZFWNetworkRule",
            "AZFWApplicationRule",
            "AZFWDnsQuery",
            "AZFWThreatIntel"
        ],
        "dataConnectorsDependencies": [
            "AzureFirewall"
        ],
        "previewImagesFileNames": [
            "AzureFirewallWorkbookWhite1.PNG",
            "AzureFirewallWorkbookBlack1.PNG",
            "AzureFirewallWorkbookWhite2.PNG",
            "AzureFirewallWorkbookBlack2.PNG",
            "AzureFirewallWorkbookWhite3.PNG",
            "AzureFirewallWorkbookBlack3.PNG",
            "AzureFirewallWorkbookWhite4.PNG",
            "AzureFirewallWorkbookBlack4.PNG",
            "AzureFirewallWorkbookWhite5.PNG",
            "AzureFirewallWorkbookBlack5.PNG"
        ],
        "version": "1.0.0",
        "title": "Azure Firewall Structured Logs",
        "templateRelativePath": "AzureFirewallWorkbook-StructuredLogs.json",
        "subtitle": "",
        "provider": "Microsoft"
    },
    {
        "workbookKey": "AzureDDoSStandardProtection",
        "logoFileName": "AzDDoS.svg",
        "description": "This workbook visualizes security-relevant Azure DDoS events across several filterable panels. Offering a summary tab, metrics and a investigate tabs across multiple workspaces.",
        "dataTypesDependencies": [
            "AzureDiagnostics"
        ],
        "dataConnectorsDependencies": [
            "DDOS"
        ],
        "previewImagesFileNames": [
            "AzureDDoSWhite1.PNG",
            "AzureDDoSBlack1.PNG",
            "AzureDDoSWhite2.PNG",
            "AzureDDoSBlack2.PNG",
            "AzureDDoSWhite2.PNG",
            "AzureDDoSBlack2.PNG"
        ],
        "version": "1.0.2",
        "title": "Azure DDoS Protection Workbook",
        "templateRelativePath": "AzDDoSStandardWorkbook.json",
        "subtitle": "",
        "provider": "Microsoft"
    },
    {
        "workbookKey": "MicrosoftCloudAppSecurityWorkbook",
        "logoFileName": "Microsoft_logo.svg",
        "description": "Using this workbook, you can identify which cloud apps are being used in your organization, gain insights from usage trends and drill down to a specific user and application.",
        "dataTypesDependencies": [
            "McasShadowItReporting"
        ],
        "dataConnectorsDependencies": [
            "MicrosoftCloudAppSecurity"
        ],
        "previewImagesFileNames": [
            "McasDiscoveryBlack.png",
            "McasDiscoveryWhite.png"
        ],
        "version": "1.2.0",
        "title": "Microsoft Cloud App Security - discovery logs",
        "templateRelativePath": "MicrosoftCloudAppSecurity.json",
        "subtitle": "",
        "provider": "Microsoft"
    },
    {
        "workbookKey": "F5BIGIPSytemMetricsWorkbook",
        "logoFileName": "f5_logo.svg",
        "description": "Gain insight into F5 BIG-IP health and performance.  This workbook provides visibility of various metrics including CPU, memory, connectivity, throughput and disk utilization.",
        "dataTypesDependencies": [
            "F5Telemetry_system_CL",
            "F5Telemetry_AVR_CL"
        ],
        "dataConnectorsDependencies": [
            "F5BigIp"
        ],
        "previewImagesFileNames": [
            "F5SMBlack.png",
            "F5SMWhite.png"
        ],
        "version": "1.1.0",
        "title": "F5 BIG-IP System Metrics",
        "templateRelativePath": "F5BIGIPSystemMetrics.json",
        "subtitle": "",
        "provider": "F5 Networks"
    },
    {
        "workbookKey": "F5NetworksWorkbook",
        "logoFileName": "f5_logo.svg",
        "description": "Gain insights into F5 BIG-IP Application Security Manager (ASM), by analyzing traffic and activities.\nThis workbook provides insight into F5's web application firewall events and identifies attack traffic patterns across multiple ASM instances as well as overall BIG-IP health.",
        "dataTypesDependencies": [
            "F5Telemetry_LTM_CL",
            "F5Telemetry_system_CL",
            "F5Telemetry_ASM_CL"
        ],
        "dataConnectorsDependencies": [
            "F5BigIp"
        ],
        "previewImagesFileNames": [
            "F5White.png",
            "F5Black.png"
        ],
        "version": "1.1.0",
        "title": "F5 BIG-IP ASM",
        "templateRelativePath": "F5Networks.json",
        "subtitle": "",
        "provider": "F5 Networks"
    },
    {
        "workbookKey": "AzureNetworkWatcherWorkbook",
        "logoFileName": "networkwatcher_logo.svg",
        "description": "Gain deeper understanding of your organization's Azure network traffic by analyzing, and correlating Network Security Group flow logs. \nYou can trace malicious traffic flows, and drill down into their protocols, source and destination IP addresses, machines, countries, and subnets. \nThis workbook also helps you protect your network by identifying weak NSG rules.",
        "dataTypesDependencies": [
            "AzureNetworkAnalytics_CL"
        ],
        "dataConnectorsDependencies": [],
        "previewImagesFileNames": [
            "AzureNetworkWatcherWhite.png",
            "AzureNetworkWatcherBlack.png"
        ],
        "version": "1.1.0",
        "title": "Azure Network Watcher",
        "templateRelativePath": "AzureNetworkWatcher.json",
        "subtitle": "",
        "provider": "Microsoft"
    },
    {
        "workbookKey": "ZscalerFirewallWorkbook",
        "logoFileName": "zscaler_logo.svg",
        "description": "Gain insights into your ZIA cloud firewall logs by connecting to Microsoft Sentinel.\nThe Zscaler firewall overview workbook provides an overview and ability to drill down into all cloud firewall activity in your Zscaler instance including non-web related networking events, security events, firewall rules, and bandwidth consumption",
        "dataTypesDependencies": [
            "CommonSecurityLog"
        ],
        "dataConnectorsDependencies": [
            "Zscaler"
        ],
        "previewImagesFileNames": [
            "ZscalerFirewallWhite1.png",
            "ZscalerFirewallBlack1.png",
            "ZscalerFirewallWhite2.png",
            "ZscalerFirewallBlack2.png"
        ],
        "version": "1.1.0",
        "title": "Zscaler Firewall",
        "templateRelativePath": "ZscalerFirewall.json",
        "subtitle": "",
        "provider": "Zscaler"
    },
    {
        "workbookKey": "ZscalerWebOverviewWorkbook",
        "logoFileName": "zscaler_logo.svg",
        "description": "Gain insights into your ZIA web logs by connecting to Microsoft Sentinel.\nThe Zscaler web overview workbook provides a bird's eye view and ability to drill down into all the security and networking events related to web transactions, types of devices, and bandwidth consumption.",
        "dataTypesDependencies": [
            "CommonSecurityLog"
        ],
        "dataConnectorsDependencies": [
            "Zscaler"
        ],
        "previewImagesFileNames": [
            "ZscalerWebOverviewWhite.png",
            "ZscalerWebOverviewBlack.png"
        ],
        "version": "1.1.0",
        "title": "Zscaler Web Overview",
        "templateRelativePath": "ZscalerWebOverview.json",
        "subtitle": "",
        "provider": "Zscaler"
    },
    {
        "workbookKey": "ZscalerThreatsOverviewWorkbook",
        "logoFileName": "zscaler_logo.svg",
        "description": "Gain insights into threats blocked by Zscaler Internet access on your network.\nThe Zscaler threat overview workbook shows your entire threat landscape including blocked malware, IPS/AV rules, and blocked cloud apps. Threats are displayed by threat categories, filetypes, inbound vs outbound threats, usernames, user location, and more.",
        "dataTypesDependencies": [
            "CommonSecurityLog"
        ],
        "dataConnectorsDependencies": [
            "Zscaler"
        ],
        "previewImagesFileNames": [
            "ZscalerThreatsWhite.png",
            "ZscalerThreatsBlack.png"
        ],
        "version": "1.2.0",
        "title": "Zscaler Threats",
        "templateRelativePath": "ZscalerThreats.json",
        "subtitle": "",
        "provider": "Zscaler"
    },
    {
        "workbookKey": "ZscalerOffice365AppsWorkbook",
        "logoFileName": "zscaler_logo.svg",
        "description": "Gain insights into Office 365 use on your network.\nThe Zscaler Office 365 overview workbook shows you the Microsoft apps running on your network and their individual bandwidth consumption. It also helps identify phishing attempts in which attackers disguised themselves as Microsoft services.",
        "dataTypesDependencies": [
            "CommonSecurityLog"
        ],
        "dataConnectorsDependencies": [
            "Zscaler"
        ],
        "previewImagesFileNames": [
            "ZscalerOffice365White.png",
            "ZscalerOffice365Black.png"
        ],
        "version": "1.1.0",
        "title": "Zscaler Office365 Apps",
        "templateRelativePath": "ZscalerOffice365Apps.json",
        "subtitle": "",
        "provider": "Zscaler"
    },
    {
        "workbookKey": "InsecureProtocolsWorkbook",
        "logoFileName": "Microsoft_logo.svg",
        "description": "Gain insights into insecure protocol traffic by collecting and analyzing security events from Microsoft products.\nYou can view analytics and quickly identify use of weak authentication as well as sources of legacy protocol traffic, like NTLM and SMBv1.\nYou will also have the ability to monitor use of weak ciphers, allowing you to find weak spots in your organization's security.",
        "dataTypesDependencies": [
            "SecurityEvent",
            "Event",
            "SigninLogs"
        ],
        "dataConnectorsDependencies": [
            "SecurityEvents",
            "AzureActiveDirectory",
            "WindowsSecurityEvents"
        ],
        "previewImagesFileNames": [
            "InsecureProtocolsWhite1.png",
            "InsecureProtocolsBlack1.png",
            "InsecureProtocolsWhite2.png",
            "InsecureProtocolsBlack2.png"
        ],
        "version": "2.1.0",
        "title": "Insecure Protocols",
        "templateRelativePath": "InsecureProtocols.json",
        "subtitle": "",
        "provider": "Microsoft"
    },
    {
        "workbookKey": "AmazonWebServicesNetworkActivitiesWorkbook",
        "logoFileName": "amazon_web_services_Logo.svg",
        "description": "Gain insights into AWS network related resource activities, including the creation, update, and deletions of security groups, network ACLs and routes, gateways, elastic load balancers, VPCs, subnets, and network interfaces.",
        "dataTypesDependencies": [
            "AWSCloudTrail"
        ],
        "dataConnectorsDependencies": [
            "AWS"
        ],
        "previewImagesFileNames": [
            "AwsNetworkActivitiesWhite.png",
            "AwsNetworkActivitiesBlack.png"
        ],
        "version": "1.0.0",
        "title": "AWS Network Activities",
        "templateRelativePath": "AmazonWebServicesNetworkActivities.json",
        "subtitle": "",
        "provider": "Microsoft"
    },
    {
        "workbookKey": "AmazonWebServicesUserActivitiesWorkbook",
        "logoFileName": "amazon_web_services_Logo.svg",
        "description": "Gain insights into AWS user activities, including failed sign-in attempts, IP addresses, regions, user agents, and identity types, as well as potential malicious user activities with assumed roles.",
        "dataTypesDependencies": [
            "AWSCloudTrail"
        ],
        "dataConnectorsDependencies": [
            "AWS"
        ],
        "previewImagesFileNames": [
            "AwsUserActivitiesWhite.png",
            "AwsUserActivitiesBlack.png"
        ],
        "version": "1.0.0",
        "title": "AWS User Activities",
        "templateRelativePath": "AmazonWebServicesUserActivities.json",
        "subtitle": "",
        "provider": "Microsoft"
    },
    {
        "workbookKey": "TrendMicroDeepSecurityAttackActivityWorkbook",
        "logoFileName": "trendmicro_logo.svg",
        "description": "Visualize and gain insights into the MITRE ATT&CK related activity detected by Trend Micro Deep Security.",
        "dataTypesDependencies": [
            "CommonSecurityLog"
        ],
        "dataConnectorsDependencies": [
            "TrendMicro"
        ],
        "previewImagesFileNames": [
            "TrendMicroDeepSecurityAttackActivityWhite.png",
            "TrendMicroDeepSecurityAttackActivityBlack.png"
        ],
        "version": "1.0.0",
        "title": "Trend Micro Deep Security ATT&CK Related Activity",
        "templateRelativePath": "TrendMicroDeepSecurityAttackActivity.json",
        "subtitle": "",
        "provider": "Trend Micro"
    },
    {
        "workbookKey": "TrendMicroDeepSecurityOverviewWorkbook",
        "logoFileName": "trendmicro_logo.svg",
        "description": "Gain insights into your Trend Micro Deep Security security event data by visualizing your Deep Security Anti-Malware, Firewall, Integrity Monitoring, Intrusion Prevention, Log Inspection, and Web Reputation event data.",
        "dataTypesDependencies": [
            "CommonSecurityLog"
        ],
        "dataConnectorsDependencies": [
            "TrendMicro"
        ],
        "previewImagesFileNames": [
            "TrendMicroDeepSecurityOverviewWhite1.png",
            "TrendMicroDeepSecurityOverviewBlack1.png",
            "TrendMicroDeepSecurityOverviewWhite2.png",
            "TrendMicroDeepSecurityOverviewBlack2.png"
        ],
        "version": "1.0.0",
        "title": "Trend Micro Deep Security Events",
        "templateRelativePath": "TrendMicroDeepSecurityOverview.json",
        "subtitle": "",
        "provider": "Trend Micro"
    },
    {
        "workbookKey": "ExtraHopDetectionSummaryWorkbook",
        "logoFileName": "extrahop_logo.svg",
        "description": "Gain insights into ExtraHop Reveal(x) detections by analyzing traffic and activities.\nThis workbook provides an overview of security detections in your organization's network, including high-risk detections and top participants.",
        "dataTypesDependencies": [
            "CommonSecurityLog"
        ],
        "dataConnectorsDependencies": [
            "ExtraHopNetworks"
        ],
        "previewImagesFileNames": [
            "ExtrahopWhite.png",
            "ExtrahopBlack.png"
        ],
        "version": "1.0.0",
        "title": "ExtraHop",
        "templateRelativePath": "ExtraHopDetectionSummary.json",
        "subtitle": "",
        "provider": "ExtraHop Networks"
    },
    {
        "workbookKey": "BarracudaCloudFirewallWorkbook",
        "logoFileName": "barracuda_logo.svg",
        "description": "Gain insights into your Barracuda CloudGen Firewall by analyzing firewall operations and events.\nThis workbook provides insights into rule enforcement, network activities, including number of connections, top users, and helps you identify applications that are popular on your network.",
        "dataTypesDependencies": [
            "CommonSecurityLog",
            "Syslog"
        ],
        "dataConnectorsDependencies": [
            "BarracudaCloudFirewall"
        ],
        "previewImagesFileNames": [
            "BarracudaWhite1.png",
            "BarracudaBlack1.png",
            "BarracudaWhite2.png",
            "BarracudaBlack2.png"
        ],
        "version": "1.0.0",
        "title": "Barracuda CloudGen FW",
        "templateRelativePath": "Barracuda.json",
        "subtitle": "",
        "provider": "Barracuda"
    },
    {
        "workbookKey": "CitrixWorkbook",
        "logoFileName": "citrix_logo.svg",
        "description": "Citrix Analytics for Security aggregates and correlates information across network traffic, users, files and endpoints in Citrix environments. This generates actionable insights that enable Citrix administrators and security teams to remediate user security threats through automation while optimizing IT operations. Machine learning and artificial intelligence empowers Citrix Analytics for Security to identify and take automated action to prevent data exfiltration. While delivered as a cloud service, Citrix Analytics for Security can generate insights from resources located on-premises, in the cloud, or in hybrid architectures. The Citrix Analytics Workbook further enhances the value of both your Citrix Analytics for Security and Microsoft Sentinel. The Workbook enables you to integrate data sources together, helping you gain even richer insights. It also gives Security Operations (SOC) teams the ability to correlate data from disparate logs, helping you identify and proactively remediate security risk quickly. Additionally, valuable dashboards that were unique to the Citrix Analytics for Security can now be implemented in Sentinel. You can also create new custom Workbooks that were not previously available, helping extend the value of both investments.",
        "dataTypesDependencies": [
            "CitrixAnalytics_userProfile_CL",
            "CitrixAnalytics_riskScoreChange_CL",
            "CitrixAnalytics_indicatorSummary_CL",
            "CitrixAnalytics_indicatorEventDetails_CL"
        ],
        "dataConnectorsDependencies": [
            "Citrix"
        ],
        "previewImagesFileNames": [
            "CitrixWhite.png",
            "CitrixBlack.png"
        ],
        "version": "2.1.0",
        "title": "Citrix Analytics",
        "templateRelativePath": "Citrix.json",
        "subtitle": "",
        "provider": "Citrix Systems Inc."
    },
    {
        "workbookKey": "OneIdentityWorkbook",
        "logoFileName": "oneIdentity_logo.svg",
        "description": "This simple workbook gives an overview of sessions going through your SafeGuard for Privileged Sessions device.",
        "dataTypesDependencies": [
            "CommonSecurityLog"
        ],
        "dataConnectorsDependencies": [
            "OneIdentity"
        ],
        "previewImagesFileNames": [
            "OneIdentityWhite.png",
            "OneIdentityBlack.png"
        ],
        "version": "1.0.0",
        "title": "One Identity",
        "templateRelativePath": "OneIdentity.json",
        "subtitle": "",
        "provider": "One Identity LLC."
    },
    {
        "workbookKey": "SecurityStatusWorkbook",
        "logoFileName": "",
        "description": "This workbook gives an overview of Security Settings for VMs and Azure Arc.",
        "dataTypesDependencies": [
            "CommonSecurityLog",
            "SecurityEvent",
            "Syslog"
        ],
        "dataConnectorsDependencies": [],
        "previewImagesFileNames": [
            "AzureSentinelSecurityStatusBlack.png",
            "AzureSentinelSecurityStatusWhite.png"
        ],
        "version": "1.3.0",
        "title": "Security Status",
        "templateRelativePath": "SecurityStatus.json",
        "subtitle": "",
        "provider": "Microsoft"
    },
    {
        "workbookKey": "AzureSentinelSecurityAlertsWorkbook",
        "logoFileName": "Azure_Sentinel.svg",
        "description": "Security Alerts dashboard for alerts in your Microsoft Sentinel environment.",
        "dataTypesDependencies": [
            "SecurityAlert"
        ],
        "dataConnectorsDependencies": [],
        "previewImagesFileNames": [
            "AzureSentinelSecurityAlertsWhite.png",
            "AzureSentinelSecurityAlertsBlack.png"
        ],
        "version": "1.1.0",
        "title": "Security Alerts",
        "templateRelativePath": "AzureSentinelSecurityAlerts.json",
        "subtitle": "",
        "provider": "Microsoft"
    },
    {
        "workbookKey": "SquadraTechnologiesSecRMMWorkbook",
        "logoFileName": "SquadraTechnologiesLogo.svg",
        "description": "This workbook gives an overview of security data for removable storage activity such as USB thumb drives and USB connected mobile devices.",
        "dataTypesDependencies": [
            "secRMM_CL"
        ],
        "dataConnectorsDependencies": [
            "SquadraTechnologiesSecRmm"
        ],
        "previewImagesFileNames": [
            "SquadraTechnologiesSecRMMWhite.PNG",
            "SquadraTechnologiesSecRMMBlack.PNG"
        ],
        "version": "1.0.0",
        "title": "Squadra Technologies SecRMM - USB removable storage security",
        "templateRelativePath": "SquadraTechnologiesSecRMM.json",
        "subtitle": "",
        "provider": "Squadra Technologies"
    },
    {
        "workbookKey": "IoT-Alerts",
        "logoFileName": "IoTIcon.svg",
        "description": "Gain insights into your IoT data workloads from Azure IoT Hub managed deployments, monitor alerts across all your IoT Hub deployments, detect devices at risk and act upon potential threats.",
        "dataTypesDependencies": [
            "SecurityAlert"
        ],
        "dataConnectorsDependencies": [
            "IoT"
        ],
        "previewImagesFileNames": [
            "IOTBlack1.png",
            "IOTWhite1.png"
        ],
        "version": "1.2.0",
        "title": "Azure Defender for IoT Alerts",
        "templateRelativePath": "IOT_Alerts.json",
        "subtitle": "",
        "provider": "Microsoft"
    },
    {
        "workbookKey": "IoTAssetDiscovery",
        "logoFileName": "IoTIcon.svg",
        "description": "IoT Devices asset discovery from Firewall logs By Azure Defender for IoT",
        "dataTypesDependencies": [
            "CommonSecurityLog"
        ],
        "dataConnectorsDependencies": [
            "Fortinet"
        ],
        "previewImagesFileNames": [
            "workbook-iotassetdiscovery-screenshot-Black.PNG",
            "workbook-iotassetdiscovery-screenshot-White.PNG"
        ],
        "version": "1.0.0",
        "title": "IoT Asset Discovery",
        "templateRelativePath": "IoTAssetDiscovery.json",
        "subtitle": "",
        "provider": "Microsoft"
    },
    {
        "workbookKey": "ForcepointCASBWorkbook",
        "logoFileName": "FP_Green_Emblem_RGB-01.svg",
        "description": "Get insights on user risk with the Forcepoint CASB (Cloud Access Security Broker) workbook.",
        "dataTypesDependencies": [
            "CommonSecurityLog"
        ],
        "dataConnectorsDependencies": [
            "ForcepointCasb"
        ],
        "previewImagesFileNames": [
            "ForcepointCASBWhite.png",
            "ForcepointCASBBlack.png"
        ],
        "version": "1.0.0",
        "title": "Forcepoint Cloud Access Security Broker (CASB)",
        "templateRelativePath": "ForcepointCASB.json",
        "subtitle": "",
        "provider": "Forcepoint"
    },
    {
        "workbookKey": "ForcepointNGFWWorkbook",
        "logoFileName": "FP_Green_Emblem_RGB-01.svg",
        "description": "Get insights on firewall activities with the Forcepoint NGFW (Next Generation Firewall) workbook.",
        "dataTypesDependencies": [
            "CommonSecurityLog"
        ],
        "dataConnectorsDependencies": [
            "ForcepointNgfw"
        ],
        "previewImagesFileNames": [
            "ForcepointNGFWWhite.png",
            "ForcepointNGFWBlack.png"
        ],
        "version": "1.0.0",
        "title": "Forcepoint Next Generation Firewall (NGFW)",
        "templateRelativePath": "ForcepointNGFW.json",
        "subtitle": "",
        "provider": "Forcepoint"
    },
    {
        "workbookKey": "ForcepointDLPWorkbook",
        "logoFileName": "FP_Green_Emblem_RGB-01.svg",
        "description": "Get insights on DLP incidents with the Forcepoint DLP (Data Loss Prevention) workbook.",
        "dataTypesDependencies": [
            "ForcepointDLPEvents_CL"
        ],
        "dataConnectorsDependencies": [
            "ForcepointDlp"
        ],
        "previewImagesFileNames": [
            "ForcepointDLPWhite.png",
            "ForcepointDLPBlack.png"
        ],
        "version": "1.0.0",
        "title": "Forcepoint Data Loss Prevention (DLP)",
        "templateRelativePath": "ForcepointDLP.json",
        "subtitle": "",
        "provider": "Forcepoint"
    },
    {
        "workbookKey": "ZimperiumMTDWorkbook",
        "logoFileName": "ZIMPERIUM-logo_square2.svg",
        "description": "This workbook provides insights on Zimperium Mobile Threat Defense (MTD) threats and mitigations.",
        "dataTypesDependencies": [
            "ZimperiumThreatLog_CL",
            "ZimperiumMitigationLog_CL"
        ],
        "dataConnectorsDependencies": [
            "ZimperiumMtdAlerts"
        ],
        "previewImagesFileNames": [
            "ZimperiumWhite.png",
            "ZimperiumBlack.png"
        ],
        "version": "1.0.0",
        "title": "Zimperium Mobile Threat Defense (MTD)",
        "templateRelativePath": "ZimperiumWorkbooks.json",
        "subtitle": "",
        "provider": "Zimperium"
    },
    {
        "workbookKey": "AzureAuditActivityAndSigninWorkbook",
        "logoFileName": "azureactivedirectory_logo.svg",
        "description": "Gain insights into Azure Active Directory Audit, Activity and Signins with one workbook. This workbook can be used by Security and Azure administrators.",
        "dataTypesDependencies": [
            "AzureActivity",
            "AuditLogs",
            "SigninLogs"
        ],
        "dataConnectorsDependencies": [
            "AzureActiveDirectory"
        ],
        "previewImagesFileNames": [
            "AzureAuditActivityAndSigninWhite1.png",
            "AzureAuditActivityAndSigninWhite2.png",
            "AzureAuditActivityAndSigninBlack1.png",
            "AzureAuditActivityAndSigninBlack2.png"
        ],
        "version": "1.2.0",
        "title": "Azure AD Audit, Activity and Sign-in logs",
        "templateRelativePath": "AzureAuditActivityAndSignin.json",
        "subtitle": "",
        "provider": "Microsoft Sentinel community"
    },
    {
        "workbookKey": "WindowsFirewall",
        "logoFileName": "Microsoft_logo.svg",
        "description": "Gain insights into Windows Firewall logs in combination with security and Azure signin logs",
        "dataTypesDependencies": [
            "WindowsFirewall",
            "SecurityEvent",
            "SigninLogs"
        ],
        "dataConnectorsDependencies": [
            "SecurityEvents",
            "WindowsFirewall",
            "WindowsSecurityEvents"
        ],
        "previewImagesFileNames": [
            "WindowsFirewallWhite1.png",
            "WindowsFirewallWhite2.png",
            "WindowsFirewallBlack1.png",
            "WindowsFirewallBlack2.png"
        ],
        "version": "1.0.0",
        "title": "Windows Firewall",
        "templateRelativePath": "WindowsFirewall.json",
        "subtitle": "",
        "provider": "Microsoft Sentinel community"
    },
    {
        "workbookKey": "EventAnalyzerwWorkbook",
        "logoFileName": "",
        "description": "The Event Analyzer workbook allows to explore, audit and speed up analysis of Windows Event Logs, including all event details and attributes, such as security, application, system, setup, directory service, DNS and others.",
        "dataTypesDependencies": [
            "SecurityEvent"
        ],
        "dataConnectorsDependencies": [
            "SecurityEvents",
            "WindowsSecurityEvents"
        ],
        "previewImagesFileNames": [
            "EventAnalyzer-Workbook-White.png",
            "EventAnalyzer-Workbook-Black.png"
        ],
        "version": "1.0.0",
        "title": "Event Analyzer",
        "templateRelativePath": "EventAnalyzer.json",
        "subtitle": "",
        "provider": "Microsoft Sentinel community"
    },
    {
        "workbookKey": "ASC-ComplianceandProtection",
        "logoFileName": "",
        "description": "Gain insight into regulatory compliance, alert trends, security posture, and more with this workbook based on Azure Security Center data.",
        "dataTypesDependencies": [
            "SecurityAlert",
            "ProtectionStatus",
            "SecurityRecommendation",
            "SecurityBaseline",
            "SecurityBaselineSummary",
            "Update",
            "ConfigurationChange"
        ],
        "dataConnectorsDependencies": [
            "AzureSecurityCenter"
        ],
        "previewImagesFileNames": [
            "ASCCaPBlack.png",
            "ASCCaPWhite.png"
        ],
        "version": "1.2.0",
        "title": "ASC Compliance and Protection",
        "templateRelativePath": "ASC-ComplianceandProtection.json",
        "subtitle": "",
        "provider": "Microsoft Sentinel community"
    },
    {
        "workbookKey": "AIVectraDetectWorkbook",
        "logoFileName": "AIVectraDetect.svg",
        "description": "Start investigating network attacks surfaced by Vectra Detect directly from Sentinel. View critical hosts, accounts, campaigns and detections. Also monitor Vectra system health and audit logs.",
        "dataTypesDependencies": [
            "CommonSecurityLog"
        ],
        "dataConnectorsDependencies": [
            "AIVectraDetect"
        ],
        "previewImagesFileNames": [
            "AIVectraDetectWhite1.png",
            "AIVectraDetectBlack1.png"
        ],
        "version": "1.1.1",
        "title": "Vectra AI Detect",
        "templateRelativePath": "AIVectraDetectWorkbook.json",
        "subtitle": "",
        "provider": "Vectra AI"
    },
    {
        "workbookKey": "Perimeter81OverviewWorkbook",
        "logoFileName": "Perimeter81_Logo.svg",
        "description": "Gain insights and comprehensive monitoring into your Perimeter 81 account by analyzing activities.",
        "dataTypesDependencies": [
            "Perimeter81_CL"
        ],
        "dataConnectorsDependencies": [
            "Perimeter81ActivityLogs"
        ],
        "previewImagesFileNames": [
            "Perimeter81OverviewWhite1.png",
            "Perimeter81OverviewBlack1.png",
            "Perimeter81OverviewWhite2.png",
            "Perimeter81OverviewBlack2.png"
        ],
        "version": "1.0.0",
        "title": "Perimeter 81 Overview",
        "templateRelativePath": "Perimeter81OverviewWorkbook.json",
        "subtitle": "",
        "provider": "Perimeter 81"
    },
    {
        "workbookKey": "SymantecProxySGWorkbook",
        "logoFileName": "symantec_logo.svg",
        "description": "Gain insight into Symantec ProxySG by analyzing, collecting and correlating proxy data.\nThis workbook provides visibility into ProxySG Access logs",
        "dataTypesDependencies": [
            "Syslog"
        ],
        "dataConnectorsDependencies": [
            "SymantecProxySG"
        ],
        "previewImagesFileNames": [
            "SymantecProxySGWhite.png",
            "SymantecProxySGBlack.png"
        ],
        "version": "1.0.0",
        "title": "Symantec ProxySG",
        "templateRelativePath": "SymantecProxySG.json",
        "subtitle": "",
        "provider": "Symantec"
    },
    {
        "workbookKey": "IllusiveASMWorkbook",
        "logoFileName": "illusive_logo_workbook.svg",
        "description": "Gain insights into your organization's Cyber Hygiene and Attack Surface risk.\nIllusive ASM automates discovery and clean-up of credential violations, allows drill-down inspection of pathways to critical assets, and provides risk insights that inform intelligent decision-making to reduce attacker mobility.",
        "dataTypesDependencies": [
            "CommonSecurityLog"
        ],
        "dataConnectorsDependencies": [
            "illusiveAttackManagementSystem"
        ],
        "previewImagesFileNames": [
            "IllusiveASMWhite.png",
            "IllusiveASMBlack.png"
        ],
        "version": "1.0.0",
        "title": "Illusive ASM Dashboard",
        "templateRelativePath": "IllusiveASM.json",
        "subtitle": "",
        "provider": "Illusive"
    },
    {
        "workbookKey": "IllusiveADSWorkbook",
        "logoFileName": "illusive_logo_workbook.svg",
        "description": "Gain insights into unauthorized lateral movement in your organization's network.\nIllusive ADS is designed to paralyzes attackers and eradicates in-network threats by creating a hostile environment for the attackers across all the layers of the attack surface.",
        "dataTypesDependencies": [
            "CommonSecurityLog"
        ],
        "dataConnectorsDependencies": [
            "illusiveAttackManagementSystem"
        ],
        "previewImagesFileNames": [
            "IllusiveADSWhite.png",
            "IllusiveADSBlack.png"
        ],
        "version": "1.0.0",
        "title": "Illusive ADS Dashboard",
        "templateRelativePath": "IllusiveADS.json",
        "subtitle": "",
        "provider": "Illusive"
    },
    {
        "workbookKey": "PulseConnectSecureWorkbook",
        "logoFileName": "",
        "description": "Gain insight into Pulse Secure VPN by analyzing, collecting and correlating vulnerability data.\nThis workbook provides visibility into user VPN activities",
        "dataTypesDependencies": [
            "Syslog"
        ],
        "dataConnectorsDependencies": [
            "PulseConnectSecure"
        ],
        "previewImagesFileNames": [
            "PulseConnectSecureWhite.png",
            "PulseConnectSecureBlack.png"
        ],
        "version": "1.0.0",
        "title": "Pulse Connect Secure",
        "templateRelativePath": "PulseConnectSecure.json",
        "subtitle": "",
        "provider": "Pulse Secure"
    },
    {
        "workbookKey": "InfobloxNIOSWorkbook",
        "logoFileName": "infoblox_logo.svg",
        "description": "Gain insight into Infoblox NIOS by analyzing, collecting and correlating DHCP and DNS data.\nThis workbook provides visibility into DHCP and DNS traffic",
        "dataTypesDependencies": [
            "Syslog"
        ],
        "dataConnectorsDependencies": [
            "InfobloxNIOS"
        ],
        "previewImagesFileNames": [],
        "version": "1.1.0",
        "title": "Infoblox NIOS",
        "templateRelativePath": "Infoblox-Workbook-V2.json",
        "subtitle": "",
        "provider": "Infoblox"
    },
    {
        "workbookKey": "SymantecVIPWorkbook",
        "logoFileName": "symantec_logo.svg",
        "description": "Gain insight into Symantec VIP by analyzing, collecting and correlating strong authentication data.\nThis workbook provides visibility into user authentications",
        "dataTypesDependencies": [
            "Syslog"
        ],
        "dataConnectorsDependencies": [
            "SymantecVIP"
        ],
        "previewImagesFileNames": [
            "SymantecVIPWhite.png",
            "SymantecVIPBlack.png"
        ],
        "version": "1.0.0",
        "title": "Symantec VIP",
        "templateRelativePath": "SymantecVIP.json",
        "subtitle": "",
        "provider": "Symantec"
    },
    {
        "workbookKey": "ProofPointTAPWorkbook",
        "logoFileName": "proofpointlogo.svg",
        "description": "Gain extensive insight into Proofpoint Targeted Attack Protection (TAP) by analyzing, collecting and correlating TAP log events.\nThis workbook provides visibility into message and click events that were permitted, delivered, or blocked",
        "dataTypesDependencies": [
            "ProofPointTAPMessagesBlocked_CL",
            "ProofPointTAPMessagesDelivered_CL",
            "ProofPointTAPClicksPermitted_CL",
            "ProofPointTAPClicksBlocked_CL"
        ],
        "dataConnectorsDependencies": [
            "ProofpointTAP"
        ],
        "previewImagesFileNames": [
            "ProofpointTAPWhite.png",
            "ProofpointTAPBlack.png"
        ],
        "version": "1.0.0",
        "title": "Proofpoint TAP",
        "templateRelativePath": "ProofpointTAP.json",
        "subtitle": "",
        "provider": "Proofpoint"
    },
    {
        "workbookKey": "QualysVMV2Workbook",
        "logoFileName": "qualys_logo.svg",
        "description": "Gain insight into Qualys Vulnerability Management by analyzing, collecting and correlating vulnerability data.\nThis workbook provides visibility into vulnerabilities detected from vulnerability scans",
        "dataTypesDependencies": [
            "QualysHostDetectionV2_CL"
        ],
        "dataConnectorsDependencies": [
            "QualysVulnerabilityManagement"
        ],
        "previewImagesFileNames": [
            "QualysVMWhite.png",
            "QualysVMBlack.png"
        ],
        "version": "1.0.0",
        "title": "Qualys Vulnerability Management",
        "templateRelativePath": "QualysVMv2.json",
        "subtitle": "",
        "provider": "Qualys"
    },
    {
        "workbookKey": "GitHubSecurityWorkbook",
        "logoFileName": "GitHub.svg",
        "description": "Gain insights to GitHub activities that may be interesting for security.",
        "dataTypesDependencies": [
            "Github_CL",
            "GitHubRepoLogs_CL"
        ],
        "dataConnectorsDependencies": [],
        "previewImagesFileNames": [
            "GitHubSecurityWhite.png",
            "GitHubSecurityBlack.png"
        ],
        "version": "1.0.0",
        "title": "GitHub Security",
        "templateRelativePath": "GitHubSecurityWorkbook.json",
        "subtitle": "",
        "provider": "Microsoft Sentinel community"
    },
    {
        "workbookKey": "VisualizationDemo",
        "logoFileName": "",
        "description": "Learn and explore the many ways of displaying information within Microsoft Sentinel workbooks",
        "dataTypesDependencies": [
            "SecurityAlert"
        ],
        "dataConnectorsDependencies": [],
        "previewImagesFileNames": [
            "VisualizationDemoBlack.png",
            "VisualizationDemoWhite.png"
        ],
        "version": "1.0.0",
        "title": "Visualizations Demo",
        "templateRelativePath": "VisualizationDemo.json",
        "subtitle": "",
        "provider": "Microsoft Sentinel Community"
    },
    {
        "workbookKey": "SophosXGFirewallWorkbook",
        "logoFileName": "sophos_logo.svg",
        "description": "Gain insight into Sophos XG Firewall by analyzing, collecting and correlating firewall data.\nThis workbook provides visibility into network traffic",
        "dataTypesDependencies": [
            "Syslog"
        ],
        "dataConnectorsDependencies": [
            "SophosXGFirewall"
        ],
        "previewImagesFileNames": [
            "SophosXGFirewallWhite.png",
            "SophosXGFirewallBlack.png"
        ],
        "version": "1.0.0",
        "title": "Sophos XG Firewall",
        "templateRelativePath": "SophosXGFirewall.json",
        "subtitle": "",
        "provider": "Sophos"
    },
    {
        "workbookKey": "SysmonThreatHuntingWorkbook",
        "logoFileName": "",
        "description": "Simplify your threat hunts using Sysmon data mapped to MITRE ATT&CK data. This workbook gives you the ability to drilldown into system activity based on known ATT&CK techniques as well as other threat hunting entry points such as user activity, network connections or virtual machine Sysmon events.\nPlease note that for this workbook to work you must have deployed Sysmon on your virtual machines in line with the instructions at https://github.com/BlueTeamLabs/sentinel-attack/wiki/Onboarding-sysmon-data-to-Azure-Sentinel",
        "dataTypesDependencies": [
            "Event"
        ],
        "dataConnectorsDependencies": [],
        "previewImagesFileNames": [
            "SysmonThreatHuntingWhite1.png",
            "SysmonThreatHuntingBlack1.png"
        ],
        "version": "1.4.0",
        "title": "Sysmon Threat Hunting",
        "templateRelativePath": "SysmonThreatHunting.json",
        "subtitle": "",
        "provider": "Microsoft Sentinel community"
    },
    {
        "workbookKey": "WebApplicationFirewallWAFTypeEventsWorkbook",
        "logoFileName": "webapplicationfirewall(WAF)_logo.svg",
        "description": "Gain insights into your organization's Azure web application firewall (WAF) across various services such as Azure Front Door Service and Application Gateway. You can view event triggers, full messages, attacks over time, among other data. Several aspects of the workbook are interactable to allow users to further understand their data",
        "dataTypesDependencies": [
            "AzureDiagnostics"
        ],
        "dataConnectorsDependencies": [
            "WAF"
        ],
        "previewImagesFileNames": [
            "WAFFirewallWAFTypeEventsBlack1.PNG",
            "WAFFirewallWAFTypeEventsBlack2.PNG",
            "WAFFirewallWAFTypeEventsBlack3.PNG",
            "WAFFirewallWAFTypeEventsBlack4.PNG",
            "WAFFirewallWAFTypeEventsWhite1.png",
            "WAFFirewallWAFTypeEventsWhite2.PNG",
            "WAFFirewallWAFTypeEventsWhite3.PNG",
            "WAFFirewallWAFTypeEventsWhite4.PNG"
        ],
        "version": "1.1.0",
        "title": "Microsoft Web Application Firewall (WAF) - Azure WAF",
        "templateRelativePath": "WebApplicationFirewallWAFTypeEvents.json",
        "subtitle": "",
        "provider": "Microsoft"
    },
    {
        "workbookKey": "OrcaAlertsOverviewWorkbook",
        "logoFileName": "Orca_logo.svg",
        "description": "A visualized overview of Orca security alerts.\nExplore, analize and learn about your security posture using Orca alerts Overview",
        "dataTypesDependencies": [
            "OrcaAlerts_CL"
        ],
        "dataConnectorsDependencies": [
            "OrcaSecurityAlerts"
        ],
        "previewImagesFileNames": [
            "OrcaAlertsWhite.png",
            "OrcaAlertsBlack.png"
        ],
        "version": "1.1.0",
        "title": "Orca alerts overview",
        "templateRelativePath": "OrcaAlerts.json",
        "subtitle": "",
        "provider": "Orca Security"
    },
    {
        "workbookKey": "CyberArkWorkbook",
        "logoFileName": "CyberArk_Logo.svg",
        "description": "The CyberArk Syslog connector allows you to easily connect all your CyberArk security solution logs with your Microsoft Sentinel, to view dashboards, create custom alerts, and improve investigation. Integration between CyberArk and Microsoft Sentinel makes use of the CEF Data Connector to properly parse and display CyberArk Syslog messages.",
        "dataTypesDependencies": [
            "CommonSecurityLog"
        ],
        "dataConnectorsDependencies": [
            "CyberArk"
        ],
        "previewImagesFileNames": [
            "CyberArkActivitiesWhite.PNG",
            "CyberArkActivitiesBlack.PNG"
        ],
        "version": "1.1.0",
        "title": "CyberArk EPV Events",
        "templateRelativePath": "CyberArkEPV.json",
        "subtitle": "",
        "provider": "CyberArk"
    },
    {
        "workbookKey": "UserEntityBehaviorAnalyticsWorkbook",
        "logoFileName": "Azure_Sentinel.svg",
        "description": "Identify compromised users and insider threats using User and Entity Behavior Analytics. Gain insights into anomalous user behavior from baselines learned from behavior patterns",
        "dataTypesDependencies": [
            "BehaviorAnalytics"
        ],
        "dataConnectorsDependencies": [],
        "previewImagesFileNames": [
            "UserEntityBehaviorAnalyticsBlack1.png",
            "UserEntityBehaviorAnalyticsWhite1.png"
        ],
        "version": "1.2.0",
        "title": "User And Entity Behavior Analytics",
        "templateRelativePath": "UserEntityBehaviorAnalytics.json",
        "subtitle": "",
        "provider": "Microsoft"
    },
    {
        "workbookKey": "CitrixWAF",
        "logoFileName": "citrix_logo.svg",
        "description": "Gain insight into the Citrix WAF logs",
        "dataTypesDependencies": [
            "CommonSecurityLog"
        ],
        "dataConnectorsDependencies": [
            "CitrixWAF"
        ],
        "previewImagesFileNames": [
            "CitrixWAFBlack.png",
            "CitrixWAFWhite.png"
        ],
        "version": "1.0.0",
        "title": "Citrix WAF (Web App Firewall)",
        "templateRelativePath": "CitrixWAF.json",
        "subtitle": "",
        "provider": "Citrix Systems Inc."
    },
    {
        "workbookKey": "UnifiSGWorkbook",
        "logoFileName": "",
        "description": "Gain insights into Unifi Security Gateways analyzing traffic and activities.",
        "dataTypesDependencies": [
            "CommonSecurityLog"
        ],
        "dataConnectorsDependencies": [],
        "previewImagesFileNames": [
            "UnifiSGBlack.png",
            "UnifiSGWhite.png"
        ],
        "version": "1.0.0",
        "title": "Unifi Security Gateway",
        "templateRelativePath": "UnfiSG.json",
        "subtitle": "",
        "provider": "Microsoft Sentinel community"
    },
    {
        "workbookKey": "UnifiSGNetflowWorkbook",
        "logoFileName": "",
        "description": "Gain insights into Unifi Security Gateways analyzing traffic and activities using Netflow.",
        "dataTypesDependencies": [
            "netflow_CL"
        ],
        "dataConnectorsDependencies": [],
        "previewImagesFileNames": [
            "UnifiSGNetflowBlack.png",
            "UnifiSGNetflowWhite.png"
        ],
        "version": "1.0.0",
        "title": "Unifi Security Gateway - NetFlow",
        "templateRelativePath": "UnfiSGNetflow.json",
        "subtitle": "",
        "provider": "Microsoft Sentinel community"
    },
    {
        "workbookKey": "NormalizedNetworkEventsWorkbook",
        "logoFileName": "Azure_Sentinel.svg",
        "description": "See insights on multiple networking appliances and other network sessions, that have been parsed or mapped to the normalized networking sessions table. Note this requires enabling parsers for the different products - to learn more, visit https://aka.ms/sentinelnormalizationdocs",
        "dataTypesDependencies": [],
        "dataConnectorsDependencies": [],
        "previewImagesFileNames": [
            "NormalizedNetworkEventsWhite.png",
            "NormalizedNetworkEventsBlack.png"
        ],
        "version": "1.0.0",
        "title": "Normalized network events",
        "templateRelativePath": "NormalizedNetworkEvents.json",
        "subtitle": "",
        "provider": "Microsoft"
    },
    {
        "workbookKey": "WorkspaceAuditingWorkbook",
        "logoFileName": "Azure_Sentinel.svg",
        "description": "Workspace auditing report\r\nUse this report to understand query runs across your workspace.",
        "dataTypesDependencies": [
            "LAQueryLogs"
        ],
        "dataConnectorsDependencies": [],
        "previewImagesFileNames": [
            "WorkspaceAuditingWhite.png",
            "WorkspaceAuditingBlack.png"
        ],
        "version": "1.0.0",
        "title": "Workspace audit",
        "templateRelativePath": "WorkspaceAuditing.json",
        "subtitle": "",
        "provider": "Microsoft Sentinel community"
    },
    {
        "workbookKey": "MITREATTACKWorkbook",
        "logoFileName": "Azure_Sentinel.svg",
        "description": "Workbook to showcase MITRE ATT&CK Coverage for Microsoft Sentinel",
        "dataTypesDependencies": [
            "SecurityAlert"
        ],
        "dataConnectorsDependencies": [],
        "previewImagesFileNames": [
            "MITREATTACKWhite1.PNG",
            "MITREATTACKWhite2.PNG",
            "MITREATTACKBlack1.PNG",
            "MITREATTACKBlack2.PNG"
        ],
        "version": "1.0.1",
        "title": "MITRE ATT&CK Workbook",
        "templateRelativePath": "MITREAttack.json",
        "subtitle": "",
        "provider": "Microsoft Sentinel community"
    },
    {
        "workbookKey": "BETTERMTDWorkbook",
        "logoFileName": "BETTER_MTD_logo.svg",
        "description": "Workbook using the BETTER Mobile Threat Defense (MTD) connector, to give insights into your mobile devices, installed application and overall device security posture.",
        "dataTypesDependencies": [
            "BetterMTDDeviceLog_CL",
            "BetterMTDAppLog_CL",
            "BetterMTDIncidentLog_CL",
            "BetterMTDNetflowLog_CL"
        ],
        "dataConnectorsDependencies": [
            "BetterMTD"
        ],
        "previewImagesFileNames": [
            "BetterMTDWorkbookPreviewWhite1.png",
            "BetterMTDWorkbookPreviewWhite2.png",
            "BetterMTDWorkbookPreviewWhite3.png",
            "BetterMTDWorkbookPreviewBlack1.png",
            "BetterMTDWorkbookPreviewBlack2.png",
            "BetterMTDWorkbookPreviewBlack3.png"
        ],
        "version": "1.1.0",
        "title": "BETTER Mobile Threat Defense (MTD)",
        "templateRelativePath": "BETTER_MTD_Workbook.json",
        "subtitle": "",
        "provider": "BETTER Mobile"
    },
    {
        "workbookKey": "AlsidIoEWorkbook",
        "logoFileName": "Alsid.svg",
        "description": "Workbook showcasing the state and evolution of your Alsid for AD Indicators of Exposures alerts.",
        "dataTypesDependencies": [
            "AlsidForADLog_CL"
        ],
        "dataConnectorsDependencies": [
            "AlsidForAD"
        ],
        "previewImagesFileNames": [
            "AlsidIoEBlack1.png",
            "AlsidIoEBlack2.png",
            "AlsidIoEBlack3.png",
            "AlsidIoEWhite1.png",
            "AlsidIoEWhite2.png",
            "AlsidIoEWhite3.png"
        ],
        "version": "1.0.0",
        "title": "Alsid for AD | Indicators of Exposure",
        "templateRelativePath": "AlsidIoE.json",
        "subtitle": "",
        "provider": "Alsid"
    },
    {
        "workbookKey": "AlsidIoAWorkbook",
        "logoFileName": "Alsid.svg",
        "description": "Workbook showcasing the state and evolution of your Alsid for AD Indicators of Attack alerts.",
        "dataTypesDependencies": [
            "AlsidForADLog_CL"
        ],
        "dataConnectorsDependencies": [
            "AlsidForAD"
        ],
        "previewImagesFileNames": [
            "AlsidIoABlack1.png",
            "AlsidIoABlack2.png",
            "AlsidIoABlack3.png",
            "AlsidIoAWhite1.png",
            "AlsidIoAWhite2.png",
            "AlsidIoAWhite3.png"
        ],
        "version": "1.0.0",
        "title": "Alsid for AD | Indicators of Attack",
        "templateRelativePath": "AlsidIoA.json",
        "subtitle": "",
        "provider": "Alsid"
    },
    {
        "workbookKey": "InvestigationInsightsWorkbook",
        "logoFileName": "Microsoft_logo.svg",
        "description": "Help analysts gain insight into incident, bookmark and entity data through the Investigation Insights Workbook. This workbook provides common queries and detailed visualizations to help an analyst investigate suspicious activities quickly with an easy to use interface. Analysts can start their investigation from a Microsoft Sentinel incident, bookmark, or by simply entering the entity data into the workbook manually.",
        "dataTypesDependencies": [
            "AuditLogs",
            "AzureActivity",
            "CommonSecurityLog",
            "OfficeActivity",
            "SecurityEvent",
            "SigninLogs",
            "ThreatIntelligenceIndicator"
        ],
        "dataConnectorsDependencies": [
            "AzureActivity",
            "SecurityEvents",
            "Office365",
            "AzureActiveDirectory",
            "ThreatIntelligence",
            "ThreatIntelligenceTaxii",
            "WindowsSecurityEvents"
        ],
        "previewImagesFileNames": [
            "InvestigationInsightsWhite1.png",
            "InvestigationInsightsBlack1.png",
            "InvestigationInsightsWhite2.png",
            "InvestigationInsightsBlack2.png"
        ],
        "version": "1.4.0",
        "title": "Investigation Insights",
        "templateRelativePath": "InvestigationInsights.json",
        "subtitle": "",
        "provider": "Microsoft Sentinel community"
    },
    {
        "workbookKey": "AksSecurityWorkbook",
        "logoFileName": "Kubernetes_services.svg",
        "description": "See insights about the security of your AKS clusters. The workbook helps to identify sensitive operations in the clusters and get insights based on Azure Defender alerts.",
        "dataTypesDependencies": [
            "SecurityAlert",
            "AzureDiagnostics"
        ],
        "dataConnectorsDependencies": [
            "AzureSecurityCenter",
            "AzureKubernetes"
        ],
        "previewImagesFileNames": [
            "AksSecurityWhite.png",
            "AksSecurityBlack.png"
        ],
        "version": "1.5.0",
        "title": "Azure Kubernetes Service (AKS) Security",
        "templateRelativePath": "AksSecurity.json",
        "subtitle": "",
        "provider": "Microsoft"
    },
    {
        "workbookKey": "AzureKeyVaultWorkbook",
        "logoFileName": "KeyVault.svg",
        "description": "See insights about the security of your Azure key vaults. The workbook helps to identify sensitive operations in the key vaults and get insights based on Azure Defender alerts.",
        "dataTypesDependencies": [
            "SecurityAlert",
            "AzureDiagnostics"
        ],
        "dataConnectorsDependencies": [
            "AzureSecurityCenter",
            "AzureKeyVault"
        ],
        "previewImagesFileNames": [
            "AkvSecurityWhite.png",
            "AkvSecurityBlack.png"
        ],
        "version": "1.1.0",
        "title": "Azure Key Vault Security",
        "templateRelativePath": "AzureKeyVaultWorkbook.json",
        "subtitle": "",
        "provider": "Microsoft"
    },
    {
        "workbookKey": "IncidentOverview",
        "logoFileName": "Azure_Sentinel.svg",
        "description": "The Incident Overview workbook is designed to assist in triaging and investigation by providing in-depth information about the incident, including:\r\n* General information\r\n* Entity data\r\n* Triage time (time between incident creation and first response)\r\n* Mitigation time (time between incident creation and closing)\r\n* Comments\r\n\r\nCustomize this workbook by saving and editing it. \r\nYou can reach this workbook template from the incidents panel as well. Once you have customized it, the link from the incident panel will open the customized workbook instead of the template.\r\n",
        "dataTypesDependencies": [
            "SecurityAlert",
            "SecurityIncident"
        ],
        "dataConnectorsDependencies": [],
        "previewImagesFileNames": [
            "IncidentOverviewBlack1.png",
            "IncidentOverviewWhite1.png",
            "IncidentOverviewBlack2.png",
            "IncidentOverviewWhite2.png"
        ],
        "version": "2.1.0",
        "title": "Incident overview",
        "templateRelativePath": "IncidentOverview.json",
        "subtitle": "",
        "provider": "Microsoft"
    },
    {
        "workbookKey": "SecurityOperationsEfficiency",
        "logoFileName": "Azure_Sentinel.svg",
        "description": "Security operations center managers can view overall efficiency metrics and measures regarding the performance of their team. They can find operations by multiple indicators over time including severity, MITRE tactics, mean time to triage, mean time to resolve and more. The SOC manager can develop a picture of the performance in both general and specific areas over time and use it to improve efficiency.",
        "dataTypesDependencies": [
            "SecurityAlert",
            "SecurityIncident"
        ],
        "dataConnectorsDependencies": [],
        "previewImagesFileNames": [
            "SecurityEfficiencyWhite1.png",
            "SecurityEfficiencyWhite2.png",
            "SecurityEfficiencyBlack1.png",
            "SecurityEfficiencyBlack2.png"
        ],
        "version": "1.5.0",
        "title": "Security Operations Efficiency",
        "templateRelativePath": "SecurityOperationsEfficiency.json",
        "subtitle": "",
        "provider": "Microsoft"
    },
    {
        "workbookKey": "DataCollectionHealthMonitoring",
        "logoFileName": "Azure_Sentinel.svg",
        "description": "Gain insights into your workspace's data ingestion status. In this workbook, you can view additional monitors and detect anomalies that will help you determine your workspace\u2019s data collection health.",
        "dataTypesDependencies": [],
        "dataConnectorsDependencies": [],
        "previewImagesFileNames": [
            "HealthMonitoringWhite1.png",
            "HealthMonitoringWhite2.png",
            "HealthMonitoringWhite3.png",
            "HealthMonitoringBlack1.png",
            "HealthMonitoringBlack2.png",
            "HealthMonitoringBlack3.png"
        ],
        "version": "1.0.0",
        "title": "Data collection health monitoring",
        "templateRelativePath": "DataCollectionHealthMonitoring.json",
        "subtitle": "",
        "provider": "Microsoft"
    },
    {
        "workbookKey": "OnapsisAlarmsWorkbook",
        "logoFileName": "onapsis_logo.svg",
        "description": "Gain insights into what is going on in your SAP Systems with this overview of the alarms triggered in the Onapsis Platform. Incidents are enriched with context and next steps to help your Security team respond effectively.",
        "dataTypesDependencies": [
            "CommonSecurityLog"
        ],
        "dataConnectorsDependencies": [
            "OnapsisPlatform"
        ],
        "previewImagesFileNames": [
            "OnapsisWhite1.PNG",
            "OnapsisBlack1.PNG",
            "OnapsisWhite2.PNG",
            "OnapsisBlack2.PNG"
        ],
        "version": "1.0.0",
        "title": "Onapsis Alarms Overview",
        "templateRelativePath": "OnapsisAlarmsOverview.json",
        "subtitle": "",
        "provider": "Onapsis"
    },
    {
        "workbookKey": "DelineaWorkbook",
        "logoFileName": "DelineaLogo.svg",
        "description": "The Delinea Secret Server Syslog connector",
        "dataTypesDependencies": [
            "CommonSecurityLog"
        ],
        "dataConnectorsDependencies": [
            "DelineaSecretServer_CEF"
        ],
        "previewImagesFileNames": [
            "DelineaWorkbookWhite.PNG",
            "DelineaWorkbookBlack.PNG"
        ],
        "version": "1.0.0",
        "title": "Delinea Secret Server Workbook",
        "templateRelativePath": "DelineaWorkbook.json",
        "subtitle": "",
        "provider": "Delinea"
    },
    {
        "workbookKey": "ForcepointCloudSecurityGatewayWorkbook",
        "logoFileName": "Forcepoint_new_logo.svg",
        "description": "Use this report to understand query runs across your workspace.",
        "dataTypesDependencies": [
            "CommonSecurityLog"
        ],
        "dataConnectorsDependencies": [
            "ForcepointCSG"
        ],
        "previewImagesFileNames": [
            "ForcepointCloudSecurityGatewayWhite.png",
            "ForcepointCloudSecurityGatewayBlack.png"
        ],
        "version": "1.0.0",
        "title": "Forcepoint Cloud Security Gateway Workbook",
        "templateRelativePath": "ForcepointCloudSecuirtyGatewayworkbook.json",
        "subtitle": "",
        "provider": "Forcepoint"
    },
    {
        "workbookKey": "IntsightsIOCWorkbook",
        "logoFileName": "IntSights_logo.svg",
        "description": "This Microsoft Sentinel workbook provides an overview of Indicators of Compromise (IOCs) and their correlations allowing users to analyze and visualize indicators based on severity, type, and other parameters.",
        "dataTypesDependencies": [
            "ThreatIntelligenceIndicator",
            "SecurityAlert"
        ],
        "dataConnectorsDependencies": [
            "ThreatIntelligenceTaxii"
        ],
        "previewImagesFileNames": [
            "IntsightsIOCWhite.png",
            "IntsightsMatchedWhite.png",
            "IntsightsMatchedBlack.png",
            "IntsightsIOCBlack.png"
        ],
        "version": "2.0.0",
        "title": "IntSights IOC Workbook",
        "templateRelativePath": "IntsightsIOCWorkbook.json",
        "subtitle": "",
        "provider": "IntSights Cyber Intelligence"
    },
    {
        "workbookKey": "DarktraceSummaryWorkbook",
        "logoFileName": "Darktrace.svg",
        "description": "A workbook containing relevant KQL queries to help you visualise the data in model breaches from the Darktrace Connector",
        "dataTypesDependencies": [
            "CommonSecurityLog"
        ],
        "dataConnectorsDependencies": [
            "Darktrace"
        ],
        "previewImagesFileNames": [
            "AIA-DarktraceSummaryWhite.png",
            "AIA-DarktraceSummaryBlack.png"
        ],
        "version": "1.1.0",
        "title": "AI Analyst Darktrace Model Breach Summary",
        "templateRelativePath": "AIA-Darktrace.json",
        "subtitle": "",
        "provider": "Darktrace"
    },
    {
        "workbookKey": "TrendMicroXDR",
        "logoFileName": "trendmicro_logo.svg",
        "description": "Gain insights from Trend Vision One with this overview of the Alerts triggered.",
        "dataTypesDependencies": [
            "TrendMicro_XDR_WORKBENCH_CL"
        ],
        "dataConnectorsDependencies": [
            "TrendMicroXDR"
        ],
        "previewImagesFileNames": [
            "TrendMicroXDROverviewWhite.png",
            "TrendMicroXDROverviewBlack.png"
        ],
        "version": "1.3.0",
        "title": "Trend Vision One Alert Overview",
        "templateRelativePath": "TrendMicroXDROverview.json",
        "subtitle": "",
        "provider": "Trend Micro"
    },
    {
        "workbookKey": "CyberpionOverviewWorkbook",
        "logoFileName": "cyberpion_logo.svg",
        "description": "Use Cyberpion's Security Logs and this workbook, to get an overview of your online assets, gain insights into their current state, and find ways to better secure your ecosystem.",
        "dataTypesDependencies": [
            "CyberpionActionItems_CL"
        ],
        "dataConnectorsDependencies": [
            "CyberpionSecurityLogs"
        ],
        "previewImagesFileNames": [
            "CyberpionActionItemsBlack.png",
            "CyberpionActionItemsWhite.png"
        ],
        "version": "1.0.0",
        "title": "Cyberpion Overview",
        "templateRelativePath": "CyberpionOverviewWorkbook.json",
        "subtitle": "",
        "provider": "Cyberpion"
    },
    {
        "workbookKey": "SolarWindsPostCompromiseHuntingWorkbook",
        "logoFileName": "MSTIC-Logo.svg",
        "description": "This hunting workbook is intended to help identify activity related to the Solorigate compromise and subsequent attacks discovered in December 2020",
        "dataTypesDependencies": [
            "CommonSecurityLog",
            "SigninLogs",
            "AuditLogs",
            "AADServicePrincipalSignInLogs",
            "OfficeActivity",
            "BehaviorAnalytics",
            "SecurityEvent",
            "DeviceProcessEvents",
            "SecurityAlert",
            "DnsEvents"
        ],
        "dataConnectorsDependencies": [
            "AzureActiveDirectory",
            "SecurityEvents",
            "Office365",
            "MicrosoftThreatProtection",
            "DNS",
            "WindowsSecurityEvents"
        ],
        "previewImagesFileNames": [
            "SolarWindsPostCompromiseHuntingWhite.png",
            "SolarWindsPostCompromiseHuntingBlack.png"
        ],
        "version": "1.5.0",
        "title": "SolarWinds Post Compromise Hunting",
        "templateRelativePath": "SolarWindsPostCompromiseHunting.json",
        "subtitle": "",
        "provider": "Microsoft"
    },
    {
        "workbookKey": "ProofpointPODWorkbook",
        "logoFileName": "proofpointlogo.svg",
        "description": "Gain insights into your Proofpoint on Demand Email Security activities, including maillog and messages data. The Workbook provides users with an executive dashboard showing the reporting capabilities, message traceability and monitoring.",
        "dataTypesDependencies": [
            "ProofpointPOD_maillog_CL",
            "ProofpointPOD_message_CL"
        ],
        "dataConnectorsDependencies": [
            "ProofpointPOD"
        ],
        "previewImagesFileNames": [
            "ProofpointPODMainBlack1.png",
            "ProofpointPODMainBlack2.png",
            "ProofpointPODMainWhite1.png",
            "ProofpointPODMainWhite2.png",
            "ProofpointPODMessageSummaryBlack.png",
            "ProofpointPODMessageSummaryWhite.png",
            "ProofpointPODTLSBlack.png",
            "ProofpointPODTLSWhite.png"
        ],
        "version": "1.0.0",
        "title": "Proofpoint On-Demand Email Security",
        "templateRelativePath": "ProofpointPOD.json",
        "subtitle": "",
        "provider": "Proofpoint"
    },
    {
        "workbookKey": "CiscoUmbrellaWorkbook",
        "logoFileName": "cisco_logo.svg",
        "description": "Gain insights into Cisco Umbrella activities, including the DNS, Proxy and Cloud Firewall data. Workbook shows general information along with threat landscape including categories, blocked destinations and URLs.",
        "dataTypesDependencies": [
            "Cisco_Umbrella_dns_CL",
            "Cisco_Umbrella_proxy_CL",
            "Cisco_Umbrella_ip_CL",
            "Cisco_Umbrella_cloudfirewall_CL"
        ],
        "dataConnectorsDependencies": [
            "CiscoUmbrellaDataConnector"
        ],
        "previewImagesFileNames": [
            "CiscoUmbrellaDNSBlack1.png",
            "CiscoUmbrellaDNSBlack2.png",
            "CiscoUmbrellaDNSWhite1.png",
            "CiscoUmbrellaDNSWhite2.png",
            "CiscoUmbrellaFirewallBlack.png",
            "CiscoUmbrellaFirewallWhite.png",
            "CiscoUmbrellaMainBlack1.png",
            "CiscoUmbrellaMainBlack2.png",
            "CiscoUmbrellaMainWhite1.png",
            "CiscoUmbrellaMainWhite2.png",
            "CiscoUmbrellaProxyBlack1.png",
            "CiscoUmbrellaProxyBlack2.png",
            "CiscoUmbrellaProxyWhite1.png",
            "CiscoUmbrellaProxyWhite2.png"
        ],
        "version": "1.0.0",
        "title": "Cisco Umbrella",
        "templateRelativePath": "CiscoUmbrella.json",
        "subtitle": "",
        "provider": "Cisco"
    },
    {
        "workbookKey": "AnalyticsEfficiencyWorkbook",
        "logoFileName": "Azure_Sentinel.svg",
        "description": "Gain insights into the efficacy of your analytics rules. In this workbook you can analyze and monitor the analytics rules found in your workspace to achieve better performance by your SOC.",
        "dataTypesDependencies": [
            "SecurityAlert",
            "SecurityIncident"
        ],
        "dataConnectorsDependencies": [],
        "previewImagesFileNames": [
            "AnalyticsEfficiencyBlack.png",
            "AnalyticsEfficiencyWhite.png"
        ],
        "version": "1.2.0",
        "title": "Analytics Efficiency",
        "templateRelativePath": "AnalyticsEfficiency.json",
        "subtitle": "",
        "provider": "Microsoft"
    },
    {
        "workbookKey": "WorkspaceUsage",
        "logoFileName": "Azure_Sentinel.svg",
        "description": "Gain insights into your workspace's usage. In this workbook, you can view your workspace\u2019s data consumption, latency, recommended tasks and Cost and Usage statistics.",
        "dataTypesDependencies": [],
        "dataConnectorsDependencies": [],
        "previewImagesFileNames": [
            "WorkspaceUsageBlack.png",
            "WorkspaceUsageWhite.png"
        ],
        "version": "1.6.0",
        "title": "Workspace Usage Report",
        "templateRelativePath": "WorkspaceUsage.json",
        "subtitle": "",
        "provider": "Microsoft Sentinel community"
    },
    {
        "workbookKey": "SentinelCentral",
        "logoFileName": "Azure_Sentinel.svg",
        "description": "Use this report to view Incident (and Alert data) across many workspaces, this works with Azure Lighthouse and across any subscription you have access to.",
        "dataTypesDependencies": [
            "SecurityIncident"
        ],
        "dataConnectorsDependencies": [],
        "previewImagesFileNames": [
            "SentinelCentralBlack.png",
            "SentinelCentralWhite.png"
        ],
        "version": "2.1.1",
        "title": "Microsoft Sentinel Central",
        "templateRelativePath": "SentinelCentral.json",
        "subtitle": "",
        "provider": "Microsoft Sentinel community"
    },
    {
        "workbookKey": "CognniIncidentsWorkbook",
        "logoFileName": "cognni-logo.svg",
        "description": "Gain intelligent insights into the risks to your important financial, legal, HR, and governance information. This workbook lets you monitor your at-risk information to determine when and why incidents occurred, as well as who was involved. These incidents are broken into high, medium, and low risk incidents for each information category.",
        "dataTypesDependencies": [
            "CognniIncidents_CL"
        ],
        "dataConnectorsDependencies": [
            "CognniSentinelDataConnector"
        ],
        "previewImagesFileNames": [
            "CognniBlack.PNG",
            "CognniWhite.PNG"
        ],
        "version": "1.0.0",
        "title": "Cognni Important Information Incidents",
        "templateRelativePath": "CognniIncidentsWorkbook.json",
        "subtitle": "",
        "provider": "Cognni"
    },
    {
        "workbookKey": "pfsense",
        "logoFileName": "pfsense_logo.svg",
        "description": "Gain insights into pfsense logs from both filterlog and nginx.",
        "dataTypesDependencies": [
            "CommonSecurityLog"
        ],
        "dataConnectorsDependencies": [],
        "previewImagesFileNames": [
            "pfsenseBlack.png",
            "pfsenseWhite.png"
        ],
        "version": "1.0.0",
        "title": "pfsense",
        "templateRelativePath": "pfsense.json",
        "subtitle": "",
        "provider": "Microsoft Sentinel community"
    },
    {
        "workbookKey": "ExchangeCompromiseHunting",
        "logoFileName": "MSTIC-Logo.svg",
        "description": "This workbook is intended to help defenders in responding to the Exchange Server vulnerabilities disclosed in March 2021, as well as hunting for potential compromise activity. More details on these vulnearbilities can be found at: https://aka.ms/exchangevulns",
        "dataTypesDependencies": [
            "SecurityEvent",
            "W3CIISLog"
        ],
        "dataConnectorsDependencies": [
            "SecurityEvents",
            "AzureMonitor(IIS)",
            "WindowsSecurityEvents"
        ],
        "previewImagesFileNames": [
            "ExchangeBlack.png",
            "ExchangeWhite.png"
        ],
        "version": "1.0.0",
        "title": "Exchange Compromise Hunting",
        "templateRelativePath": "ExchangeCompromiseHunting.json",
        "subtitle": "",
        "provider": "Microsoft"
    },
    {
        "workbookKey": "SOCProcessFrameworkWorkbook",
        "logoFileName": "Azure_Sentinel.svg",
        "description": "Built by Microsoft's Sentinel GBB's - This workbook contains years of SOC Best Practices and is intended to help SOCs mature and leverage industry standards in Operationalizing their SOC in using Microsoft Sentinel. It contains Processes and Procedures every SOC should consider and builds a high level of operational excellence.",
        "dataTypesDependencies": [],
        "dataConnectorsDependencies": [],
        "previewImagesFileNames": [
            "SOCProcessFrameworkCoverImage1White.png",
            "SOCProcessFrameworkCoverImage1Black.png",
            "SOCProcessFrameworkCoverImage2White.png",
            "SOCProcessFrameworkCoverImage2Black.png"
        ],
        "version": "1.1.0",
        "title": "SOC Process Framework",
        "templateRelativePath": "SOCProcessFramework.json",
        "subtitle": "",
        "provider": "Microsoft Sentinel Community"
    },
    {
        "workbookKey": "Building_a_SOCLargeStaffWorkbook",
        "logoFileName": "Azure_Sentinel.svg",
        "description": "Built by Microsoft's Sentinel GBB's - This workbook contains years of SOC Best Practices and is intended to help SOCs mature and leverage industry standards in Operationalizing their SOC in using Microsoft Sentinel. It contains Processes and Procedures every SOC should consider and builds a high level of operational excellence.",
        "dataTypesDependencies": [],
        "dataConnectorsDependencies": [],
        "previewImagesFileNames": [
            "SOCProcessFrameworkCoverImage1White.png",
            "SOCProcessFrameworkCoverImage1Black.png",
            "SOCProcessFrameworkCoverImage2White.png",
            "SOCProcessFrameworkCoverImage2Black.png"
        ],
        "version": "1.1.0",
        "title": "SOC Large Staff",
        "templateRelativePath": "Building_a_SOCLargeStaff.json",
        "subtitle": "",
        "provider": "Microsoft Sentinel Community"
    },
    {
        "workbookKey": "Building_a_SOCMediumStaffWorkbook",
        "logoFileName": "Azure_Sentinel.svg",
        "description": "Built by Microsoft's Sentinel GBB's - This workbook contains years of SOC Best Practices and is intended to help SOCs mature and leverage industry standards in Operationalizing their SOC in using Microsoft Sentinel. It contains Processes and Procedures every SOC should consider and builds a high level of operational excellence.",
        "dataTypesDependencies": [],
        "dataConnectorsDependencies": [],
        "previewImagesFileNames": [
            "SOCProcessFrameworkCoverImage1White.png",
            "SOCProcessFrameworkCoverImage1Black.png",
            "SOCProcessFrameworkCoverImage2White.png",
            "SOCProcessFrameworkCoverImage2Black.png"
        ],
        "version": "1.1.0",
        "title": "SOC Medium Staff",
        "templateRelativePath": "Building_a_SOCMediumStaff.json",
        "subtitle": "",
        "provider": "Microsoft Sentinel Community"
    },
    {
        "workbookKey": "Building_a_SOCPartTimeStaffWorkbook",
        "logoFileName": "Azure_Sentinel.svg",
        "description": "Built by Microsoft's Sentinel GBB's - This workbook contains years of SOC Best Practices and is intended to help SOCs mature and leverage industry standards in Operationalizing their SOC in using Microsoft Sentinel. It contains Processes and Procedures every SOC should consider and builds a high level of operational excellence.",
        "dataTypesDependencies": [],
        "dataConnectorsDependencies": [],
        "previewImagesFileNames": [
            "SOCProcessFrameworkCoverImage1White.png",
            "SOCProcessFrameworkCoverImage1Black.png",
            "SOCProcessFrameworkCoverImage2White.png",
            "SOCProcessFrameworkCoverImage2Black.png"
        ],
        "version": "1.1.0",
        "title": "SOC Part Time Staff",
        "templateRelativePath": "Building_a_SOCPartTimeStaff.json",
        "subtitle": "",
        "provider": "Microsoft Sentinel Community"
    },
    {
        "workbookKey": "Building_a_SOCSmallStaffWorkbook",
        "logoFileName": "Azure_Sentinel.svg",
        "description": "Built by Microsoft's Sentinel GBB's - This workbook contains years of SOC Best Practices and is intended to help SOCs mature and leverage industry standards in Operationalizing their SOC in using Microsoft Sentinel. It contains Processes and Procedures every SOC should consider and builds a high level of operational excellence.",
        "dataTypesDependencies": [],
        "dataConnectorsDependencies": [],
        "previewImagesFileNames": [
            "SOCProcessFrameworkCoverImage1White.png",
            "SOCProcessFrameworkCoverImage1Black.png",
            "SOCProcessFrameworkCoverImage2White.png",
            "SOCProcessFrameworkCoverImage2Black.png"
        ],
        "version": "1.1.0",
        "title": "SOC Small Staff",
        "templateRelativePath": "Building_a_SOCSmallStaff.json",
        "subtitle": "",
        "provider": "Microsoft Sentinel Community"
    },
    {
        "workbookKey": "SOCIRPlanningWorkbook",
        "logoFileName": "Azure_Sentinel.svg",
        "description": "Built by Microsoft's Sentinel GBB's - This workbook contains years of SOC Best Practices and is intended to help SOCs mature and leverage industry standards in Operationalizing their SOC in using Microsoft Sentinel. It contains Processes and Procedures every SOC should consider and builds a high level of operational excellence.",
        "dataTypesDependencies": [],
        "dataConnectorsDependencies": [],
        "previewImagesFileNames": [
            "SOCProcessFrameworkCoverImage1White.png",
            "SOCProcessFrameworkCoverImage1Black.png",
            "SOCProcessFrameworkCoverImage2White.png",
            "SOCProcessFrameworkCoverImage2Black.png"
        ],
        "version": "1.1.0",
        "title": "SOC IR Planning",
        "templateRelativePath": "SOCIRPlanning.json",
        "subtitle": "",
        "provider": "Microsoft Sentinel Community"
    },
    {
        "workbookKey": "UpdateSOCMaturityScoreWorkbook",
        "logoFileName": "Azure_Sentinel.svg",
        "description": "Built by Microsoft's Sentinel GBB's - This workbook contains years of SOC Best Practices and is intended to help SOCs mature and leverage industry standards in Operationalizing their SOC in using Microsoft Sentinel. It contains Processes and Procedures every SOC should consider and builds a high level of operational excellence.",
        "dataTypesDependencies": [],
        "dataConnectorsDependencies": [],
        "previewImagesFileNames": [
            "SOCProcessFrameworkCoverImage1White.png",
            "SOCProcessFrameworkCoverImage1Black.png",
            "SOCProcessFrameworkCoverImage2White.png",
            "SOCProcessFrameworkCoverImage2Black.png"
        ],
        "version": "1.1.0",
        "title": "Update SOC Maturity Score",
        "templateRelativePath": "UpdateSOCMaturityScore.json",
        "subtitle": "",
        "provider": "Microsoft Sentinel Community"
    },
    {
        "workbookKey": "Microsoft365SecurityPosture",
        "logoFileName": "M365securityposturelogo.svg",
        "description": "This workbook presents security posture data collected from Azure Security Center, M365 Defender, Defender for Endpoint, and Microsoft Cloud App Security. This workbook relies on the M365 Security Posture Playbook in order to bring the data in.",
        "dataTypesDependencies": [
            "M365SecureScore_CL",
            "MDfESecureScore_CL",
            "MDfEExposureScore_CL",
            "MDfERecommendations_CL",
            "MDfEVulnerabilitiesList_CL",
            "McasShadowItReporting"
        ],
        "dataConnectorsDependencies": [],
        "previewImagesFileNames": [
            "M365securitypostureblack.png",
            "M365securityposturewhite.png"
        ],
        "version": "1.0.0",
        "title": "Microsoft 365 Security Posture",
        "templateRelativePath": "M365SecurityPosture.json",
        "subtitle": "",
        "provider": "Microsoft Sentinel Community"
    },
    {
        "workbookKey": "AzureSentinelCost",
        "logoFileName": "Azure_Sentinel.svg",
        "description": "This workbook provides an estimated cost across the main billed items in Microsoft Sentinel: ingestion, retention and automation. It also provides insight about the possible impact of the Microsoft 365 E5 offer.",
        "dataTypesDependencies": [
            "Usage"
        ],
        "dataConnectorsDependencies": [],
        "previewImagesFileNames": [
            "AzureSentinelCostWhite.png",
            "AzureSentinelCostBlack.png"
        ],
        "version": "1.5.1",
        "title": "Microsoft Sentinel Cost",
        "templateRelativePath": "AzureSentinelCost.json",
        "subtitle": "",
        "provider": "Microsoft Sentinel Community"
    },
    {
        "workbookKey": "ADXvsLA",
        "logoFileName": "Azure_Sentinel.svg",
        "description": "This workbook shows the tables from Microsoft Sentinel which are backed up in ADX. It also provides a comparison between the entries in the Microsoft Sentinel tables and the ADX tables. Lastly some general information about the queries and ingestion on ADX is shown.",
        "dataTypesDependencies": [],
        "dataConnectorsDependencies": [],
        "previewImagesFileNames": [
            "ADXvsLABlack.PNG",
            "ADXvsLAWhite.PNG"
        ],
        "version": "1.0.0",
        "title": "ADXvsLA",
        "templateRelativePath": "ADXvsLA.json",
        "subtitle": "",
        "provider": "Microsoft Sentinel Community"
    },
    {
        "workbookKey": "MicrosoftDefenderForOffice365",
        "logoFileName": "office365_logo.svg",
        "description": "Gain insights into your Microsoft Defender for Office 365 raw data logs.  This workbook lets you look at trends in email senders, attachments and embedded URL data to find anomalies. You can also search by, sender, recipient, subject, attachment or embedded URL to find where the related messages have been sent.",
        "dataTypesDependencies": [
            "EmailEvents",
            "EmailUrlInfo",
            "EmailAttachmentInfo"
        ],
        "dataConnectorsDependencies": [],
        "previewImagesFileNames": [
            "MDOWhite1.png",
            "MDOBlack1.png",
            "MDOWhite2.png",
            "MDOBlack2.png"
        ],
        "version": "1.0.0",
        "title": "Microsoft Defender For Office 365",
        "templateRelativePath": "MicrosoftDefenderForOffice365.json",
        "subtitle": "",
        "provider": "Microsoft Sentinel Community"
    },
    {
        "workbookKey": "ProofPointThreatDashboard",
        "logoFileName": "",
        "description": "Provides an overview of email threat activity based on log data provided by ProofPoint",
        "dataTypesDependencies": [
            "ProofpointPOD_message_CL",
            "ProofpointPOD_maillog_CL",
            "ProofPointTAPClicksBlocked_CL",
            "ProofPointTAPClicksPermitted_CL",
            "ProofPointTAPMessagesBlocked_CL",
            "ProofPointTAPMessagesDelivered_CL"
        ],
        "dataConnectorsDependencies": [
            "ProofpointTAP",
            "ProofpointPOD"
        ],
        "previewImagesFileNames": [
            "ProofPointThreatDashboardBlack1.png",
            "ProofPointThreatDashboardWhite1.png"
        ],
        "version": "1.0.0",
        "title": "ProofPoint Threat Dashboard",
        "templateRelativePath": "ProofPointThreatDashboard.json",
        "subtitle": "",
        "provider": "Microsoft Sentinel Community"
    },
    {
        "workbookKey": "AMAmigrationTracker",
        "logoFileName": "Azure_Sentinel.svg",
        "description": "See what Azure and Azure Arc servers have Log Analytics agent or Azure Monitor agent installed. Review what DCR (data collection rules) apply to your machines and whether you are collecting logs from those machines into your selected workspaces.",
        "dataTypesDependencies": [],
        "dataConnectorsDependencies": [],
        "previewImagesFileNames": [
            "AMAtrackingWhite1.png",
            "AMAtrackingWhite2.png",
            "AMAtrackingWhite3.png",
            "AMAtrackingBlack1.png",
            "AMAtrackingBlack2.png",
            "AMAtrackingBlack3.png"
        ],
        "version": "1.1.0",
        "title": "AMA migration tracker",
        "templateRelativePath": "AMAmigrationTracker.json",
        "subtitle": "",
        "provider": "Microsoft Sentinel Community"
    },
    {
        "workbookKey": "AdvancedKQL",
        "logoFileName": "Azure_Sentinel.svg",
        "description": "This interactive Workbook is designed to improve your KQL proficiency by using a use-case driven approach.",
        "dataTypesDependencies": [],
        "dataConnectorsDependencies": [],
        "previewImagesFileNames": [
            "AdvancedKQLWhite.png",
            "AdvancedKQLBlack.png"
        ],
        "version": "1.3.0",
        "title": "Advanced KQL for Microsoft Sentinel",
        "templateRelativePath": "AdvancedKQL.json",
        "subtitle": "",
        "provider": "Microsoft Sentinel Community"
    },
    {
        "workbookKey": "DSTIMWorkbook",
        "logoFileName": "DSTIM.svg",
        "description": "Identify sensitive data blast radius (i.e., who accessed sensitive data, what kinds of sensitive data, from where and when) in a given data security incident investigation or as part of Threat Hunting. Prioritize your investigation based on insights provided with integrations with Watchlists(VIPUsers, TerminatedEmployees and HighValueAssets), Threat Intelligence feed, UEBA baselines and much more.",
        "dataTypesDependencies": [
            "DSMAzureBlobStorageLogs",
            "DSMDataClassificationLogs",
            "DSMDataLabelingLogs",
            "Anomalies",
            "ThreatIntelligenceIndicator",
            "AADManagedIdentitySignInLogs",
            "SecurityAlert",
            "SigninLogs"
        ],
        "dataConnectorsDependencies": [],
        "previewImagesFileNames": [
            "DSTIMWorkbookBlack.png",
            "DSTIMWorkbookWhite.png"
        ],
        "version": "1.9.0",
        "title": "Data Security - Sensitive Data Impact Assessment",
        "templateRelativePath": "DSTIMWorkbook.json",
        "subtitle": "",
        "provider": "Microsoft",
        "featureFlag": "DSTIMWorkbook"
    },
    {
        "workbookKey": "IntrotoKQLWorkbook",
        "logoFileName": "",
        "description": "Learn and practice the Kusto Query Language. This workbook introduces and provides 100 to 200 level content for new and existing users looking to learn KQL. This workbook will be updated with content over time.",
        "dataTypesDependencies": [],
        "dataConnectorsDependencies": [],
        "previewImagesFileNames": [
            "IntrotoKQL-black.png",
            "IntrotoKQL-white.png"
        ],
        "version": "1.0.0",
        "title": "Intro to KQL",
        "templateRelativePath": "IntrotoKQL.json",
        "subtitle": "",
        "provider": "Microsoft Sentinel Community"
    },
    {
        "workbookKey": "Log4jPostCompromiseHuntingWorkbook",
        "logoFileName": "",
        "description": "This hunting workbook is intended to help identify activity related to the Log4j compromise discovered in December 2021.",
        "dataTypesDependencies": [
            "SecurityNestedRecommendation",
            "AzureDiagnostics",
            "OfficeActivity",
            "W3CIISLog",
            "AWSCloudTrail",
            "SigninLogs",
            "AADNonInteractiveUserSignInLogs",
            "imWebSessions",
            "imNetworkSession"
        ],
        "dataConnectorsDependencies": [],
        "previewImagesFileNames": [
            "Log4jPostCompromiseHuntingBlack.png",
            "Log4jPostCompromiseHuntingWhite.png"
        ],
        "version": "1.0.0",
        "title": "Log4j Post Compromise Hunting",
        "templateRelativePath": "Log4jPostCompromiseHunting.json",
        "subtitle": "",
        "provider": "Microsoft Sentinel Community"
    },
    {
        "workbookKey": "Log4jImpactAssessmentWorkbook",
        "logoFileName": "",
        "description": "This hunting workbook is intended to help identify activity related to the Log4j compromise discovered in December 2021.",
        "dataTypesDependencies": [
            "SecurityIncident",
            "SecurityAlert",
            "AzureSecurityCenter",
            "MDfESecureScore_CL",
            "MDfEExposureScore_CL",
            "MDfERecommendations_CL",
            "MDfEVulnerabilitiesList_CL"
        ],
        "dataConnectorsDependencies": [],
        "previewImagesFileNames": [],
        "version": "1.0.0",
        "title": "Log4j Impact Assessment",
        "templateRelativePath": "Log4jImpactAssessment.json",
        "subtitle": "",
        "provider": "Microsoft Sentinel Community"
    },
    {
        "workbookKey": "UserMap",
        "logoFileName": "",
        "description": "This Workbook shows MaliciousIP, User SigninLog Data (this shows user Signin Locations and distance between as well as order visited) and WAF information.",
        "dataTypesDependencies": [
            "SigninLogs",
            "AzureDiagnostics",
            "WireData",
            "VMconnection",
            "CommonSecurityLog",
            "WindowsFirewall",
            "W3CIISLog",
            "DnsEvents"
        ],
        "dataConnectorsDependencies": [
            "AzureActiveDirectory"
        ],
        "previewImagesFileNames": [
            "UserMapBlack.png",
            "UserMapWhite.png"
        ],
        "version": "1.0.0",
        "title": "User Map information",
        "templateRelativePath": "UserMap.json",
        "subtitle": "",
        "provider": "Microsoft Sentinel Community"
    },
    {
        "workbookKey": "AWSS3",
        "logoFileName": "",
        "description": ".",
        "dataTypesDependencies": [
            "AWSCloudTrail",
            "AWSGuardDuty",
            "AWSVPCFlow"
        ],
        "dataConnectorsDependencies": [
            "AWSS3"
        ],
        "previewImagesFileNames": [
            "AWSS3Black.png",
            "AWSS3White.png",
            "AWSS3White1.png"
        ],
        "version": "1.0.0",
        "title": "AWS S3 Workbook",
        "templateRelativePath": "AWSS3.json",
        "subtitle": "",
        "provider": "Microsoft Sentinel Community"
    },
    {
        "workbookKey": "LogSourcesAndAnalyticRulesCoverageWorkbook",
        "logoFileName": "",
        "description": "This workbook is intended to show how the different tables in a Log Analytics workspace are being used by the different Microsoft Sentinel features, like analytics, hunting queries, playbooks and queries in general.",
        "dataTypesDependencies": [],
        "dataConnectorsDependencies": [],
        "previewImagesFileNames": [
            "LogSourcesAndAnalyticRulesCoverageBlack.png",
            "LogSourcesAndAnalyticRulesCoverageWhite.png"
        ],
        "version": "1.1.0",
        "title": "Log Sources & Analytic Rules Coverage",
        "templateRelativePath": "LogSourcesAndAnalyticRulesCoverage.json",
        "subtitle": "",
        "provider": "Microsoft Sentinel Community"
    },
    {
        "workbookKey": "CiscoFirepower",
        "logoFileName": "",
        "description": "Gain insights into your Cisco Firepower firewalls. This workbook analyzes Cisco Firepower device logs.",
        "dataTypesDependencies": [
            "CommonSecurityLog"
        ],
        "dataConnectorsDependencies": [],
        "previewImagesFileNames": [
            "CiscoFirepowerBlack.png",
            "CiscoFirepowerWhite.png"
        ],
        "version": "1.0.0",
        "title": "Cisco Firepower",
        "templateRelativePath": "CiscoFirepower.json",
        "subtitle": "",
        "provider": "Microsoft Sentinel Community"
    },
    {
        "workbookKey": "MicrorosftTeams",
        "logoFileName": "microsoftteams.svg",
        "description": "This workbook is intended to identify the activities on Microrsoft Teams.",
        "dataTypesDependencies": [
            "OfficeActivity"
        ],
        "dataConnectorsDependencies": [],
        "previewImagesFileNames": [
            "MicrosoftTeamsBlack.png",
            "MicrosoftTeamsWhite.png"
        ],
        "version": "1.0.0",
        "title": "Microsoft Teams",
        "templateRelativePath": "MicrosoftTeams.json",
        "subtitle": "",
        "provider": "Microsoft Sentinel Community"
    },
    {
        "workbookKey": "ArchivingBasicLogsRetention",
        "logoFileName": "ArchivingBasicLogsRetention.svg",
        "description": "This workbooks shows workspace and table retention periods, basic logs, and search & restore tables. It also allows you to update table retention periods, plans, and delete search or restore tables.",
        "dataTypesDependencies": [],
        "dataConnectorsDependencies": [],
        "previewImagesFileNames": [
            "ArchivingBasicLogsRetentionBlack1.png",
            "ArchivingBasicLogsRetentionWhite1.png"
        ],
        "version": "1.1.0",
        "title": "Archiving, Basic Logs, and Retention",
        "templateRelativePath": "ArchivingBasicLogsRetention.json",
        "subtitle": "",
        "provider": "Microsoft Sentinel Community"
    },
    {
        "workbookKey": "OktaSingleSignOnWorkbook",
        "logoFileName": "okta_logo.svg",
        "description": "Gain extensive insight into Okta Single Sign-On (SSO) by analyzing, collecting and correlating Audit and Event events.\nThis workbook provides visibility into message and click events that were permitted, delivered, or blocked",
        "dataTypesDependencies": [
            "Okta_CL"
        ],
        "dataConnectorsDependencies": [
            "OktaSSO"
        ],
        "previewImagesFileNames": [
            "OktaSingleSignOnWhite.png",
            "OktaSingleSignOnBlack.png"
        ],
        "version": "1.2",
        "title": "Okta Single Sign-On",
        "templateRelativePath": "OktaSingleSignOn.json",
        "subtitle": "",
        "provider": "Okta"
    },
    {
        "workbookKey": "Dynamics365Workbooks",
        "logoFileName": "DynamicsLogo.svg",
        "description": "This workbook brings together queries and visualizations to assist you in identifying potential threats in your Dynamics 365 audit data.",
        "dataTypesDependencies": [
            "Dynamics365Activity"
        ],
        "dataConnectorsDependencies": [
            "Dynamics365"
        ],
        "previewImagesFileNames": [
            "Dynamics365WorkbookBlack.png",
            "Dynamics365WorkbookWhite.png"
        ],
        "version": "1.0.3",
        "title": "Dynamics365Workbooks",
        "templateRelativePath": "Dynamics365Workbooks.json",
        "subtitle": "",
        "provider": "Microsoft Sentinel Community"
    },
    {
        "workbookKey": "CiscoMerakiWorkbook",
        "logoFileName": "",
        "description": "Gain insights into the Events from Cisco Meraki Solution and analyzing all the different types of Security Events. This workbook also helps in identifying the Events from affected devices, IPs and the nodes where malware was successfully detected.\nIP data received in Events is correlated with Threat Intelligence to identify if the reported IP address is known bad based on threat intelligence data.",
        "dataTypesDependencies": [
            "meraki_CL",
            "CiscoMerakiNativePoller",
            "ThreatIntelligenceIndicator"
        ],
        "dataConnectorsDependencies": [
            "CiscoMeraki",
            "CiscoMerakiNativePolling",
            "ThreatIntelligence"
        ],
        "previewImagesFileNames": [
            "CiscoMerakiWorkbookWhite.png",
            "CiscoMerakiWorkbookBlack.png"
        ],
        "version": "1.0.0",
        "title": "CiscoMerakiWorkbook",
        "templateRelativePath": "CiscoMerakiWorkbook.json",
        "subtitle": "",
        "provider": "Microsoft"
    },
    {
        "workbookKey": "SentinelOneWorkbook",
        "logoFileName": "",
        "description": "Sets the time name for analysis.",
        "dataTypesDependencies": [
            "SentinelOne_CL"
        ],
        "dataConnectorsDependencies": [
            "SentinelOne"
        ],
        "previewImagesFileNames": [
            "SentinelOneBlack.png",
            "SentinelOneWhite.png"
        ],
        "version": "1.0.0",
        "title": "SentinelOneWorkbook",
        "templateRelativePath": "SentinelOne.json",
        "subtitle": "",
        "provider": "Microsoft"
    },
    {
        "workbookKey": "TrendMicroApexOneWorkbook",
        "logoFileName": "trendmicro_logo.svg",
        "description": "Sets the time name for analysis.",
        "dataTypesDependencies": [
            "CommonSecurityLog"
        ],
        "dataConnectorsDependencies": [
            "TrendMicroApexOne"
        ],
        "previewImagesFileNames": [
            "TrendMicroApexOneBlack.png",
            "TrendMicroApexOneWhite.png"
        ],
        "version": "1.0.0",
        "title": "Trend Micro Apex One",
        "templateRelativePath": "TrendMicroApexOne.json",
        "subtitle": "",
        "provider": "TrendMicro"
    },
    {
        "workbookKey": "ContrastProtect",
        "logoFileName": "contrastsecurity_logo.svg",
        "description": "Select the time range for this Overview.",
        "dataTypesDependencies": [
            "CommonSecurityLog"
        ],
        "dataConnectorsDependencies": [
            "ContrastProtect"
        ],
        "previewImagesFileNames": [
            "ContrastProtectAllBlack.png",
            "ContrastProtectAllWhite.png",
            "ContrastProtectEffectiveBlack.png",
            "ContrastProtectEffectiveWhite.png",
            "ContrastProtectSummaryBlack.png",
            "ContrastProtectSummaryWhite.png"
        ],
        "version": "1.0.0",
        "title": "Contrast Protect",
        "templateRelativePath": "ContrastProtect.json",
        "subtitle": "",
        "provider": "contrast security"
    },
    {
        "workbookKey": "ArmorbloxOverview",
        "logoFileName": "armorblox.svg",
        "description": "INCIDENTS FROM SELECTED TIME RANGE",
        "dataTypesDependencies": [
            "Armorblox_CL"
        ],
        "dataConnectorsDependencies": [
            "Armorblox"
        ],
        "previewImagesFileNames": [
            "ArmorbloxOverviewBlack01.png",
            "ArmorbloxOverviewBlack02.png",
            "ArmorbloxOverviewWhite01.png",
            "ArmorbloxOverviewWhite02.png"
        ],
        "version": "1.0.0",
        "title": "Armorblox",
        "templateRelativePath": "ArmorbloxOverview.json",
        "subtitle": "",
        "provider": "Armorblox"
    },
    {
        "workbookKey": "PaloAltoCDL",
        "logoFileName": "paloalto_logo.svg",
        "description": "Sets the time name for analysis",
        "dataTypesDependencies": [
            "CommonSecurityLog"
        ],
        "dataConnectorsDependencies": [
            "PaloAltoCDL"
        ],
        "previewImagesFileNames": [
            "PaloAltoBlack.png",
            "PaloAltoWhite.png"
        ],
        "version": "1.0.0",
        "title": "Palo Alto Networks Cortex Data Lake",
        "templateRelativePath": "PaloAltoCDL.json",
        "subtitle": "",
        "provider": "Palo Alto Networks"
    },
    {
        "workbookKey": "VMwareCarbonBlack",
        "logoFileName": "Azure_Sentinel.svg",
        "description": "Sets the time name for analysis",
        "dataTypesDependencies": [
            "CarbonBlackEvents_CL",
            "CarbonBlackAuditLogs_CL",
            "CarbonBlackNotifications_CL"
        ],
        "dataConnectorsDependencies": [
            "VMwareCarbonBlack"
        ],
        "previewImagesFileNames": [
            "VMwareCarbonBlack.png",
            "VMwareCarbonWhite.png"
        ],
        "version": "1.0.0",
        "title": "VMware Carbon Black Cloud",
        "templateRelativePath": "VMwareCarbonBlack.json",
        "subtitle": "",
        "provider": "Microsoft"
    },
    {
        "workbookKey": "arista-networks",
        "logoFileName": "AristaAwakeSecurity.svg",
        "description": "Sets the time name for analysis",
        "dataTypesDependencies": [
            "CommonSecurityLog"
        ],
        "dataConnectorsDependencies": [
            "AristaAwakeSecurity"
        ],
        "previewImagesFileNames": [
            "AristaAwakeSecurityDevicesBlack.png",
            "AristaAwakeSecurityDevicesWhite.png",
            "AristaAwakeSecurityModelsBlack.png",
            "AristaAwakeSecurityModelsWhite.png",
            "AristaAwakeSecurityOverviewBlack.png",
            "AristaAwakeSecurityOverviewWhite.png"
        ],
        "version": "1.0.0",
        "title": "Arista Awake",
        "templateRelativePath": "AristaAwakeSecurityWorkbook.json",
        "subtitle": "",
        "provider": "Arista Networks"
    },
    {
        "workbookKey": "TomcatWorkbook",
        "logoFileName": "Azure_Sentinel.svg",
        "description": "Sets the time name for analysis",
        "dataTypesDependencies": [
            "Tomcat_CL"
        ],
        "dataConnectorsDependencies": [
            "ApacheTomcat"
        ],
        "previewImagesFileNames": [
            "TomcatBlack.png",
            "TomcatWhite.png"
        ],
        "version": "1.0.0",
        "title": "ApacheTomcat",
        "templateRelativePath": "Tomcat.json",
        "subtitle": "",
        "provider": "Apache"
    },
    {
        "workbookKey": "ClarotyWorkbook",
        "logoFileName": "Azure_Sentinel.svg",
        "description": "Sets the time name for analysis",
        "dataTypesDependencies": [
            "CommonSecurityLog"
        ],
        "dataConnectorsDependencies": [
            "Claroty"
        ],
        "previewImagesFileNames": [
            "ClarotyBlack.png",
            "ClarotyWhite.png"
        ],
        "version": "1.0.0",
        "title": "Claroty",
        "templateRelativePath": "ClarotyOverview.json",
        "subtitle": "",
        "provider": "Claroty"
    },
    {
        "workbookKey": "ApacheHTTPServerWorkbook",
        "logoFileName": "apache.svg",
        "description": "Sets the time name for analysis",
        "dataTypesDependencies": [
            "ApacheHTTPServer_CL"
        ],
        "dataConnectorsDependencies": [
            "ApacheHTTPServer"
        ],
        "previewImagesFileNames": [
            "ApacheHTTPServerOverviewBlack01.png",
            "ApacheHTTPServerOverviewBlack02.png",
            "ApacheHTTPServerOverviewWhite01.png",
            "ApacheHTTPServerOverviewWhite02.png"
        ],
        "version": "1.0.0",
        "title": "Apache HTTP Server",
        "templateRelativePath": "ApacheHTTPServer.json",
        "subtitle": "",
        "provider": "Apache Software Foundation"
    },
    {
        "workbookKey": "OCIWorkbook",
        "logoFileName": "Azure_Sentinel.svg",
        "description": "Sets the time name for analysis",
        "dataTypesDependencies": [
            "OCI_Logs_CL"
        ],
        "dataConnectorsDependencies": [
            "OracleCloudInfrastructureLogsConnector"
        ],
        "previewImagesFileNames": [
            "OCIBlack.png",
            "OCIWhite.png"
        ],
        "version": "1.0.0",
        "title": "Oracle Cloud Infrastructure",
        "templateRelativePath": "OracleCloudInfrastructureOCI.json",
        "subtitle": "",
        "provider": "Microsoft"
    },
    {
        "workbookKey": "OracleWeblogicServerWorkbook",
        "logoFileName": "Azure_Sentinel.svg",
        "description": "Sets the time name for analysis",
        "dataTypesDependencies": [
            "OracleWebLogicServer_CL"
        ],
        "dataConnectorsDependencies": [
            "OracleWebLogicServer"
        ],
        "previewImagesFileNames": [
            "OracleWeblogicServerBlack.png",
            "OracleWeblogicServerWhite.png"
        ],
        "version": "1.0.0",
        "title": "Oracle WebLogic Server",
        "templateRelativePath": "OracleWorkbook.json",
        "subtitle": "",
        "provider": "Oracle"
    },
    {
        "workbookKey": "BitglassWorkbook",
        "logoFileName": "Azure_Sentinel.svg",
        "description": "Sets the time name for analysis",
        "dataTypesDependencies": [
            "BitglassLogs_CL"
        ],
        "dataConnectorsDependencies": [
            "Bitglass"
        ],
        "previewImagesFileNames": [
            "BitglassBlack.png",
            "BitglassWhite.png"
        ],
        "version": "1.0.0",
        "title": "Bitglass",
        "templateRelativePath": "Bitglass.json",
        "subtitle": "",
        "provider": "Bitglass"
    },
    {
        "workbookKey": "NGINXWorkbook",
        "logoFileName": "Azure_Sentinel.svg",
        "description": "Sets the time name for analysis",
        "dataTypesDependencies": [
            "NGINX_CL"
        ],
        "dataConnectorsDependencies": [
            "NGINXHTTPServer"
        ],
        "previewImagesFileNames": [
            "NGINXOverviewBlack01.png",
            "NGINXOverviewBlack02.png",
            "NGINXOverviewWhite01.png",
            "NGINXOverviewWhite02.png"
        ],
        "version": "1.0.0",
        "title": "NGINX HTTP Server",
        "templateRelativePath": "NGINX.json",
        "subtitle": "",
        "provider": "Microsoft"
    },
    {
        "workbookKey": "vArmourAppContollerWorkbook",
        "logoFileName": "varmour-logo.svg",
        "description": "Sets the time name for analysis",
        "dataTypesDependencies": [
            "CommonSecurityLog"
        ],
        "dataConnectorsDependencies": [
            "vArmourAC"
        ],
        "previewImagesFileNames": [
            "vArmourAppControllerAppBlack.png",
            "vArmourAppControllerAppBlack-1.png",
            "vArmourAppControllerAppBlack-2.png",
            "vArmourAppControllerAppBlack-3.png",
            "vArmourAppControllerAppBlack-4.png",
            "vArmourAppControllerAppBlack-5.png",
            "vArmourAppControllerAppBlack-6.png",
            "vArmourAppControllerAppBlack-7.png",
            "vArmourAppControllerAppWhite.png",
            "vArmourAppControllerAppWhite-1.png",
            "vArmourAppControllerAppWhite-2.png",
            "vArmourAppControllerAppWhite-3.png",
            "vArmourAppControllerAppWhite-4.png",
            "vArmourAppControllerAppWhite-5.png",
            "vArmourAppControllerAppWhite-6.png",
            "vArmourAppControllerAppWhite-7.png"
        ],
        "version": "1.0.0",
        "title": "vArmour Application Controller",
        "templateRelativePath": "vArmour_AppContoller_Workbook.json",
        "subtitle": "",
        "provider": "vArmour"
    },
    {
        "workbookKey": "CorelightWorkbook",
        "logoFileName": "corelight.svg",
        "description": "Sets the time name for analysis",
        "dataTypesDependencies": [
            "Corelight_CL"
        ],
        "dataConnectorsDependencies": [
            "Corelight"
        ],
        "previewImagesFileNames": [
            "CorelightConnectionsBlack1.png",
            "CorelightConnectionsBlack2.png",
            "CorelightConnectionsWhite1.png",
            "CorelightConnectionsWhite2.png",
            "CorelightDNSBlack1.png",
            "CorelightDNSWhite1.png",
            "CorelightFileBlack1.png",
            "CorelightFileBlack2.png",
            "CorelightFileWhite1.png",
            "CorelightFileWhite2.png",
            "CorelightMainBlack1.png",
            "CorelightMainWhite1.png",
            "CorelightSoftwareBlack1.png",
            "CorelightSoftwareWhite1.png"
        ],
        "version": "1.0.0",
        "title": "Corelight",
        "templateRelativePath": "Corelight.json",
        "subtitle": "",
        "provider": "Corelight"
    },
    {
        "workbookKey": "LookoutEvents",
        "logoFileName": "lookout.svg",
        "description": "Sets the time name for analysis",
        "dataTypesDependencies": [
            "Lookout_CL"
        ],
        "dataConnectorsDependencies": [
            "LookoutAPI"
        ],
        "previewImagesFileNames": [
            "SampleLookoutWorkBookBlack.png",
            "SampleLookoutWorkBookWhite.png"
        ],
        "version": "1.0.0",
        "title": "Lookout",
        "templateRelativePath": "LookoutEvents.json",
        "subtitle": "",
        "provider": "Lookout"
    },
    {
        "workbookKey": "sentinel-MicrosoftPurview",
        "logoFileName": "MicrosoftPurview.svg",
        "description": "Sets the time name for analysis",
        "dataTypesDependencies": [
            "AzureDiagnostics"
        ],
        "dataConnectorsDependencies": [
            "MicrosoftAzurePurview"
        ],
        "previewImagesFileNames": [
            ""
        ],
        "version": "1.0.0",
        "title": "Microsoft Purview",
        "templateRelativePath": "MicrosoftPurview.json",
        "subtitle": "",
        "provider": "Microsoft"
    },
    {
        "workbookKey": "InfobloxCDCB1TDWorkbook",
        "logoFileName": "infoblox_logo.svg",
        "description": "Sets the time name for analysis",
        "dataTypesDependencies": [
            "CommonSecurityLog"
        ],
        "dataConnectorsDependencies": [
            "InfobloxCloudDataConnector"
        ],
        "previewImagesFileNames": [
            "InfobloxCDCB1TDBlack.png",
            "InfobloxCDCB1TDWhite.png"
        ],
        "version": "1.0.0",
        "title": "Infoblox Cloud Data Connector",
        "templateRelativePath": "InfobloxCDCB1TDWorkbook.json",
        "subtitle": "",
        "provider": "InfoBlox"
    },
    {
        "workbookKey": "UbiquitiUniFiWorkbook",
        "logoFileName": "ubiquiti.svg",
        "description": "Sets the time name for analysis",
        "dataTypesDependencies": [
            "Ubiquiti_CL"
        ],
        "dataConnectorsDependencies": [
            "UbiquitiUnifi"
        ],
        "previewImagesFileNames": [
            "UbiquitiOverviewBlack01.png",
            "UbiquitiOverviewBlack02.png",
            "UbiquitiOverviewWhite01.png",
            "UbiquitiOverviewWhite02.png"
        ],
        "version": "1.0.0",
        "title": "Ubiquiti UniFi",
        "templateRelativePath": "Ubiquiti.json",
        "subtitle": "",
        "provider": "Microsoft"
    },
    {
        "workbookKey": "VMwareESXiWorkbook",
        "logoFileName": "Azure_Sentinel.svg",
        "description": "Sets the time name for analysis",
        "dataTypesDependencies": [
            "Syslog"
        ],
        "dataConnectorsDependencies": [
            "VMwareESXi"
        ],
        "previewImagesFileNames": [
            "VMWareESXiBlack.png",
            "VMWareESXiWhite.png"
        ],
        "version": "1.0.0",
        "title": "VMware ESXi",
        "templateRelativePath": "VMWareESXi.json",
        "subtitle": "",
        "provider": "Microsoft"
    },
    {
        "workbookKey": "SnowflakeWorkbook",
        "logoFileName": "Azure_Sentinel.svg",
        "description": "Sets the time name for analysis",
        "dataTypesDependencies": [
            "Snowflake_CL"
        ],
        "dataConnectorsDependencies": [
            "SnowflakeDataConnector"
        ],
        "previewImagesFileNames": [
            "SnowflakeBlack.png",
            "SnowflakeWhite.png"
        ],
        "version": "1.0.0",
        "title": "Snowflake",
        "templateRelativePath": "Snowflake.json",
        "subtitle": "",
        "provider": "Snowflake"
    },
    {
        "workbookKey": "LastPassWorkbook",
        "logoFileName": "LastPass.svg",
        "description": "Sets the time name for analysis",
        "dataTypesDependencies": [
            "LastPassNativePoller_CL"
        ],
        "dataConnectorsDependencies": [
            "LastPassAPIConnector"
        ],
        "previewImagesFileNames": [
            "LastPassBlack.png",
            "LastPassWhite.png"
        ],
        "version": "1.0.0",
        "title": "Lastpass Enterprise Activity Monitoring",
        "templateRelativePath": "LastPassWorkbook.json",
        "subtitle": "",
        "provider": "LastPass"
    },
    {
        "workbookKey": "SecurityBridgeWorkbook",
        "logoFileName": "SecurityBridgeLogo-Vector-TM_75x75.svg",
        "description": "Sets the time name for analysis",
        "dataTypesDependencies": [
            "SecurityBridgeLogs"
        ],
        "dataConnectorsDependencies": [
            "SecurityBridgeSAP"
        ],
        "previewImagesFileNames": [
            "SecurityBridgeThreatDetectionWhite.png",
            "SecurityBridgeThreatDetectionWhite1.png"
        ],
        "version": "1.0.0",
        "title": "SecurityBridge App",
        "templateRelativePath": "SecurityBridgeThreatDetectionforSAP.json",
        "subtitle": "",
        "provider": "SecurityBridge"
    },
    {
        "workbookKey": "PaloAltoPrismaCloudWorkbook",
        "logoFileName": "paloalto_logo.svg",
        "description": "Sets the time name for analysis.",
        "dataTypesDependencies": [
            "PaloAltoPrismaCloudAlert_CL",
            "PaloAltoPrismaCloudAudit_CL"
        ],
        "dataConnectorsDependencies": [
            "PaloAltoPrismaCloud"
        ],
        "previewImagesFileNames": [
            "PaloAltoPrismaCloudBlack01.png",
            "PaloAltoPrismaCloudBlack02.png",
            "PaloAltoPrismaCloudWhite01.png",
            "PaloAltoPrismaCloudWhite02.png"
        ],
        "version": "1.0.0",
        "title": "Palo Alto Prisma",
        "templateRelativePath": "PaloAltoPrismaCloudOverview.json",
        "subtitle": "",
        "provider": "Microsoft"
    },
    {
        "workbookKey": "PingFederateWorkbook",
        "logoFileName": "PingIdentity.svg",
        "description": "Sets the time name for analysis",
        "dataTypesDependencies": [
            "PingFederateEvent"
        ],
        "dataConnectorsDependencies": [
            "PingFederate"
        ],
        "previewImagesFileNames": [
            "PingFederateBlack1.png",
            "PingFederateWhite1.png"
        ],
        "version": "1.0.0",
        "title": "PingFederate",
        "templateRelativePath": "PingFederate.json",
        "subtitle": "",
        "provider": "Microsoft"
    },
    {
        "workbookKey": "McAfeeePOWorkbook",
        "logoFileName": "mcafee_logo.svg",
        "description": "Sets the time name for analysis",
        "dataTypesDependencies": [
            "McAfeeEPOEvent"
        ],
        "dataConnectorsDependencies": [
            "McAfeeePO"
        ],
        "previewImagesFileNames": [
            "McAfeeePOBlack1.png",
            "McAfeeePOBlack2.png",
            "McAfeeePOWhite1.png",
            "McAfeeePOWhite2.png"
        ],
        "version": "1.0.0",
        "title": "McAfee ePolicy Orchestrator",
        "templateRelativePath": "McAfeeePOOverview.json",
        "subtitle": "",
        "provider": "Microsoft"
    },
    {
        "workbookKey": "OracleDatabaseAudit",
        "logoFileName": "oracle_logo.svg",
        "description": "Sets the time name for analysis",
        "dataTypesDependencies": [
            "Syslog"
        ],
        "dataConnectorsDependencies": [
            "OracleDatabaseAudit"
        ],
        "previewImagesFileNames": [
            "OracleDatabaseAuditBlack1.png",
            "OracleDatabaseAuditBlack2.png",
            "OracleDatabaseAuditWhite1.png",
            "OracleDatabaseAuditWhite2.png"
        ],
        "version": "1.0.0",
        "title": "Oracle Database Audit",
        "templateRelativePath": "OracleDatabaseAudit.json",
        "subtitle": "",
        "provider": "Oracle"
    },
    {
        "workbookKey": "SenservaProAnalyticsWorkbook",
        "logoFileName": "SenservaPro_logo.svg",
        "description": "Sets the time name for analysis",
        "dataTypesDependencies": [
            "SenservaPro_CL"
        ],
        "dataConnectorsDependencies": [
            "SenservaPro"
        ],
        "previewImagesFileNames": [
            "SenservaProAnalyticsBlack.png",
            "SenservaProAnalyticsWhite.png"
        ],
        "version": "1.0.0",
        "title": "SenservaProAnalytics",
        "templateRelativePath": "SenservaProAnalyticsWorkbook.json",
        "subtitle": "",
        "provider": "Senserva Pro"
    },
    {
        "workbookKey": "SenservaProMultipleWorkspaceWorkbook",
        "logoFileName": "SenservaPro_logo.svg",
        "description": "Sets the time name for analysis",
        "dataTypesDependencies": [
            "SenservaPro_CL"
        ],
        "dataConnectorsDependencies": [
            "SenservaPro"
        ],
        "previewImagesFileNames": [
            "SenservaProMultipleWorkspaceWorkbookBlack.png",
            "SenservaProMultipleWorkspaceWorkbookWhite.png"
        ],
        "version": "1.0.0",
        "title": "SenservaProMultipleWorkspace",
        "templateRelativePath": "SenservaProMultipleWorkspaceWorkbook.json",
        "subtitle": "",
        "provider": "Senserva Pro"
    },
    {
        "workbookKey": "SenservaProSecureScoreMultiTenantWorkbook",
        "logoFileName": "SenservaPro_logo.svg",
        "description": "Sets the time name for analysis",
        "dataTypesDependencies": [
            "SenservaPro_CL"
        ],
        "dataConnectorsDependencies": [
            "SenservaPro"
        ],
        "previewImagesFileNames": [
            "SenservaProSecureScoreMultiTenantBlack.png",
            "SenservaProSecureScoreMultiTenantWhite.png"
        ],
        "version": "1.0.0",
        "title": "SenservaProSecureScoreMultiTenant",
        "templateRelativePath": "SenservaProSecureScoreMultiTenantWorkbook.json",
        "subtitle": "",
        "provider": "Senserva Pro"
    },
    {
        "workbookKey": "CiscoSecureEndpointOverviewWorkbook",
        "logoFileName": "cisco-logo-72px.svg",
        "description": "Sets the time name for analysis",
        "dataTypesDependencies": [
            "CiscoSecureEndpoint"
        ],
        "dataConnectorsDependencies": [
            "CiscoSecureEndpoint"
        ],
        "previewImagesFileNames": [
            "CiscoSecureEndpointBlack.png",
            "CiscoSecureEndpointWhite.png"
        ],
        "version": "1.0.0",
        "title": "Cisco Secure Endpoint",
        "templateRelativePath": "Cisco Secure Endpoint Overview.json",
        "subtitle": "",
        "provider": "Cisco"
    },
    {
        "workbookKey": "InfoSecGlobalWorkbook",
        "logoFileName": "infosecglobal.svg",
        "description": "Sets the time name for analysis.",
        "dataTypesDependencies": [
            "InfoSecAnalytics_CL"
        ],
        "dataConnectorsDependencies": [
            "InfoSecDataConnector"
        ],
        "previewImagesFileNames": [
            "InfoSecGlobalWorkbookBlack.png",
            "InfoSecGlobalWorkbookWhite.png"
        ],
        "version": "1.0.0",
        "title": "AgileSec Analytics Connector",
        "templateRelativePath": "InfoSecGlobal.json",
        "subtitle": "",
        "provider": "InfoSecGlobal"
    },
    {
        "workbookKey": "CrowdStrikeFalconEndpointProtectionWorkbook",
        "logoFileName": "crowdstrike.svg",
        "description": "Sets the time name for analysis",
        "dataTypesDependencies": [
            "CrowdstrikeReplicatorLogs_CL"
        ],
        "dataConnectorsDependencies": [
            "CrowdstrikeReplicator"
        ],
        "previewImagesFileNames": [
            "CrowdStrikeFalconEndpointProtectionBlack.png",
            "CrowdStrikeFalconEndpointProtectionWhite.png"
        ],
        "version": "1.0.0",
        "title": "CrowdStrike Falcon Endpoint Protection",
        "templateRelativePath": "CrowdStrikeFalconEndpointProtection.json",
        "subtitle": "",
        "provider": "Microsoft"
    },
    {
        "workbookKey": "IronDefenseAlertDashboard",
        "logoFileName": "IronNet.svg",
        "description": "Sets the time name for analysis",
        "dataTypesDependencies": [
            "CommonSecurityLog"
        ],
        "dataConnectorsDependencies": [
            "IronNetIronDefense"
        ],
        "previewImagesFileNames": [
            "IronDefenseDashboardBlack.png",
            "IronDefenseDashboardWhit.png"
        ],
        "version": "1.0.0",
        "title": "IronDefenseAlertDashboard",
        "templateRelativePath": "IronDefenseAlertDashboard.json",
        "subtitle": "",
        "provider": "Microsoft"
    },
    {
        "workbookKey": "IronDefenseAlertDetails",
        "logoFileName": "IronNet.svg",
        "description": "Sets the time name for analysis",
        "dataTypesDependencies": [
            "CommonSecurityLog"
        ],
        "dataConnectorsDependencies": [
            "IronNetIronDefense"
        ],
        "previewImagesFileNames": [
            "IronDefenseAlertsBlack.png",
            "IronDefenseAlertsWhite.png"
        ],
        "version": "1.0.0",
        "title": "IronDefenseAlertDetails",
        "templateRelativePath": "IronDefenseAlertDetails.json",
        "subtitle": "",
        "provider": "Microsoft"
    },
    {
        "workbookKey": "CiscoSEGWorkbook",
        "logoFileName": "cisco-logo-72px.svg",
        "description": "Sets the time name for analysis",
        "dataTypesDependencies": [
            "CommonSecurityLog"
        ],
        "dataConnectorsDependencies": [
            "CiscoSEG"
        ],
        "previewImagesFileNames": [
            "CiscoSEGBlack.png",
            "CiscoSEGWhite.png"
        ],
        "version": "1.0.0",
        "title": "Cisco Secure Email Gateway",
        "templateRelativePath": "CiscoSEG.json",
        "subtitle": "",
        "provider": "Cisco"
    },
    {
        "workbookKey": "EatonForeseerHealthAndAccess",
        "logoFileName": "Azure_Sentinel.svg",
        "description": "This workbook gives an insight into the health of all the Windows VMs in this subscription running Eaton Foreseer and       the unauthorized access into the Eaton Foreseer application running on these VMs.",
        "dataTypesDependencies": [
            "SecurityEvent"
        ],
        "dataConnectorsDependencies": [],
        "previewImagesFileNames": [
            "EatonForeseerHealthAndAccessBlack.png",
            "EatonForeseerHealthAndAccessWhite.png"
        ],
        "version": "1.0.0",
        "title": "EatonForeseerHealthAndAccess",
        "templateRelativePath": "EatonForeseerHealthAndAccess.json",
        "subtitle": "",
        "provider": "Eaton"
    },
    {
        "workbookKey": "PCIDSSComplianceWorkbook",
        "logoFileName": "Azure_Sentinel.svg",
        "description": "Choose your subscription and workspace in which PCI assets are deployed",
        "dataTypesDependencies": [
            "AzureDaignostics",
            "SecurityEvent",
            "SecurityAlert",
            "OracleDatabaseAuditEvent",
            "Syslog",
            "Anomalies"
        ],
        "dataConnectorsDependencies": [],
        "previewImagesFileNames": [
            "PCIDSSComplianceBlack01.PNG",
            "PCIDSSComplianceBlack02.PNG",
            "PCIDSSComplianceWhite01.PNG",
            "PCIDSSComplianceWhite02.PNG"
        ],
        "version": "1.0.0",
        "title": "PCI DSS Compliance",
        "templateRelativePath": "PCIDSSCompliance.json",
        "subtitle": "",
        "provider": "Microsoft"
    },
    {
        "workbookKey": "SonraiSecurityWorkbook",
        "logoFileName": "Sonrai.svg",
        "description": "Sets the time name for analysis",
        "dataTypesDependencies": [
            "Sonrai_Tickets_CL"
        ],
        "dataConnectorsDependencies": [
            "SonraiDataConnector"
        ],
        "previewImagesFileNames": [
            "SonraiWorkbookBlack.png",
            "SonraiWorkbookWhite.png"
        ],
        "version": "1.0.0",
        "title": "Sonrai",
        "templateRelativePath": "Sonrai.json",
        "subtitle": "",
        "provider": "Sonrai"
    },
    {
        "workbookKey": "CloudflareWorkbook",
        "logoFileName": "cloudflare.svg",
        "description": "Sets the time name for analysis",
        "dataTypesDependencies": [
            "Cloudflare_CL"
        ],
        "dataConnectorsDependencies": [
            "CloudflareDataConnector"
        ],
        "previewImagesFileNames": [
            "CloudflareOverviewBlack01.png",
            "CloudflareOverviewBlack02.png",
            "CloudflareOverviewWhite01.png",
            "CloudflareOverviewWhite02.png"
        ],
        "version": "1.0.0",
        "title": "Cloudflare",
        "templateRelativePath": "Cloudflare.json",
        "subtitle": "",
        "provider": "Cloudflare"
    },
    {
        "workbookKey": "SemperisDSPWorkbook",
        "logoFileName": "Semperis.svg",
        "description": "Specify the time range on which to query the data",
        "dataTypesDependencies": [
            "dsp_parser"
        ],
        "dataConnectorsDependencies": [
            "SemperisDSP"
        ],
        "previewImagesFileNames": [
            "SemperisDSPOverview1Black.png",
            "SemperisDSPOverview1White.png",
            "SemperisDSPOverview2Black.png",
            "SemperisDSPOverview2White.png",
            "SemperisDSPOverview3Black.png",
            "SemperisDSPOverview3White.png"
        ],
        "version": "1.0.0",
        "title": "Semperis Directory Services Protector",
        "templateRelativePath": "SemperisDSPWorkbook.json",
        "subtitle": "",
        "provider": "Semperis"
    },
    {
        "workbookKey": "BoxWorkbook",
        "logoFileName": "box.svg",
        "description": "Sets the time name for analysis",
        "dataTypesDependencies": [
            "BoxEvents_CL"
        ],
        "dataConnectorsDependencies": [
            "BoxDataConnector"
        ],
        "previewImagesFileNames": [
            "BoxBlack1.png",
            "BoxWhite1.png",
            "BoxBlack2.png",
            "BoxWhite2.png"
        ],
        "version": "1.0.0",
        "title": "Box",
        "templateRelativePath": "Box.json",
        "subtitle": "",
        "provider": "Box"
    },
    {
        "workbookKey": "SymantecEndpointProtection",
        "logoFileName": "symantec_logo.svg",
        "description": "Sets the time name for analysis",
        "dataTypesDependencies": [
            "SymantecEndpointProtection"
        ],
        "dataConnectorsDependencies": [
            "SymantecEndpointProtection"
        ],
        "previewImagesFileNames": [
            "SymantecEndpointProtectionBlack.png",
            "SymantecEndpointProtectionWhite.png"
        ],
        "version": "1.0.0",
        "title": "Symantec Endpoint Protection",
        "templateRelativePath": "SymantecEndpointProtection.json",
        "subtitle": "",
        "provider": "Symantec"
    },
    {
        "workbookKey": "DynamicThreatModeling&Response",
        "logoFileName": "",
        "description": "Sets the time name for analysis",
        "dataTypesDependencies": [
            "SecurityAlert"
        ],
        "dataConnectorsDependencies": [],
        "previewImagesFileNames": [
            "ThreatAnalysis&ResponseWhite1.png",
            "ThreatAnalysis&ResponseWhite2.png"
        ],
        "version": "1.0.0",
        "title": "Dynamic Threat Modeling Response",
        "templateRelativePath": "DynamicThreatModeling&Response.json",
        "subtitle": "",
        "provider": "Microsoft"
    },
    {
        "workbookKey": "ThreatAnalysis&Response",
        "logoFileName": "",
        "description": "The Defenders for IoT workbook provide guided investigations for OT entities based on open incidents, alert notifications, and activities for OT assets. They also provide a hunting experience across the MITRE ATT&CK® framework for ICS, and are designed to enable analysts, security engineers, and MSSPs to gain situational awareness of OT security posture.",
        "dataTypesDependencies": [
            "SecurityAlert"
        ],
        "dataConnectorsDependencies": [],
        "previewImagesFileNames": [
            "ThreatAnalysis&ResponseWhite.png"
        ],
        "version": "1.0.1",
        "title": "Threat Analysis Response",
        "templateRelativePath": "ThreatAnalysis&Response.json",
        "subtitle": "",
        "provider": "Microsoft"
    },
    {
        "workbookKey": "TrendMicroCAS",
        "logoFileName": "Trend_Micro_Logo.svg",
        "description": "Sets the time name for analysis",
        "dataTypesDependencies": [
            "TrendMicroCAS_CL"
        ],
        "dataConnectorsDependencies": [
            "TrendMicroCAS"
        ],
        "previewImagesFileNames": [
            "TrendMicroCASBlack.png",
            "TrendMicroCASWhite.png"
        ],
        "version": "1.0.0",
        "title": "TrendMicroCAS",
        "templateRelativePath": "TrendMicroCAS.json",
        "subtitle": "",
        "provider": "TrendMicro"
    },
    {
        "workbookKey": "GitHubSecurityWorkbook",
        "logoFileName": "GitHub.svg",
        "description": "Gain insights to GitHub activities that may be interesting for security.",
        "dataTypesDependencies": [
            "GitHubAuditLogPolling_CL"
        ],
        "dataConnectorsDependencies": [
            "GitHubEcAuditLogPolling"
        ],
        "previewImagesFileNames": [],
        "version": "1.0.0",
        "title": "GithubWorkbook",
        "templateRelativePath": "GitHubWorkbook.json",
        "subtitle": "",
        "provider": "Microsoft"
    },
    {
        "workbookKey": "GCPDNSWorkbook",
        "logoFileName": "google_logo.svg",
        "description": "Sets the time name for analysis",
        "dataTypesDependencies": [
            "GCPCloudDNS"
        ],
        "dataConnectorsDependencies": [
            "GCPDNSDataConnector"
        ],
        "previewImagesFileNames": [
            "GCPDNSBlack.png",
            "GCPDNSWhite.png"
        ],
        "version": "1.0.0",
        "title": "Google Cloud Platform DNS",
        "templateRelativePath": "GCPDNS.json",
        "subtitle": "",
        "provider": "Microsoft"
    },
    {
        "workbookKey": "AtlassianJiraAuditWorkbook",
        "logoFileName": "",
        "description": "Sets the time name for analysis",
        "dataTypesDependencies": [
            "AtlassianJiraNativePoller_CL"
        ],
        "dataConnectorsDependencies": [
            "AtlassianJira"
        ],
        "previewImagesFileNames": [
            "AtlassianJiraAuditWhite.png",
            "AtlassianJiraAuditBlack.png"
        ],
        "version": "1.0.0",
        "title": "AtlassianJiraAudit",
        "templateRelativePath": "AtlassianJiraAudit.json",
        "subtitle": "",
        "provider": "Atlassian"
    },
    {
        "workbookKey": "DigitalGuardianWorkbook",
        "logoFileName": "Azure_Sentinel.svg",
        "description": "Sets the time name for analysis",
        "dataTypesDependencies": [
            "DigitalGuardianDLPEvent"
        ],
        "dataConnectorsDependencies": [
            "DigitalGuardianDLP"
        ],
        "previewImagesFileNames": [
            "DigitalGuardianBlack.png",
            "DigitalGuardianWhite.png"
        ],
        "version": "1.0.0",
        "title": "DigitalGuardianDLP",
        "templateRelativePath": "DigitalGuardian.json",
        "subtitle": "",
        "provider": "Digital Guardian"
    },
    {
        "workbookKey": "CiscoDuoWorkbook",
        "logoFileName": "cisco-logo-72px.svg",
        "description": "Sets the time name for analysis",
        "dataTypesDependencies": [
            "CiscoDuo_CL"
        ],
        "dataConnectorsDependencies": [
            "CiscoDuoSecurity"
        ],
        "previewImagesFileNames": [
            "CiscoDuoWhite.png",
            "CiscoDuoBlack.png"
        ],
        "version": "1.0.0",
        "title": "CiscoDuoSecurity",
        "templateRelativePath": "CiscoDuo.json",
        "subtitle": "",
        "provider": "Cisco"
    },
    {
        "workbookKey": "SlackAudit",
        "logoFileName": "slacklogo.svg",
        "description": "Sets the time name for analysis",
        "dataTypesDependencies": [
            "SlackAudit_CL"
        ],
        "dataConnectorsDependencies": [
            "SlackAuditAPI"
        ],
        "previewImagesFileNames": [
            "SlackAuditApplicationActivityBlack1.png",
            "SlackAuditApplicationActivityWhite1.png"
        ],
        "version": "1.0.0",
        "title": "SlackAudit",
        "templateRelativePath": "SlackAudit.json",
        "subtitle": "",
        "provider": "Slack"
    },
    {
        "workbookKey": "CiscoWSAWorkbook",
        "logoFileName": "cisco-logo-72px.svg",
        "description": "Sets the time name for analysis",
        "dataTypesDependencies": [
            "Syslog"
        ],
        "dataConnectorsDependencies": [
            "CiscoWSA"
        ],
        "previewImagesFileNames": [
            "CiscoWSAWhite.png",
            "CiscoWSABlack.png"
        ],
        "version": "1.0.0",
        "title": "CiscoWSA",
        "templateRelativePath": "CiscoWSA.json",
        "subtitle": "",
        "provider": "Cisco"
    },
    {
        "workbookKey": "GCP-IAM-Workbook",
        "logoFileName": "google_logo.svg",
        "description": "Sets the time name for analysis",
        "dataTypesDependencies": [
            "GCP_IAM_CL"
        ],
        "dataConnectorsDependencies": [
            "GCPIAMDataConnector"
        ],
        "previewImagesFileNames": [
            "GCPIAMBlack01.png",
            "GCPIAMBlack02.png",
            "GCPIAMWhite01.png",
            "GCPIAMWhite02.png"
        ],
        "version": "1.0.0",
        "title": "Google Cloud Platform IAM",
        "templateRelativePath": "GCP_IAM.json",
        "subtitle": "",
        "provider": "Google"
    },
    {
        "workbookKey": "ImpervaWAFCloudWorkbook",
        "logoFileName": "Imperva_DarkGrey_final_75x75.svg",
        "description": "Sets the time name for analysis.",
        "dataTypesDependencies": [
            "ImpervaWAFCloud_CL"
        ],
        "dataConnectorsDependencies": [
            "ImpervaWAFCloudAPI"
        ],
        "previewImagesFileNames": [
            "ImpervaWAFCloudBlack01.png",
            "ImpervaWAFCloudBlack02.png",
            "ImpervaWAFCloudWhite01.png",
            "ImpervaWAFCloudWhite02.png"
        ],
        "version": "1.0.0",
        "title": "Imperva WAF Cloud Overview",
        "templateRelativePath": "Imperva WAF Cloud Overview.json",
        "subtitle": "",
        "provider": "Microsoft"
    },
    {
        "workbookKey": "ZscalerZPAWorkbook",
        "logoFileName": "ZscalerLogo.svg",
        "description": "Select the time range for this Overview.",
        "dataTypesDependencies": [
            "ZPA_CL"
        ],
        "dataConnectorsDependencies": [
            "ZscalerPrivateAccess"
        ],
        "previewImagesFileNames": [
            "ZscalerZPABlack.png",
            "ZscalerZPAWhite.png"
        ],
        "version": "1.0.0",
        "title": "Zscaler Private Access (ZPA)",
        "templateRelativePath": "ZscalerZPA.json",
        "subtitle": "",
        "provider": "Zscaler"
    },
    {
        "workbookKey": "GoogleWorkspaceWorkbook",
        "logoFileName": "google_logo.svg",
        "description": "Sets the time name for analysis",
        "dataTypesDependencies": [
            "GWorkspace_ReportsAPI_admin_CL",
            "GWorkspace_ReportsAPI_calendar_CL",
            "GWorkspace_ReportsAPI_drive_CL",
            "GWorkspace_ReportsAPI_login_CL",
            "GWorkspace_ReportsAPI_login_CL",
            "GWorkspace_ReportsAPI_mobile_CL"
        ],
        "dataConnectorsDependencies": [
            "GoogleWorkspaceReportsAPI"
        ],
        "previewImagesFileNames": [
            "GoogleWorkspaceBlack.png",
            "GoogleWorkspaceWhite.png"
        ],
        "version": "1.0.0",
        "title": "GoogleWorkspaceReports",
        "templateRelativePath": "GoogleWorkspace.json",
        "subtitle": "",
        "provider": "Microsoft"
    },
    {
        "workbookKey": "NCProtectWorkbook",
        "logoFileName": "NCProtectIcon.svg",
        "description": "Sets the time name for analysis",
        "dataTypesDependencies": [
            "NCProtectUAL_CL"
        ],
        "dataConnectorsDependencies": [
            "NucleusCyberNCProtect"
        ],
        "previewImagesFileNames": [
            "",
            ""
        ],
        "version": "1.0.0",
        "title": "NucleusCyberProtect",
        "templateRelativePath": "NucleusCyber_NCProtect_Workbook.json",
        "subtitle": "",
        "provider": "archTIS"
    },
    {
        "workbookKey": "CiscoISEWorkbook",
        "logoFileName": "cisco-logo-72px.svg",
        "description": "Sets the time name for analysis",
        "dataTypesDependencies": [
            "Syslog"
        ],
        "dataConnectorsDependencies": [
            "CiscoISE"
        ],
        "previewImagesFileNames": [],
        "version": "1.0.0",
        "title": "Cisco ISE",
        "templateRelativePath": "CiscoISE.json",
        "subtitle": "",
        "provider": "Cisco"
    },
    {
        "workbookKey": "IoTOTThreatMonitoringwithDefenderforIoTWorkbook",
        "logoFileName": "",
        "description": "The OT Threat Monitoring with Defender for IoT Workbook features OT filtering for Security Alerts, Incidents, Vulnerabilities and Asset Inventory. The workbook features a dynamic assessment of the MITRE ATT&CK for ICS matrix across your environment to analyze and respond to OT-based threats. This workbook is designed to enable SecOps Analysts, Security Engineers, and MSSPs to gain situational awareness for IT/OT security posture.",
        "dataTypesDependencies": [
            "SecurityAlert",
            "SecurityIncident"
        ],
        "dataConnectorsDependencies": [],
        "previewImagesFileNames": [],
        "version": "1.0.0",
        "title": "Microsoft Defender for IoT",
        "templateRelativePath": "IoTOTThreatMonitoringwithDefenderforIoT.json",
        "subtitle": "",
        "provider": "Microsoft"
    },
    {
        "workbookKey": "ZeroTrust(TIC3.0)Workbook",
        "logoFileName": "Azure_Sentinel.svg",
        "description": "Sets the time name for analysis",
        "dataTypesDependencies": [
            "SecurityRecommendation"
        ],
        "dataConnectorsDependencies": [],
        "previewImagesFileNames": [
            "ZeroTrust(TIC3.0)Black1.PNG",
            "ZeroTrust(TIC3.0)White1.PNG"
        ],
        "version": "1.0.0",
        "title": "ZeroTrust(TIC3.0)",
        "templateRelativePath": "ZeroTrustTIC3.json",
        "subtitle": "",
        "provider": "Microsoft"
    },
    {
        "workbookKey": "InsiderRiskManagementWorkbook",
        "logoFileName": "Azure_Sentinel.svg",
        "description": "The Microsoft Insider Risk Management Workbook integrates telemetry from 25+ Microsoft security products to provide actionable insights into insider risk management. Reporting tools provide \u201cGo to Alert\u201d links to provide deeper integration between products and a simplified user experience for exploring alerts. ",
        "dataTypesDependencies": [
            "SigninLogsSigninLogs",
            "AuditLogs",
            "AzureActivity",
            "OfficeActivity",
            "InformationProtectionLogs_CL",
            "SecurityIncident"
        ],
        "dataConnectorsDependencies": [],
        "previewImagesFileNames": [
            "InsiderRiskManagementBlack1.png"
        ],
        "version": "1.0.0",
        "title": "Insider Risk Management",
        "templateRelativePath": "InsiderRiskManagement.json",
        "subtitle": "",
        "provider": "Microsoft"
    },
    {
        "workbookKey": "CybersecurityMaturityModelCertification(CMMC)2.0Workbook",
        "logoFileName": "",
        "description": "Sets the time name for analysis.",
        "dataTypesDependencies": [
            "InformationProtectionLogs_CL",
            "AuditLogs",
            "SecurityIncident",
            "SigninLogs",
            "AzureActivity"
        ],
        "dataConnectorsDependencies": [],
        "previewImagesFileNames": [],
        "version": "1.0.0",
        "title": "CybersecurityMaturityModelCertification(CMMC)2.0",
        "templateRelativePath": "CybersecurityMaturityModelCertification_CMMCV2.json",
        "subtitle": "",
        "provider": "Microsoft"
    },
    {
        "workbookKey": "NISTSP80053Workbook",
        "logoFileName": "",
        "description": "Sets the time name for analysis.",
        "dataTypesDependencies": [
            "SigninLogs",
            "AuditLogs",
            "AzureActivity",
            "OfficeActivity",
            "SecurityEvents",
            "CommonSecurityLog",
            "SecurityIncident",
            "SecurityRecommendation"
        ],
        "dataConnectorsDependencies": [
            "SecurityEvents"
        ],
        "previewImagesFileNames": [],
        "version": "1.0.0",
        "title": "NISTSP80053workbook",
        "templateRelativePath": "NISTSP80053.json",
        "subtitle": "",
        "provider": "Microsoft"
    },
    {
        "workbookKey": "DarktraceWorkbook",
        "logoFileName": "Darktrace.svg",
        "description": "The Darktrace Workbook visualises Model Breach and AI Analyst data received by the Darktrace Data Connector and visualises events across the network, SaaS, IaaS and Email.",
        "dataTypesDependencies": [
            "darktrace_model_alerts_CL"
        ],
        "dataConnectorsDependencies": [
            "DarktraceRESTConnector"
        ],
        "previewImagesFileNames": [
            "DarktraceWorkbookBlack01.png",
            "DarktraceWorkbookBlack02.png",
            "DarktraceWorkbookWhite01.png",
            "DarktraceWorkbookWhite02.png"
        ],
        "version": "1.0.1",
        "title": "Darktrace",
        "templateRelativePath": "DarktraceWorkbook.json",
        "subtitle": "",
        "provider": "Darktrace"
    },
    {
        "workbookKey": "RecordedFutureDomainC2DNSWorkbook",
        "logoFileName": "RecordedFuture.svg",
        "description": "Sets the time name for DNS Events and Threat Intelligence Time Range",
        "dataTypesDependencies": [
            "ThreatIntelligenceIndicator"
        ],
        "dataConnectorsDependencies": [],
        "previewImagesFileNames": [],
        "version": "1.0.0",
        "title": "Recorded Future -  C&C DNS Name to DNS Events - Correlation&Threat Hunting",
        "templateRelativePath": "Recorded Future -  C&C DNS Name to DNS Events - Correlation&Threat Hunting.json",
        "subtitle": "",
        "provider": "Recorded Future"
    },
    {
        "workbookKey": "RecordedFutureIPActiveC2Workbook",
        "logoFileName": "RecordedFuture.svg",
        "description": "Sets the time name for DNS Events and Threat Intelligence Time Range",
        "dataTypesDependencies": [
            "ThreatIntelligenceIndicator"
        ],
        "dataConnectorsDependencies": [],
        "previewImagesFileNames": [],
        "version": "1.0.0",
        "title": "Recorded Future - Actively Communicating C&C IPs to DNS Events - Correlation&Threat Hunting",
        "templateRelativePath": "Recorded Future - Actively Communicating C&C IPs to DNS Events - Correlation&Threat Hunting.json",
        "subtitle": "",
        "provider": "Recorded Future"
    },
    {
        "workbookKey": "MaturityModelForEventLogManagement_M2131",
        "logoFileName": "contrastsecurity_logo.svg",
        "description": "Select the time range for this Overview.",
        "dataTypesDependencies": [],
        "dataConnectorsDependencies": [],
        "previewImagesFileNames": [
            "MaturityModelForEventLogManagement_M2131Black.png"
        ],
        "version": "1.0.0",
        "title": "MaturityModelForEventLogManagementM2131",
        "templateRelativePath": "MaturityModelForEventLogManagement_M2131.json",
        "subtitle": "",
        "provider": "Microsoft"
    },
    {
        "workbookKey": "AzureSQLSecurityWorkbook",
        "logoFileName": "AzureSQL.svg",
        "description": "Sets the time window in days to search around the alert",
        "dataTypesDependencies": [
            "AzureDiagnostics",
            "SecurityAlert",
            "SecurityIncident"
        ],
        "dataConnectorsDependencies": [
            "AzureSql"
        ],
        "previewImagesFileNames": [],
        "version": "1.0.0",
        "title": "Azure SQL Database Workbook",
        "templateRelativePath": "Workbook-AzureSQLSecurity.json",
        "subtitle": "",
        "provider": "Microsoft"
    },
    {
        "workbookKey": "ContinuousDiagnostics&Mitigation",
        "logoFileName": "",
        "description": "Select the time range for this Overview.",
        "dataTypesDependencies": [],
        "dataConnectorsDependencies": [],
        "previewImagesFileNames": [
            "ContinuousDiagnostics&MitigationBlack.png"
        ],
        "version": "1.0.0",
        "title": "ContinuousDiagnostics&Mitigation",
        "templateRelativePath": "ContinuousDiagnostics&Mitigation.json",
        "subtitle": "",
        "provider": "Microsoft"
    },
    {
        "workbookKey": "UserWorkbook-alexdemichieli-github-update-1",
        "logoFileName": "GitHub.svg",
        "description": "Repository selector.",
        "dataTypesDependencies": [
            "githubscanaudit_CL"
        ],
        "dataConnectorsDependencies": [
            "GitHubWebhook"
        ],
        "previewImagesFileNames": [],
        "version": "1.0.0",
        "title": "GithubWorkbook-update-to-workbook-1",
        "templateRelativePath": "update-to-workbook-1.json",
        "subtitle": "",
        "provider": "Microsoft"
    },
    {
        "workbookKey": "AtlasianJiraAuditWorkbook",
        "logoFileName": "",
        "description": "Select the time range for this Overview.",
        "dataTypesDependencies": [
            "AtlassianJiraNativePoller_CL"
        ],
        "dataConnectorsDependencies": [
            "AtlassianJira"
        ],
        "previewImagesFileNames": [
            "AtlassianJiraAuditBlack.png",
            "AtlassianJiraAuditWhite.png"
        ],
        "version": "1.0.0",
        "title": "AtlasianJiraAuditWorkbook",
        "templateRelativePath": "AtlasianJiraAuditWorkbook.json",
        "subtitle": "",
        "provider": "Microsoft"
    },
    {
        "workbookKey": "AzureSecurityBenchmark",
        "logoFileName": "",
        "description": "Azure Security Benchmark v3 Workbook provides a mechanism for viewing log queries, azure resource graph, and policies aligned to ASB controls across Microsoft security offerings, Azure, Microsoft 365, 3rd Party, On-Premises, and Multi-cloud workloads. This workbook enables Security Architects, Engineers, SecOps Analysts, Managers, and IT Pros to gain situational awareness visibility for the security posture of cloud workloads. There are also recommendations for selecting, designing, deploying, and configuring Microsoft offerings for alignment with respective ASB requirements and practices.",
        "dataTypesDependencies": [
            "SecurityRegulatoryCompliance",
            "AzureDiagnostics",
            "SecurityIncident",
            "SigninLogs",
            "SecurityAlert"
        ],
        "dataConnectorsDependencies": [],
        "previewImagesFileNames": [
            "AzureSecurityBenchmark1.png",
            "AzureSecurityBenchmark2.png",
            "AzureSecurityBenchmark3.png"
        ],
        "version": "1.0.0",
        "title": "Azure Security Benchmark",
        "templateRelativePath": "AzureSecurityBenchmark.json",
        "subtitle": "",
        "provider": "Microsoft"
    },
    {
        "workbookKey": "ZNAccessOchestratorAudit",
        "logoFileName": "",
        "description": "This workbook provides a summary of ZeroNetworks data.",
        "dataTypesDependencies": [
            "ZNAccessOrchestratorAudit_CL",
            "ZNAccessOrchestratorAuditNativePoller_CL"
        ],
        "dataConnectorsDependencies": [
            "ZeroNetworksAccessOrchestratorAuditFunction",
            "ZeroNetworksAccessOrchestratorAuditNativePoller"
        ],
        "previewImagesFileNames": [],
        "version": "1.0.0",
        "title": "Zero NetWork",
        "templateRelativePath": "ZNSegmentAudit.json",
        "subtitle": "",
        "provider": "Zero Networks"
    },
    {
        "workbookKey": "FireworkWorkbook",
        "logoFileName": "FlareSystems.svg",
        "description": "Select the time range for this Overview.",
        "dataTypesDependencies": [
            "Firework_CL"
        ],
        "dataConnectorsDependencies": [
            "FlareSystemsFirework"
        ],
        "previewImagesFileNames": [
            "FireworkOverviewBlack01.png",
            "FireworkOverviewBlack02.png",
            "FireworkOverviewWhite01.png",
            "FireworkOverviewWhite02.png"
        ],
        "version": "1.0.0",
        "title": "FlareSystemsFirework",
        "templateRelativePath": "FlareSystemsFireworkOverview.json",
        "subtitle": "",
        "provider": "Flare Systems"
    },
    {
        "workbookKey": "UserWorkbook-alexdemichieli-github-update-1",
        "logoFileName": "GitHub.svg",
        "description": "Gain insights to GitHub activities that may be interesting for security.",
        "dataTypesDependencies": [
            "GitHubAuditLogPolling_CL"
        ],
        "dataConnectorsDependencies": [
            "GitHubEcAuditLogPolling"
        ],
        "previewImagesFileNames": [],
        "version": "1.0.0",
        "title": "GitHub Security",
        "templateRelativePath": "GitHubAdvancedSecurity.json",
        "subtitle": "",
        "provider": "Microsoft"
    },
    {
        "workbookKey": "TaniumWorkbook",
        "logoFileName": "Tanium.svg",
        "description": "Visualize Tanium endpoint and module data",
        "dataTypesDependencies": [
            "TaniumComplyCompliance_CL",
            "TaniumComplyVulnerabilities_CL",
            "TaniumDefenderHealth_CL",
            "TaniumDiscoverUnmanagedAssets_CL",
            "TaniumHighUptime_CL",
            "TaniumMainAsset_CL",
            "TaniumPatchListApplicability_CL",
            "TaniumPatchListCompliance_CL",
            "TaniumSCCMClientHealth_CL",
            "TaniumThreatResponse_CL"
        ],
        "dataConnectorsDependencies": [],
        "previewImagesFileNames": [
            "TaniumComplyDark.png",
            "TaniumComplyLight.png",
            "TaniumDiscoverDark.png",
            "TaniumDiscoverLight.png",
            "TaniumMSToolingHealthDark.png",
            "TaniumMSToolingHealthLight.png",
            "TaniumPatchDark.png",
            "TaniumPatchLight.png",
            "TaniumThreatResponseAlertsDark.png",
            "TaniumThreatResponseAlertsLight.png",
            "TaniumThreatResponseDark.png",
            "TaniumThreatResponseLight.png"
        ],
        "version": "1.0",
        "title": "Tanium Workbook",
        "templateRelativePath": "TaniumWorkbook.json",
        "subtitle": "",
        "provider": "Tanium"
    },
    {
        "workbookKey": "ActionableAlertsDashboard",
        "logoFileName": "",
        "description": "None.",
        "dataTypesDependencies": [
            "CyberSixgill_Alerts_CL"
        ],
        "dataConnectorsDependencies": [
            "CybersixgillActionableAlerts"
        ],
        "previewImagesFileNames": [],
        "version": "1.0.0",
        "title": "Cybersixgill Actionable Alerts Dashboard",
        "templateRelativePath": "ActionableAlertsDashboard.json",
        "subtitle": "",
        "provider": "Cybersixgill"
    },
    {
        "workbookKey": "ActionableAlertsList",
        "logoFileName": "",
        "description": "None.",
        "dataTypesDependencies": [
            "CyberSixgill_Alerts_CL"
        ],
        "dataConnectorsDependencies": [
            "CybersixgillActionableAlerts"
        ],
        "previewImagesFileNames": [],
        "version": "1.0.0",
        "title": "Cybersixgill Actionable Alerts List",
        "templateRelativePath": "ActionableAlertsList.json",
        "subtitle": "",
        "provider": "Cybersixgill"
    },
    {
        "workbookKey": "ArgosCloudSecurityWorkbook",
        "logoFileName": "argos-logo.svg",
        "description": "The ARGOS Cloud Security integration for Microsoft Sentinel allows you to have all your important cloud security events in one place.",
        "dataTypesDependencies": [
            "ARGOS_CL"
        ],
        "dataConnectorsDependencies": [
            "ARGOSCloudSecurity"
        ],
        "previewImagesFileNames": [
            "ARGOSCloudSecurityWorkbookBlack.png",
            "ARGOSCloudSecurityWorkbookWhite.png"
        ],
        "version": "1.0.0",
        "title": "ARGOS Cloud Security",
        "templateRelativePath": "ARGOSCloudSecurityWorkbook.json",
        "subtitle": "",
        "provider": "ARGOS Cloud Security"
    },
    {
        "workbookKey": "JamfProtectWorkbook",
        "logoFileName": "jamf_logo.svg",
        "description": "This Jamf Protect Workbook for Microsoft Sentinel enables you to ingest Jamf Protect events forwarded into Microsoft Sentinel.\n Providing reports into all alerts, device controls and Unfied Logs.",
        "dataTypesDependencies": [
            "jamfprotect_CL"
        ],
        "dataConnectorsDependencies": [],
        "previewImagesFileNames": [
            "JamfProtectDashboardBlack.png",
            "JamfProtectDashboardWhite.png"
        ],
        "version": "2.0.0",
        "title": "Jamf Protect Workbook",
        "templateRelativePath": "JamfProtectDashboard.json",
        "subtitle": "",
        "provider": "Jamf Software, LLC"
    },
    {
        "workbookKey": "AIVectraStream",
        "logoFileName": "",
        "description": "",
        "dataTypesDependencies": [
            "VectraStream_CL"
        ],
        "dataConnectorsDependencies": [
            "AIVectraStream"
        ],
        "previewImagesFileNames": [],
        "version": "1.0.0",
        "title": "AIVectraStreamWorkbook",
        "templateRelativePath": "AIVectraStreamWorkbook.json",
        "subtitle": "",
        "provider": "Vectra AI"
    },
    {
        "workbookKey": "SecurityScorecardWorkbook",
        "logoFileName": "",
        "description": "This Workbook provides immediate insight into the data coming from SecurityScorecard’s three Sentinel data connectors: SecurityScorecard Cybersecurity Ratings, SecurityScorecard Cybersecurity Ratings - Factors, and SecurityScorecard Cybersecurity Ratings - Issues.",
        "dataTypesDependencies": [
            "SecurityScorecardFactor_CL",
            "SecurityScorecardIssues_CL",
            "SecurityScorecardRatings_CL"
        ],
        "dataConnectorsDependencies": [
            "SecurityScorecardFactorAzureFunctions",
            "SecurityScorecardIssueAzureFunctions",
            "SecurityScorecardRatingsAzureFunctions"
        ],
        "previewImagesFileNames": [
            "SecurityScorecardBlack1.png",
            "SecurityScorecardBlack2.png",
            "SecurityScorecardBlack3.png",
            "SecurityScorecardBlack4.png",
            "SecurityScorecardBlack5.png",
            "SecurityScorecardBlack6.png",
            "SecurityScorecardWhite1.png",
            "SecurityScorecardWhite2.png",
            "SecurityScorecardWhite3.png",
            "SecurityScorecardWhite4.png",
            "SecurityScorecardWhite5.png",
            "SecurityScorecardWhite6.png"
        ],
        "version": "1.0.0",
        "title": "SecurityScorecard",
        "templateRelativePath": "SecurityScorecardWorkbook.json",
        "subtitle": "",
        "provider": "SecurityScorecard"
    },
    {
        "workbookKey": "DigitalShadowsWorkbook",
        "logoFileName": "DigitalShadowsLogo.svg",
        "description": "For gaining insights into Digital Shadows logs.",
        "dataTypesDependencies": [
            "DigitalShadows_CL"
        ],
        "dataConnectorsDependencies": [
            "DigitalShadowsSearchlightAzureFunctions"
        ],
        "previewImagesFileNames": [
            "DigitalShadowsBlack1.png",
            "DigitalShadowsBlack2.png",
            "DigitalShadowsBlack3.png",
            "DigitalShadowsWhite1.png",
            "DigitalShadowsWhite2.png",
            "DigitalShadowsWhite3.png"
        ],
        "version": "1.0.0",
        "title": "Digital Shadows",
        "templateRelativePath": "DigitalShadows.json",
        "subtitle": "",
        "provider": "Digital Shadows"
    },
    {
        "workbookKey": "SalesforceServiceCloudWorkbook",
        "logoFileName": "salesforce_logo.svg",
        "description": "Sets the time name for analysis.",
        "dataTypesDependencies": [
            "SalesforceServiceCloud"
        ],
        "dataConnectorsDependencies": [
            "SalesforceServiceCloud_CL"
        ],
        "previewImagesFileNames": [],
        "version": "1.0.0",
        "title": "Salesforce Service Cloud",
        "templateRelativePath": "SalesforceServiceCloud.json",
        "subtitle": "",
        "provider": "Salesforce"
    },
    {
        "workbookKey": "NetworkSessionSolution",
        "logoFileName": "Azure_Sentinel.svg",
        "description": "This workbook is included as part of Network Session Essentials solution and gives a summary of analyzed traffic, helps with threat analysis and investigating suspicious IP’s and traffic analysis. Network Session Essentials Solution also includes playbooks to periodically summarize the logs thus enhancing user experience and improving data search. For the effective usage of workbook, we highly recommend to enable the summarization playbooks that are provided with this solution.",
        "dataTypesDependencies": [
            "AWSVPCFlow",
            "DeviceNetworkEvents",
            "SecurityEvent",
            "WindowsEvent",
            "CommonSecurityLog",
            "Syslog",
            "CommonSecurityLog",
            "VMConnection",
            "AzureDiagnostics",
            "AzureDiagnostics",
            "CommonSecurityLog",
            "Corelight_CL",
            "VectraStream",
            "CommonSecurityLog",
            "CommonSecurityLog",
            "Syslog",
            "CiscoMerakiNativePoller"
        ],
        "dataConnectorsDependencies": [
            "AWSS3",
            "MicrosoftThreatProtection",
            "SecurityEvents",
            "WindowsForwardedEvents",
            "Zscaler",
            "MicrosoftSysmonForLinux",
            "PaloAltoNetworks",
            "AzureMonitor(VMInsights)",
            "AzureFirewall",
            "AzureNSG",
            "CiscoASA",
            "Corelight",
            "AIVectraStream",
            "CheckPoint",
            "Fortinet",
            "CiscoMeraki"
        ],
        "previewImagesFileNames": [],
        "version": "1.0.0",
        "title": "Network Session Essentials",
        "templateRelativePath": "NetworkSessionEssentials.json",
        "subtitle": "",
        "provider": "Microsoft"
    },
    {
        "workbookKey": "SAPSODAnalysis",
        "logoFileName": "AliterConsulting.svg",
        "description": "SAP SOD Analysis",
        "dataTypesDependencies": [
            "SAPAuditLog"
        ],
        "dataConnectorsDependencies": [
            "SAP"
        ],
        "previewImagesFileNames": [],
        "version": "2.0.0",
        "title": "SAP SOD Analysis",
        "templateRelativePath": "SAP - Segregation of Duties v2.0 (by Aliter Consulting).json",
        "subtitle": "",
        "provider": "Aliter Consulting"
    },
    {
        "workbookKey": "TheomWorkbook",
        "logoFileName": "theom-logo.svg",
        "description": "Theom Alert Statistics",
        "dataTypesDependencies": [
            "TheomAlerts_CL"
        ],
        "dataConnectorsDependencies": [
            "Theom"
        ],
        "previewImagesFileNames": [
            "TheomWorkbook-black.png",
            "TheomWorkbook-white.png"
        ],
        "version": "1.0.0",
        "title": "Theom",
        "templateRelativePath": "Theom.json",
        "subtitle": "",
        "provider": "Theom"
    },
    {
        "workbookKey": "DynatraceWorkbooks",
        "logoFileName": "dynatrace.svg",
        "description": "This workbook brings together queries and visualizations to assist you in identifying potential threats surfaced by Dynatrace.",
        "dataTypesDependencies": [
            "DynatraceAttacks_CL",
            "DynatraceAuditLogs_CL",
            "DynatraceProblems_CL",
            "DynatraceSecurityProblems_CL"
        ],
        "dataConnectorsDependencies": [
            "DynatraceAttacks",
            "DynatraceAuditLogs",
            "DynatraceProblems",
            "DynatraceRuntimeVulnerabilities"
        ],
        "previewImagesFileNames": [
            "DynatraceWorkbookBlack.png",
            "DynatraceWorkbookWhite.png"
        ],
        "version": "2.0.0",
        "title": "Dynatrace",
        "templateRelativePath": "Dynatrace.json",
        "subtitle": "",
        "provider": "Dynatrace"
    },
    {
        "workbookKey": "MDOWorkbook",
        "logoFileName": "",
        "description": "Gain extensive insight into your organization's Microsoft Defender for Office Activity by analyzing, and correlating events.\nYou can track malware and phishing detection over time.",
        "dataTypesDependencies": [
            "SecurityAlert"
        ],
        "dataConnectorsDependencies": [
            "MicrosoftThreatProtection"
        ],
        "previewImagesFileNames": [],
        "version": "1.0.0",
        "title": "Microsoft 365 Defender MDOWorkbook",
        "templateRelativePath": "MDO Insights.json",
        "subtitle": "",
        "provider": "Microsoft"
    },
    {
        "workbookKey": "AnomaliesVisualizationWorkbook",
        "logoFileName": "",
        "description": "A workbook that provides contextual information to a user for better insight on Anomalies and their impact. The workbook will help with investigation of anomalies as well as identify patterns that can lead to a threat.",
        "dataTypesDependencies": [
            "Anomalies"
        ],
        "dataConnectorsDependencies": [],
        "previewImagesFileNames": [
            "AnomaliesVisualizationWorkbookWhite.png",
            "AnomaliesVisualizationWorkbookBlack.png"
        ],
        "version": "1.0.0",
        "title": "AnomaliesVisulization",
        "templateRelativePath": "AnomaliesVisualization.json",
        "subtitle": "",
        "provider": "Microsoft Sentinel Community"
    },
    {
        "workbookKey": "AnomalyDataWorkbook",
        "logoFileName": "",
        "description": "A workbook providing details, related Incident, and related Hunting Workbook for a specific Anomaly.",
        "dataTypesDependencies": [
            "Anomalies"
        ],
        "dataConnectorsDependencies": [],
        "previewImagesFileNames": [
            "AnomalyDataWorkbookWhite.png",
            "AnomalyDataWorkbookBlack.png"
        ],
        "version": "1.0.0",
        "title": "AnomalyData",
        "templateRelativePath": "AnomalyData.json",
        "subtitle": "",
        "provider": "Microsoft Sentinel Community"
    },
    {
        "workbookKey": "MicrosoftExchangeLeastPrivilegewithRBAC-Online",
        "logoFileName": "Azure_Sentinel.svg",
        "description": "This Workbook, dedicated to Exchange Online environments is built to have a simple view of non-standard RBAC delegations on an Exchange Online tenant. This Workbook allow you to go deep dive on custom delegation and roles and also members of each delegation, including the nested level and the group imbrication on your environment.",
        "dataTypesDependencies": [
            "ESIExchangeOnlineConfig_CL"
        ],
        "dataConnectorsDependencies": [
            "ESI-ExchangeOnPremisesCollector",
            "ESI-ExchangeAdminAuditLogEvents",
            "ESI-ExchangeOnlineCollector"
        ],
        "previewImagesFileNames": [],
        "version": "1.0.0",
        "title": "Microsoft Exchange Least Privilege with RBAC - Online",
        "templateRelativePath": "Microsoft Exchange Least Privilege with RBAC - Online.json",
        "subtitle": "",
        "provider": "Microsoft"
    },
    {
        "workbookKey": "MicrosoftExchangeLeastPrivilegewithRBAC",
        "logoFileName": "Azure_Sentinel.svg",
        "description": "This Workbook, dedicated to On-Premises environments is built to have a simple view of non-standard RBAC delegations on an On-Premises Exchange environment. This Workbook allow you to go deep dive on custom delegation and roles and also members of each delegation, including the nested level and the group imbrication on your environment.",
        "dataTypesDependencies": [
            "ESIExchangeOnlineConfig_CL"
        ],
        "dataConnectorsDependencies": [
            "ESI-ExchangeOnPremisesCollector",
            "ESI-ExchangeAdminAuditLogEvents",
            "ESI-ExchangeOnlineCollector"
        ],
        "previewImagesFileNames": [],
        "version": "1.0.0",
        "title": "Microsoft Exchange Least Privilege with RBAC",
        "templateRelativePath": "Microsoft Exchange Least Privilege with RBAC.json",
        "subtitle": "",
        "provider": "Microsoft"
    },
    {
        "workbookKey": "MicrosoftExchangeSearchAdminAuditLog",
        "logoFileName": "Azure_Sentinel.svg",
        "description": "This workbook is dedicated to On-Premises Exchange organizations. It uses the MSExchange Management event logs to give you a simple way to view administrators’ activities in your Exchange environment with Cmdlets usage statistics and multiple pivots to understand who and/or what is affected to modifications on your environment.",
        "dataTypesDependencies": [
            "ESIExchangeOnlineConfig_CL"
        ],
        "dataConnectorsDependencies": [
            "ESI-ExchangeOnPremisesCollector",
            "ESI-ExchangeAdminAuditLogEvents",
            "ESI-ExchangeOnlineCollector"
        ],
        "previewImagesFileNames": [],
        "version": "1.0.0",
        "title": "Microsoft Exchange Search AdminAuditLog",
        "templateRelativePath": "Microsoft Exchange Search AdminAuditLog.json",
        "subtitle": "",
        "provider": "Microsoft"
    },
    {
        "workbookKey": "MicrosoftExchangeSecurityMonitoring",
        "logoFileName": "Azure_Sentinel.svg",
        "description": "This Workbook is dedicated to On-Premises Exchange organizations. It uses the MSExchange Management event logs and Microsoft Exchange Security configuration collected by data connectors. It helps to track admin actions, especially on VIP Users and/or on Sensitive Cmdlets. This workbook allows also to list Exchange Services changes, local account activities and local logon on Exchange Servers.",
        "dataTypesDependencies": [
            "ESIExchangeOnlineConfig_CL"
        ],
        "dataConnectorsDependencies": [
            "ESI-ExchangeOnPremisesCollector",
            "ESI-ExchangeAdminAuditLogEvents",
            "ESI-ExchangeOnlineCollector"
        ],
        "previewImagesFileNames": [],
        "version": "1.0.0",
        "title": "Microsoft Exchange Admin Activity",
        "templateRelativePath": "Microsoft Exchange Admin Activity.json",
        "subtitle": "",
        "provider": "Microsoft"
    },
    {
        "workbookKey": "MicrosoftExchangeSecurityReview-Online",
        "logoFileName": "Azure_Sentinel.svg",
        "description": "This Workbook is dedicated to Exchange Online tenants. It displays and highlights current Security configuration on various Exchange components specific to Online including delegations, the transport configuration and the linked security risks, and risky protocols.",
        "dataTypesDependencies": [
            "ESIExchangeOnlineConfig_CL"
        ],
        "dataConnectorsDependencies": [
            "ESI-ExchangeOnPremisesCollector",
            "ESI-ExchangeAdminAuditLogEvents",
            "ESI-ExchangeOnlineCollector"
        ],
        "previewImagesFileNames": [],
        "version": "1.0.0",
        "title": "Microsoft Exchange Security Review - Online",
        "templateRelativePath": "Microsoft Exchange Security Review - Online.json",
        "subtitle": "",
        "provider": "Microsoft"
    },
    {
        "workbookKey": "MicrosoftExchangeSecurityReview",
        "logoFileName": "Azure_Sentinel.svg",
        "description": "This Workbook is dedicated to On-Premises Exchange organizations. It displays and highlights current Security configuration on various Exchange components including delegations, rights on databases, Exchange and most important AD Groups with members including nested groups, local administrators of servers. This workbook helps also to understand the transport configuration and the linked security risks.",
        "dataTypesDependencies": [
            "ESIExchangeOnlineConfig_CL"
        ],
        "dataConnectorsDependencies": [
            "ESI-ExchangeOnPremisesCollector",
            "ESI-ExchangeAdminAuditLogEvents",
            "ESI-ExchangeOnlineCollector"
        ],
        "previewImagesFileNames": [],
        "version": "1.0.0",
        "title": "Microsoft Exchange Security Review",
        "templateRelativePath": "Microsoft Exchange Security Review.json",
        "subtitle": "",
        "provider": "Microsoft"
    },
    {
        "workbookKey": "ibossMalwareAndC2Workbook",
        "logoFileName": "",
        "description": "A workbook providing insights into malware and C2 activity detected by iboss.",
        "dataTypesDependencies": [],
        "dataConnectorsDependencies": [],
        "previewImagesFileNames": [],
        "version": "1.0.0",
        "title": "iboss Malware and C2",
        "templateRelativePath": "ibossMalwareAndC2.json",
        "subtitle": "",
        "provider": "iboss"
    },
    {
        "workbookKey": "ibossWebUsageWorkbook",
        "logoFileName": "",
        "description": "A workbook providing insights into web usage activity detected by iboss.",
        "dataTypesDependencies": [],
        "dataConnectorsDependencies": [],
        "previewImagesFileNames": [],
        "version": "1.0.0",
        "title": "iboss Web Usage",
        "templateRelativePath": "ibossWebUsage.json",
        "subtitle": "",
        "provider": "iboss"
    },
    {
        "workbookKey": "Fortiweb-workbook",
        "logoFileName": "Azure_Sentinel.svg",
        "description": "This workbook depends on a parser based on a Kusto Function to work as expected [**Fortiweb**](https://aka.ms/sentinel-FortiwebDataConnector-parser) which is deployed with the Microsoft Sentinel Solution.",
        "dataTypesDependencies": [
            "CommonSecurityLog"
        ],
        "dataConnectorsDependencies": [
            "FortinetFortiWeb"
        ],
        "previewImagesFileNames": [],
        "version": "1.0.0",
        "title": "Fortiweb-workbook",
        "templateRelativePath": "Fortiweb-workbook.json",
        "subtitle": "",
        "provider": "Microsoft"
    },
    {
        "workbookKey": "ReversingLabs-CapabilitiesOverview",
        "logoFileName": "reversinglabs.svg",
        "description": "The ReversingLabs-CapabilitiesOverview workbook provides a high level look at your threat intelligence capabilities and how they relate to your operations.",
        "dataTypesDependencies": [],
        "dataConnectorsDependencies": [],
        "previewImagesFileNames": [
            "ReversingLabsTiSummary-White.png",
            "ReversingLabsTiSummary-Black.png",
            "ReversingLabsOpsSummary-White.png",
            "ReversingLabsOpsSummary-Black.png"
        ],
        "version": "1.1.1",
        "title": "ReversingLabs-CapabilitiesOverview",
        "templateRelativePath": "ReversingLabs-CapabilitiesOverview.json",
        "subtitle": "",
        "provider": "ReversingLabs"
    },
    {
        "workbookKey": "TalonInsights",
        "logoFileName": "Talon.svg",
        "description": "This workbook provides Talon Security Insights on Log Analytics Query Logs",
        "dataTypesDependencies": [],
        "dataConnectorsDependencies": [],
        "previewImagesFileNames": [
            "TalonInsightsBlack.png",
            "TalonInsightsWhite.png"
        ],
        "version": "2.0.0",
        "title": "Talon Insights",
        "templateRelativePath": "TalonInsights.json",
        "subtitle": "",
        "provider": "Talon Security"
    },
    {
        "workbookKey": "vCenter",
        "logoFileName": [],
        "description": "This data connector depends on a parser based on Kusto Function **vCenter** to work as expected. [Follow steps to get this Kusto Function](https://aka.ms/sentinel-vCenter-parser)",
        "dataTypesDependencies": [
            "vCenter_CL"
        ],
        "dataConnectorsDependencies": [
            "VMwarevCenter"
        ],
        "previewImagesFileNames": [],
        "version": "1.0.0",
        "title": "vCenter",
        "templateRelativePath": "vCenter.json",
        "subtitle": "",
        "provider": "VMware"
    },
    {
        "workbookKey": "SAP-Monitors-AlertsandPerformance",
        "logoFileName": "SAPVMIcon.svg",
        "description": "SAP -Monitors- Alerts and Performance",
        "dataTypesDependencies": [
            "SAPAuditLog"
        ],
        "dataConnectorsDependencies": [
            "SAP"
        ],
        "previewImagesFileNames": [
            "SAPVMIcon.svg"
        ],
        "version": "2.0.1",
        "title": "SAP -Monitors- Alerts and Performance",
        "templateRelativePath": "SAP -Monitors- Alerts and Performance.json",
        "subtitle": "",
        "provider": "Microsoft"
    },
    {
        "workbookKey": "SAP-SecurityAuditlogandInitialAccess",
        "logoFileName": "SAPVMIcon.svg",
        "description": "SAP -Security Audit log and Initial Access",
        "dataTypesDependencies": [
            "SAPAuditLog"
        ],
        "dataConnectorsDependencies": [
            "SAP"
        ],
        "previewImagesFileNames": [
            "SAPVMIcon.svg"
        ],
        "version": "2.0.1",
        "title": "SAP -Security Audit log and Initial Access",
        "templateRelativePath": "SAP -Security Audit log and Initial Access.json",
        "subtitle": "",
        "provider": "Microsoft"
    },
    {
        "workbookKey": "DNSSolutionWorkbook",
        "logoFileName": "",
        "description": "This workbook is included as part of the DNS Essentials solution and gives a summary of analyzed DNS traffic. It also helps with threat analysis and investigating suspicious Domains, IPs and DNS traffic. DNS Essentials Solution also includes a playbook to periodically summarize the logs, thus enhancing the user experience and improving data search. For effective usage of workbook, we highly recommend enabling the summarization playbook that is provided with this solution.",
        "dataTypesDependencies": [],
        "dataConnectorsDependencies": [],
        "previewImagesFileNames": [
            "DNSDomainWorkbookWhite.png",
            "DNSDomainWorkbookBlack.png"
        ],
        "version": "1.0.0",
        "title": "DNS Solution Workbook",
        "templateRelativePath": "DNSSolutionWorkbook.json",
        "subtitle": "",
        "provider": "Microsoft"
    },
    {
        "workbookKey": "MicrosoftPowerBIActivityWorkbook",
        "logoFileName": "",
        "description": "This workbook provides details on Microsoft PowerBI Activity",
        "dataTypesDependencies": [
            "PowerBIActivity"
        ],
        "dataConnectorsDependencies": [
            "Microsoft PowerBI (Preview)"
        ],
        "previewImagesFileNames": [
            "MicrosoftPowerBIActivityWorkbookBlack.png",
            "MicrosoftPowerBIActivityWhite.png"
        ],
        "version": "1.0.0",
        "title": "Microsoft PowerBI Activity Workbook",
        "templateRelativePath": "MicrosoftPowerBIActivityWorkbook.json",
        "subtitle": "",
        "provider": "Microsoft"
    },
    {
        "workbookKey": "MicrosoftThreatIntelligenceWorkbook",
        "logoFileName": "",
        "description": "Gain insights into threat indicators ingestion and search for indicators at scale across Microsoft 1st Party, 3rd Party, On-Premises, Hybrid, and Multi-Cloud Workloads. Indicators Search facilitates a simple interface for finding IP, File, Hash, Sender and more across your data. Seamless pivots to correlate indicators with Microsoft Sentinel: Incidents to make your threat intelligence actionable.",
        "dataTypesDependencies": [
            "ThreatIntelligenceIndicator",
            "SecurityIncident"
        ],
        "dataConnectorsDependencies": [
            "ThreatIntelligence",
            "ThreatIntelligenceTaxii"
        ],
        "previewImagesFileNames": [
            "ThreatIntelligenceWhite.png",
            "ThreatIntelligenceBlack.png"
        ],
        "version": "1.0.0",
        "title": "Threat Intelligence",
        "templateRelativePath": "MicrosoftThreatIntelligence.json",
        "subtitle": "",
        "provider": "Microsoft"
    },
    {
        "workbookKey": "MicrosoftDefenderForEndPoint",
        "logoFileName": "",
        "description": "A wokbook to provide details about Microsoft Defender for Endpoint Advance Hunting to Overview & Analyse data brought through M365 Defender Connector.",
        "dataTypesDependencies": [],
        "dataConnectorsDependencies": [],
        "previewImagesFileNames": [
            "microsoftdefenderforendpointwhite.png",
            "microsoftdefenderforendpointblack.png"
        ],
        "version": "1.0.0",
        "title": "Microsoft Defender For EndPoint",
        "templateRelativePath": "MicrosoftDefenderForEndPoint.json",
        "subtitle": "",
        "provider": "Microsoft Sentinel Community"
    },
    {
        "workbookKey": "MicrosoftDefenderForIdentity",
        "logoFileName": "",
        "description": "Use this workbook to analyse the advance hunting data ingested for Defender For Identity.",
        "dataTypesDependencies": [
            "IdentityLogonEvents",
            "IdentityQueryEvents",
            "IdentityDirectoryEvents",
            "SecurityAlert"
        ],
        "dataConnectorsDependencies": [],
        "previewImagesFileNames": [
            "microsoftdefenderforidentityblack.png",
            "microsoftdefenderforidentitywhite.png"
        ],
        "version": "1.0.0",
        "title": "Microsoft Defender For Identity",
        "templateRelativePath": "MicrosoftDefenderForIdentity.json",
        "subtitle": "",
        "provider": "Microsoft Sentinel Community"
    },
    {
        "workbookKey": "EsetProtect",
        "logoFileName": "",
        "description": "Visualize events and threats from Eset protect.",
        "dataTypesDependencies": [
            "ESETPROTECT"
        ],
        "dataConnectorsDependencies": [
            "ESETPROTECT"
        ],
        "previewImagesFileNames": [
            "ESETPROTECTBlack.png",
            "ESETPROTECTWhite.png"
        ],
        "version": "1.0.0",
        "title": "EsetProtect",
        "templateRelativePath": "ESETPROTECT.json",
        "subtitle": "",
        "provider": "Community"
    },
    {
        "workbookKey": "CyberArkEPMWorkbook",
        "logoFileName": "CyberArk_Logo.svg",
        "description": "Sets the time name for analysis",
        "dataTypesDependencies": [
            "CyberArkEPM_CL"
        ],
        "dataConnectorsDependencies": [
            "CyberArkEPM"
        ],
        "previewImagesFileNames": [
            "CyberArkEPMBlack.png",
            "CyberArkEPMWhite.png"
        ],
        "version": "1.0.0",
        "title": "CyberArk EPM",
        "templateRelativePath": "CyberArkEPM.json",
        "subtitle": "",
        "provider": "CyberArk"
    },
    {
        "workbookKey": "NetskopeWorkbook",
        "logoFileName": "Netskope_logo.svg",
        "description": "Gain insights and comprehensive monitoring into Netskope events data by analyzing traffic and user activities.\nThis workbook provides insights into various Netskope events types such as Cloud Firewall, Network Private Access, Applications, Security Alerts as well as Web Transactions.\nYou can use this workbook to get visibility in to your Netskope Security Cloud and quickly identify threats, anamolies, traffic patterns, cloud application useage, blocked URL addresses and more.",
        "dataTypesDependencies": [
            "Netskope_Events_CL",
            "Netskope_Alerts_CL",
            "Netskope_WebTX_CL"
        ],
        "dataConnectorsDependencies": [],
        "previewImagesFileNames": [
            "Netskope-ApplicationEvents-Black.png",
            "Netskope-ApplicationEvents-White.png",
            "Netskope-SecurityAlerts-DLP-Black.png",
            "Netskope-SecurityAlerts-DLP-White.png",
            "Netskope-NetworkEvents-CFW-Black.png",
            "Netskope-NetworkEvents-CFW-White.png",
            "Netskope-SecurityAlerts-Malsite-Black.png",
            "Netskope-SecurityAlerts-Malsite-White.png",
            "Netskope-NetworkEvents-NPA-Black.png",
            "Netskope-NetworkEvents-NPA-White.png",
            "Netskope-SecurityAlerts-Malware-White.png",
            "Netskope-SecurityAlerts-Malware-Black.png",
            "Netskope-SecurityAlerts-BehaviorAnalytics-Black.png",
            "Netskope-SecurityAlerts-BehaviorAnalytics-White.png",
            "Netskope-SecurityAlerts-Overview-Black.png",
            "Netskope-SecurityAlerts-Overview-White.png",
            "Netskope-SecurityAlerts-CompormisedCredentials-Black.png",
            "Netskope-SecurityAlerts-CompromisedCredentials-White.png",
            "Netskope-WebTransactions-Black.png",
            "Netskope-WebTransactions-White.png"
        ],
        "version": "1.0",
        "title": "Netskope",
        "templateRelativePath": "NetskopeEvents.json",
        "subtitle": "",
        "provider": "Netskope"
    },
    {
        "workbookKey": "AIShield",
        "logoFileName": "",
        "description": "Visualize events generated by AIShield. This workbook is dependent on a parser AIShield which is a part of the solution deployment.",
        "dataTypesDependencies": [
            "AIShield"
        ],
        "dataConnectorsDependencies": [
            "AIShield"
        ],
        "previewImagesFileNames": [
            "AIShieldBlack.png",
            "AIShieldWhite.png"
        ],
        "version": "1.0.0",
        "title": "AIShield Workbook",
        "templateRelativePath": "AIShield.json",
        "subtitle": "",
        "provider": "Community"
    },
    {
        "workbookKey": "AttackSurfaceReduction",
        "logoFileName": "M365securityposturelogo.svg",
        "description": "This workbook helps you implement the ASR rules of Windows/Defender, and to monitor them over time. The workbook can filter on ASR rules in Audit mode and Block mode.",
        "dataTypesDependencies": [
            "DeviceEvents"
        ],
        "dataConnectorsDependencies": [
            "MicrosoftThreatProtection"
        ],
        "previewImagesFileNames": [
            "AttackSurfaceReductionWhite.png",
            "AttackSurfaceReductionBlack.png"
        ],
        "version": "1.0.0",
        "title": "Attack Surface Reduction Dashboard",
        "templateRelativePath": "AttackSurfaceReduction.json",
        "subtitle": "",
        "provider": "Microsoft Sentinel community"
    },
    {
        "workbookKey": "IncidentTasksWorkbook",
        "logoFileName": "",
        "description": "Use this workbook to review and modify existing incidents with tasks. This workbook provides views that higlight incident tasks that are open, closed, or deleted, as well as incidents with tasks that are either owned or unassigned. The workbook also provides SOC metrics around incident task performance, such as percentage of incidents without tasks, average time to close tasks, and more.",
        "dataTypesDependencies": [],
        "dataConnectorsDependencies": [],
        "previewImagesFileNames": [
            "Tasks-Black.png",
            "Tasks-White.png"
        ],
        "version": "1.1.0",
        "title": "Incident Tasks Workbook",
        "templateRelativePath": "IncidentTasksWorkbook.json",
        "subtitle": "",
<<<<<<< HEAD
        "provider": "Microsoft",
        "support": {
            "tier": "Microsoft"
        },
        "author": {
            "name": "Microsoft Corporation"
        },
        "source": {
            "kind": "Community"
        },
        "categories": {
            "domains": [
                "Incident Management",
                "SOC Reporting"
            ]
        }
      },

{
      "workbookKey": "NetCleanProActiveWorkbook",
  "logoFileName": "NetCleanImpactLogo.svg",
  "description": "This workbook provides insights on NetClean ProActive Incidents.",
  "dataTypesDependencies": [
    "Netclean_Incidents_CL"
  ],
  "dataConnectorsDependencies": [
    "Netclean_ProActive_Incidents"
  ],
  "previewImagesFileNames": [
    "NetCleanProActiveBlack1.png",
    "NetCleanProActiveBlack2.png",
    "NetCleanProActiveWhite1.png",
    "NetCleanProActiveWhite2.png"
  ],
  "version": "1.0.0",
  "title": "NetClean ProActive",
  "templateRelativePath": "NetCleanProActiveWorkbook.json",
  "subtitle": "",
  "provider": "NetClean"
},
=======
        "provider": "Microsoft"
    },
>>>>>>> e9fc241f
    {
        "workbookKey": "AutomationHealth",
        "logoFileName": "Azure_Sentinel.svg",
        "description": "Have a holistic overview of your automation health, gain insights about failures, correlate Microsoft Sentinel health with Logic Apps diagnostics logs and deep dive automation details per incident",
        "dataTypesDependencies": [
            "SentinelHealth"
        ],
        "dataConnectorsDependencies": [],
        "previewImagesFileNames": [
            "AutomationHealthBlack.png",
            "AutomationHealthWhite.png"
        ],
        "version": "2.0.0",
        "title": "Automation health",
        "templateRelativePath": "AutomationHealth.json",
        "subtitle": "",
        "provider": "Microsoft Sentinel Community"
    },
    {
        "workbookKey": "SAP-AuditControls",
        "logoFileName": "SAPVMIcon.svg",
        "description": "SAP -Audit Controls (Preview)",
        "dataTypesDependencies": [
            "SAPAuditLog"
        ],
        "dataConnectorsDependencies": [
            "SAP"
        ],
        "previewImagesFileNames": [
            "SAPVMIcon.svg"
        ],
        "version": "1.0.0",
        "title": "SAP -Audit Controls (Preview)",
        "templateRelativePath": "SAP -Audit Controls (Preview).json",
        "subtitle": "",
        "provider": "Microsoft"
    },
    {
      "workbookKey": "ZoomReports",
      "logoFileName": "",
      "description": "Visualize various details & visuals on Zoom Report data ingested though the solution. This also have a dependency on the parser which is available as a part of Zoom solution named Zoom",
      "dataTypesDependencies": [ "Zoom" ],
      "dataConnectorsDependencies": ["Zoom Reports"],
      "previewImagesFileNames": [ "ZoomReportsBlack.png", "ZoomReportsWhite.png" ],
      "version": "1.0.0",
      "title": "Zoom Reports",
      "templateRelativePath": "ZoomReports.json",
      "subtitle": "",
      "provider": "Community"
    }	
]<|MERGE_RESOLUTION|>--- conflicted
+++ resolved
@@ -5177,7 +5177,6 @@
         "title": "Incident Tasks Workbook",
         "templateRelativePath": "IncidentTasksWorkbook.json",
         "subtitle": "",
-<<<<<<< HEAD
         "provider": "Microsoft",
         "support": {
             "tier": "Microsoft"
@@ -5195,33 +5194,28 @@
             ]
         }
       },
-
-{
-      "workbookKey": "NetCleanProActiveWorkbook",
-  "logoFileName": "NetCleanImpactLogo.svg",
-  "description": "This workbook provides insights on NetClean ProActive Incidents.",
-  "dataTypesDependencies": [
-    "Netclean_Incidents_CL"
-  ],
-  "dataConnectorsDependencies": [
-    "Netclean_ProActive_Incidents"
-  ],
-  "previewImagesFileNames": [
-    "NetCleanProActiveBlack1.png",
-    "NetCleanProActiveBlack2.png",
-    "NetCleanProActiveWhite1.png",
-    "NetCleanProActiveWhite2.png"
-  ],
-  "version": "1.0.0",
-  "title": "NetClean ProActive",
-  "templateRelativePath": "NetCleanProActiveWorkbook.json",
-  "subtitle": "",
-  "provider": "NetClean"
-},
-=======
-        "provider": "Microsoft"
-    },
->>>>>>> e9fc241f
+        {
+    "workbookKey": "NetCleanProActiveWorkbook",
+    "logoFileName": "NetCleanImpactLogo.svg",
+    "description": "This workbook provides insights on NetClean ProActive Incidents.",
+    "dataTypesDependencies": [
+        "Netclean_Incidents_CL"
+    ],
+    "dataConnectorsDependencies": [
+        "Netclean_ProActive_Incidents"
+    ],
+    "previewImagesFileNames": [
+        "NetCleanProActiveBlack1.png",
+        "NetCleanProActiveBlack2.png",
+        "NetCleanProActiveWhite1.png",
+        "NetCleanProActiveWhite2.png"
+    ],
+    "version": "1.0.0",
+    "title": "NetClean ProActive",
+    "templateRelativePath": "NetCleanProActiveWorkbook.json",
+    "subtitle": "",
+    "provider": "NetClean"
+    },
     {
         "workbookKey": "AutomationHealth",
         "logoFileName": "Azure_Sentinel.svg",

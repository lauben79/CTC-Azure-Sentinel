[
  {
    "workbookKey": "42CrunchAPIProtectionWorkbook",
    "logoFileName": "42CrunchLogo.svg",
    "description": "Monitor and protect APIs using the 42Crunch API microfirewall",
    "dataTypesDependencies": [ "apifirewall_log_1_CL" ],
    "dataConnectorsDependencies": [ "42CrunchAPIProtection" ],
    "previewImagesFileNames": [ "42CrunchInstancesBlack.png", "42CrunchInstancesWhite.png", "42CrunchRequestsBlack.png", "42CrunchRequestsWhite.png", "42CrunchStatusBlack.png", "42CrunchStatusWhite.png" ],
    "version": "1.0.0",
    "title": "42Crunch API Protection Workbook",
    "templateRelativePath": "42CrunchAPIProtectionWorkbook.json",
    "subtitle": "",
    "provider": "42Crunch"
  },
  {
    "workbookKey": "ForcepointNGFWAdvanced",
    "logoFileName": "FPAdvLogo.svg",
    "description": "Gain threat intelligence correlated security and application insights on Forcepoint NGFW (Next Generation Firewall). Monitor Forcepoint logging servers health.",
    "dataTypesDependencies": [
      "CommonSecurityLog",
      "ThreatIntelligenceIndicator"
    ],
    "dataConnectorsDependencies": [
      "ForcepointNgfw",
      "ThreatIntelligence"
    ],
    "previewImagesFileNames": [
      "ForcepointNGFWAdvancedWhite.png",
      "ForcepointNGFWAdvancedBlack.png"
    ],
    "version": "1.0.0",
    "title": "Forcepoint Next Generation Firewall (NGFW) Advanced Workbook",
    "templateRelativePath": "ForcepointNGFWAdvanced.json",
    "subtitle": "",
    "provider": "Forcepoint"
  },
  {
    "workbookKey": "AzureActivityWorkbook",
    "logoFileName": "azureactivity_logo.svg",
    "description": "Gain extensive insight into your organization's Azure Activity by analyzing, and correlating all user operations and events.\nYou can learn about all user operations, trends, and anomalous changes over time.\nThis workbook gives you the ability to drill down into caller activities and summarize detected failure and warning events.",
    "dataTypesDependencies": [
      "AzureActivity"
    ],
    "dataConnectorsDependencies": [
      "AzureActivity"
    ],
    "previewImagesFileNames": [
      "AzureActivityWhite1.png",
      "AzureActivityBlack1.png"
    ],
    "version": "2.0.0",
    "title": "Azure Activity",
    "templateRelativePath": "AzureActivity.json",
    "subtitle": "",
    "provider": "Microsoft"
  },
  {
    "workbookKey": "IdentityAndAccessWorkbook",
    "logoFileName": "Microsoft_logo.svg",
    "description": "Gain insights into Identity and access operations by collecting and analyzing security logs, using the audit and sign-in logs to gather insights into use of Microsoft products.\nYou can view anomalies and trends across login events from all users and machines. This workbook also identifies suspicious entities from login and access events.",
    "dataTypesDependencies": [
      "SecurityEvent"
    ],
    "dataConnectorsDependencies": [
      "SecurityEvents",
      "WindowsSecurityEvents"
    ],
    "previewImagesFileNames": [
      "IdentityAndAccessWhite.png",
      "IdentityAndAccessBlack.png"
    ],
    "version": "1.1.0",
    "title": "Identity & Access",
    "templateRelativePath": "IdentityAndAccess.json",
    "subtitle": "",
    "provider": "Microsoft"
  },
  {
    "workbookKey": "CheckPointWorkbook",
    "logoFileName": "checkpoint_logo.svg",
    "description": "Gain insights into Check Point network activities, including number of gateways and servers, security incidents, and identify infected hosts.",
    "dataTypesDependencies": [
      "CommonSecurityLog"
    ],
    "dataConnectorsDependencies": [
      "CheckPoint"
    ],
    "previewImagesFileNames": [
      "CheckPointWhite.png",
      "CheckPointBlack.png"
    ],
    "version": "1.0.0",
    "title": "Check Point Software Technologies",
    "templateRelativePath": "CheckPoint.json",
    "subtitle": "",
    "provider": "Check Point"
  },
  {
    "workbookKey": "CiscoWorkbook",
    "logoFileName": "cisco_logo.svg",
    "description": "Gain insights into your Cisco ASA firewalls by analyzing traffic, events, and firewall operations.\nThis workbook analyzes Cisco ASA threat events and identifies suspicious ports, users, protocols and IP addresses.\nYou can learn about trends across user and data traffic directions, and drill down into the Cisco filter results.\nEasily detect attacks on your organization by monitoring management operations, such as configuration and logins.",
    "dataTypesDependencies": [
      "CommonSecurityLog"
    ],
    "dataConnectorsDependencies": [
      "CiscoASA"
    ],
    "previewImagesFileNames": [
      "CiscoWhite.png",
      "CiscoBlack.png"
    ],
    "version": "1.1.0",
    "title": "Cisco - ASA",
    "templateRelativePath": "Cisco.json",
    "subtitle": "",
    "provider": "Microsoft"
  },
  {
    "workbookKey": "ExchangeOnlineWorkbook",
    "logoFileName": "office365_logo.svg",
    "description": "Gain insights into Microsoft Exchange online by tracing and analyzing all Exchange operations and user activities.\nThis workbook let you monitor user activities, including logins, account operations, permission changes, and mailbox creations to discover suspicious trends among them.",
    "dataTypesDependencies": [
      "OfficeActivity"
    ],
    "dataConnectorsDependencies": [
      "Office365"
    ],
    "previewImagesFileNames": [
      "ExchangeOnlineWhite.png",
      "ExchangeOnlineBlack.png"
    ],
    "version": "2.0.0",
    "title": "Exchange Online",
    "templateRelativePath": "ExchangeOnline.json",
    "subtitle": "",
    "provider": "Microsoft"
  },
  {
    "workbookKey": "PaloAltoOverviewWorkbook",
    "logoFileName": "paloalto_logo.svg",
    "description": "Gain insights and comprehensive monitoring into Palo Alto firewalls by analyzing traffic and activities.\nThis workbook correlates all Palo Alto data with threat events to identify suspicious entities and relationships.\nYou can learn about trends across user and data traffic, and drill down into Palo Alto Wildfire and filter results.",
    "dataTypesDependencies": [
      "CommonSecurityLog"
    ],
    "dataConnectorsDependencies": [
      "PaloAltoNetworks"
    ],
    "previewImagesFileNames": [
      "PaloAltoOverviewWhite1.png",
      "PaloAltoOverviewBlack1.png",
      "PaloAltoOverviewWhite2.png",
      "PaloAltoOverviewBlack2.png",
      "PaloAltoOverviewWhite3.png",
      "PaloAltoOverviewBlack3.png"
    ],
    "version": "1.2.0",
    "title": "Palo Alto overview",
    "templateRelativePath": "PaloAltoOverview.json",
    "subtitle": "",
    "provider": "Microsoft"
  },
  {
    "workbookKey": "PaloAltoNetworkThreatWorkbook",
    "logoFileName": "paloalto_logo.svg",
    "description": "Gain insights into Palo Alto network activities by analyzing threat events.\nYou can extract meaningful security information by correlating data between threats, applications, and time.\nThis workbook makes it easy to track malware, vulnerability, and virus log events.",
    "dataTypesDependencies": [
      "CommonSecurityLog"
    ],
    "dataConnectorsDependencies": [
      "PaloAltoNetworks"
    ],
    "previewImagesFileNames": [
      "PaloAltoNetworkThreatWhite1.png",
      "PaloAltoNetworkThreatBlack1.png",
      "PaloAltoNetworkThreatWhite2.png",
      "PaloAltoNetworkThreatBlack2.png"
    ],
    "version": "1.1.0",
    "title": "Palo Alto Network Threat",
    "templateRelativePath": "PaloAltoNetworkThreat.json",
    "subtitle": "",
    "provider": "Palo Alto Networks"
  },
  {
    "workbookKey": "EsetSMCWorkbook",
    "logoFileName": "eset-logo.svg",
    "description": "Visualize events and threats from Eset Security Management Center.",
    "dataTypesDependencies": [
      "eset_CL"
    ],
    "dataConnectorsDependencies": [
      "EsetSMC"
    ],
    "previewImagesFileNames": [
      "esetSMCWorkbook-black.png",
      "esetSMCWorkbook-white.png"
    ],
    "version": "1.0.0",
    "title": "Eset Security Management Center Overview",
    "templateRelativePath": "esetSMCWorkbook.json",
    "subtitle": "",
    "provider": "Community"
  },
  {
    "workbookKey": "FortigateWorkbook",
    "logoFileName": "fortinet_logo.svg",
    "description": "Gain insights into Fortigate firewalls by analyzing traffic and activities.\nThis workbook finds correlations in Fortigate threat events and identifies suspicious ports, users, protocols and IP addresses.\nYou can learn about trends across user and data traffic, and drill down into the Fortigate filter results.\nEasily detect attacks on your organization by monitoring management operations such as configuration and logins.",
    "dataTypesDependencies": [
      "CommonSecurityLog"
    ],
    "dataConnectorsDependencies": [
      "Fortinet"
    ],
    "previewImagesFileNames": [
      "FortigateWhite.png",
      "FortigateBlack.png"
    ],
    "version": "1.1.0",
    "title": "FortiGate",
    "templateRelativePath": "Fortigate.json",
    "subtitle": "",
    "provider": "Microsoft"
  },
  {
    "workbookKey": "DnsWorkbook",
    "logoFileName": "dns_logo.svg",
    "description": "Gain extensive insight into your organization's DNS by analyzing, collecting and correlating all DNS events.\nThis workbook exposes a variety of information about suspicious queries, malicious IP addresses and domain operations.",
    "dataTypesDependencies": [
      "DnsInventory",
      "DnsEvents"
    ],
    "dataConnectorsDependencies": [
      "DNS"
    ],
    "previewImagesFileNames": [
      "DnsWhite.png",
      "DnsBlack.png"
    ],
    "version": "1.3.0",
    "title": "DNS",
    "templateRelativePath": "Dns.json",
    "subtitle": "",
    "provider": "Microsoft"
  },
  {
    "workbookKey": "Office365Workbook",
    "logoFileName": "office365_logo.svg",
    "description": "Gain insights into Office 365 by tracing and analyzing all operations and activities. You can drill down into your SharePoint, OneDrive, and Exchange.\nThis workbook lets you find usage trends across users, files, folders, and mailboxes, making it easier to identify anomalies in your network.",
    "dataTypesDependencies": [
      "OfficeActivity"
    ],
    "dataConnectorsDependencies": [
      "Office365"
    ],
    "previewImagesFileNames": [
      "Office365White1.png",
      "Office365Black1.png",
      "Office365White2.png",
      "Office365Black2.png",
      "Office365White3.png",
      "Office365Black3.png"
    ],
    "version": "2.0.0",
    "title": "Office 365",
    "templateRelativePath": "Office365.json",
    "subtitle": "",
    "provider": "Microsoft"
  },
  {
    "workbookKey": "SharePointAndOneDriveWorkbook",
    "logoFileName": "office365_logo.svg",
    "description": "Gain insights into SharePoint and OneDrive by tracing and analyzing all operations and activities.\nYou can view trends across user operation, find correlations between users and files, and identify interesting information such as user IP addresses.",
    "dataTypesDependencies": [
      "OfficeActivity"
    ],
    "dataConnectorsDependencies": [
      "Office365"
    ],
    "previewImagesFileNames": [
      "SharePointAndOneDriveBlack1.png",
      "SharePointAndOneDriveBlack2.png",
      "SharePointAndOneDriveWhite1.png",
      "SharePointAndOneDriveWhite2.png"
    ],
    "version": "2.0.0",
    "title": "SharePoint & OneDrive",
    "templateRelativePath": "SharePointAndOneDrive.json",
    "subtitle": "",
    "provider": "Microsoft"
  },
  {
    "workbookKey": "AzureActiveDirectorySigninLogsWorkbook",
    "logoFileName": "azureactivedirectory_logo.svg",
    "description": "Gain insights into Azure Active Directory by connecting Microsoft Sentinel and using the sign-in logs to gather insights around Azure AD scenarios. \nYou can learn about sign-in operations, such as user sign-ins and locations, email addresses, and  IP addresses of your users, as well as failed activities and the errors that triggered the failures.",
    "dataTypesDependencies": [
      "SigninLogs"
    ],
    "dataConnectorsDependencies": [
      "AzureActiveDirectory"
    ],
    "previewImagesFileNames": [
      "AADsigninBlack1.png",
      "AADsigninBlack2.png",
      "AADsigninWhite1.png",
      "AADsigninWhite2.png"
    ],
    "version": "2.4.0",
    "title": "Azure AD Sign-in logs",
    "templateRelativePath": "AzureActiveDirectorySignins.json",
    "subtitle": "",
    "provider": "Microsoft"
  },
  {
    "workbookKey": "VirtualMachinesInsightsWorkbook",
    "logoFileName": "azurevirtualmachine_logo.svg",
    "description": "Gain rich insight into your organization's virtual machines from Azure Monitor, which analyzes and correlates data in your VM network. \nYou will get visibility on your VM parameters and behavior, and will be able to trace sent and received data. \nIdentify malicious attackers and their targets, and drill down into the protocols, source and destination IP addresses,  countries, and ports the attacks occur across.",
    "dataTypesDependencies": [
      "VMConnection",
      "ServiceMapComputer_CL",
      "ServiceMapProcess_CL"
    ],
    "dataConnectorsDependencies": [],
    "previewImagesFileNames": [
      "VMInsightBlack1.png",
      "VMInsightWhite1.png"
    ],
    "version": "1.3.0",
    "title": "VM insights",
    "templateRelativePath": "VirtualMachinesInsights.json",
    "subtitle": "",
    "provider": "Microsoft"
  },
  {
    "workbookKey": "AzureActiveDirectoryAuditLogsWorkbook",
    "logoFileName": "azureactivedirectory_logo.svg",
    "description": "Gain insights into Azure Active Directory by connecting Microsoft Sentinel and using the audit logs to gather insights around Azure AD scenarios. \nYou can learn about user operations, including password and group management, device activities, and top active users and apps.",
    "dataTypesDependencies": [
      "AuditLogs"
    ],
    "dataConnectorsDependencies": [
      "AzureActiveDirectory"
    ],
    "previewImagesFileNames": [
      "AzureADAuditLogsBlack1.png",
      "AzureADAuditLogsWhite1.png"
    ],
    "version": "1.2.0",
    "title": "Azure AD Audit logs",
    "templateRelativePath": "AzureActiveDirectoryAuditLogs.json",
    "subtitle": "",
    "provider": "Microsoft"
  },
  {
    "workbookKey": "ThreatIntelligenceWorkbook",
    "logoFileName": "",
    "description": "Gain insights into threat indicators ingestion and search for indicators at scale across Microsoft 1st Party, 3rd Party, On-Premises, Hybrid, and Multi-Cloud Workloads. Indicators Search facilitates a simple interface for finding IP, File, Hash, Sender and more across your data. Seamless pivots to correlate indicators with Microsoft Sentinel: Incidents to make your threat intelligence actionable.",
    "dataTypesDependencies": [
      "ThreatIntelligenceIndicator",
      "SecurityIncident"
    ],
    "dataConnectorsDependencies": [
      "ThreatIntelligence",
      "ThreatIntelligenceTaxii"
    ],
    "previewImagesFileNames": [
      "ThreatIntelligenceWhite.png",
      "ThreatIntelligenceBlack.png"
    ],
    "version": "5.0.0",
    "title": "Threat Intelligence",
    "templateRelativePath": "ThreatIntelligence.json",
    "subtitle": "",
    "provider": "Microsoft"
  },
  {
    "workbookKey": "WebApplicationFirewallOverviewWorkbook",
    "logoFileName": "waf_logo.svg",
    "description": "Gain insights into your organization's Azure web application firewall (WAF). You will get a general overview of your application gateway firewall and application gateway access events.",
    "dataTypesDependencies": [
      "AzureDiagnostics"
    ],
    "dataConnectorsDependencies": [
      "WAF"
    ],
    "previewImagesFileNames": [
      "WAFOverviewBlack.png",
      "WAFOverviewWhite.png"
    ],
    "version": "1.1.0",
    "title": "Microsoft Web Application Firewall (WAF) - overview",
    "templateRelativePath": "WebApplicationFirewallOverview.json",
    "subtitle": "",
    "provider": "Microsoft"
  },
  {
    "workbookKey": "WebApplicationFirewallFirewallEventsWorkbook",
    "logoFileName": "waf_logo.svg",
    "description": "Gain insights into your organization's Azure web application firewall (WAF). You will get visibility in to your application gateway firewall. You can view anomalies and trends across all firewall event triggers, attack events, blocked URL addresses and more.",
    "dataTypesDependencies": [
      "AzureDiagnostics"
    ],
    "dataConnectorsDependencies": [
      "WAF"
    ],
    "previewImagesFileNames": [
      "WAFFirewallEventsBlack1.png",
      "WAFFirewallEventsBlack2.png",
      "WAFFirewallEventsWhite1.png",
      "WAFFirewallEventsWhite2.png"
    ],
    "version": "1.1.0",
    "title": "Microsoft Web Application Firewall (WAF) - firewall events",
    "templateRelativePath": "WebApplicationFirewallFirewallEvents.json",
    "subtitle": "",
    "provider": "Microsoft"
  },
  {
    "workbookKey": "WebApplicationFirewallGatewayAccessEventsWorkbook",
    "logoFileName": "waf_logo.svg",
    "description": "Gain insights into your organization's Azure web application firewall (WAF). You will get visibility in to your application gateway access events. You can view anomalies and trends across received and sent data, client IP addresses, URL addresses and more, and drill down into details.",
    "dataTypesDependencies": [
      "AzureDiagnostics"
    ],
    "dataConnectorsDependencies": [
      "WAF"
    ],
    "previewImagesFileNames": [
      "WAFGatewayAccessEventsBlack1.png",
      "WAFGatewayAccessEventsBlack2.png",
      "WAFGatewayAccessEventsWhite1.png",
      "WAFGatewayAccessEventsWhite2.png"
    ],
    "version": "1.2.0",
    "title": "Microsoft Web Application Firewall (WAF) - gateway access events",
    "templateRelativePath": "WebApplicationFirewallGatewayAccessEvents.json",
    "subtitle": "",
    "provider": "Microsoft"
  },
  {
    "workbookKey": "LinuxMachinesWorkbook",
    "logoFileName": "azurevirtualmachine_logo.svg",
    "description": "Gain insights into your workspaces' Linux machines by connecting Microsoft Sentinel and using the logs to gather insights around Linux events and errors.",
    "dataTypesDependencies": [
      "Syslog"
    ],
    "dataConnectorsDependencies": [
      "Syslog"
    ],
    "previewImagesFileNames": [
      "LinuxMachinesWhite.png",
      "LinuxMachinesBlack.png"
    ],
    "version": "1.1.0",
    "title": "Linux machines",
    "templateRelativePath": "LinuxMachines.json",
    "subtitle": "",
    "provider": "Microsoft"
  },
  {
    "workbookKey": "AzureFirewallWorkbook",
    "logoFileName": "AzFirewalls.svg",
    "description": "Gain insights into Azure Firewall events. You can learn about your application and network rules, see metrics for firewall activities across URLs, ports, and addresses across multiple workspaces.",
    "dataTypesDependencies": [
      "AzureDiagnostics"
    ],
    "dataConnectorsDependencies": [
      "AzureFirewall"
    ],
    "previewImagesFileNames": [
      "AzureFirewallWorkbookWhite1.PNG",
      "AzureFirewallWorkbookBlack1.PNG",
      "AzureFirewallWorkbookWhite2.PNG",
      "AzureFirewallWorkbookBlack2.PNG",
      "AzureFirewallWorkbookWhite3.PNG",
      "AzureFirewallWorkbookBlack3.PNG",
      "AzureFirewallWorkbookWhite4.PNG",
      "AzureFirewallWorkbookBlack4.PNG",
      "AzureFirewallWorkbookWhite5.PNG",
      "AzureFirewallWorkbookBlack5.PNG"
    ],
    "version": "1.3.0",
    "title": "Azure Firewall",
    "templateRelativePath": "AzureFirewallWorkbook.json",
    "subtitle": "",
    "provider": "Microsoft"
  },
  {
    "workbookKey": "AzureDDoSStandardProtection",
    "logoFileName": "AzDDoS.svg",
    "description": "This workbook visualizes security-relevant Azure DDoS events across several filterable panels. Offering a summary tab, metrics and a investigate tabs across multiple workspaces.",
    "dataTypesDependencies": [
      "AzureDiagnostics"
    ],
    "dataConnectorsDependencies": [
      "DDOS"
    ],
    "previewImagesFileNames": [
      "AzureDDoSWhite1.PNG",
      "AzureDDoSBlack1.PNG",
      "AzureDDoSWhite2.PNG",
      "AzureDDoSBlack2.PNG",
      "AzureDDoSWhite2.PNG",
      "AzureDDoSBlack2.PNG"
    ],
    "version": "1.0.2",
    "title": "Azure DDoS Protection Workbook",
    "templateRelativePath": "AzDDoSStandardWorkbook.json",
    "subtitle": "",
    "provider": "Microsoft"
  },
  {
    "workbookKey": "MicrosoftCloudAppSecurityWorkbook",
    "logoFileName": "Microsoft_logo.svg",
    "description": "Using this workbook, you can identify which cloud apps are being used in your organization, gain insights from usage trends and drill down to a specific user and application",
    "dataTypesDependencies": [
      "McasShadowItReporting"
    ],
    "dataConnectorsDependencies": [
      "MicrosoftCloudAppSecurity"
    ],
    "previewImagesFileNames": [
      "McasDiscoveryBlack.png",
      "McasDiscoveryWhite.png"
    ],
    "version": "1.2.0",
    "title": "Microsoft Cloud App Security - discovery logs",
    "templateRelativePath": "MicrosoftCloudAppSecurity.json",
    "subtitle": "",
    "provider": "Microsoft"
  },
  {
    "workbookKey": "F5BIGIPSytemMetricsWorkbook",
    "logoFileName": "f5_logo.svg",
    "description": "Gain insight into F5 BIG-IP health and performance.  This workbook provides visibility of various metrics including CPU, memory, connectivity, throughput and disk utilization.",
    "dataTypesDependencies": [
      "F5Telemetry_system_CL",
      "F5Telemetry_AVR_CL"
    ],
    "dataConnectorsDependencies": [
      "F5BigIp"
    ],
    "previewImagesFileNames": [
      "F5SMBlack.png",
      "F5SMWhite.png"
    ],
    "version": "1.1.0",
    "title": "F5 BIG-IP System Metrics",
    "templateRelativePath": "F5BIGIPSystemMetrics.json",
    "subtitle": "",
    "provider": "F5 Networks"
  },
  {
    "workbookKey": "F5NetworksWorkbook",
    "logoFileName": "f5_logo.svg",
    "description": "Gain insights into F5 BIG-IP Application Security Manager (ASM), by analyzing traffic and activities.\nThis workbook provides insight into F5's web application firewall events and identifies attack traffic patterns across multiple ASM instances as well as overall BIG-IP health.",
    "dataTypesDependencies": [
      "F5Telemetry_LTM_CL",
      "F5Telemetry_system_CL",
      "F5Telemetry_ASM_CL"
    ],
    "dataConnectorsDependencies": [
      "F5BigIp"
    ],
    "previewImagesFileNames": [
      "F5White.png",
      "F5Black.png"
    ],
    "version": "1.1.0",
    "title": "F5 BIG-IP ASM",
    "templateRelativePath": "F5Networks.json",
    "subtitle": "",
    "provider": "F5 Networks"
  },
  {
    "workbookKey": "AzureNetworkWatcherWorkbook",
    "logoFileName": "networkwatcher_logo.svg",
    "description": "Gain deeper understanding of your organization's Azure network traffic by analyzing, and correlating Network Security Group flow logs. \nYou can trace malicious traffic flows, and drill down into their protocols, source and destination IP addresses, machines, countries, and subnets. \nThis workbook also helps you protect your network by identifying weak NSG rules.",
    "dataTypesDependencies": [
      "AzureNetworkAnalytics_CL"
    ],
    "dataConnectorsDependencies": [],
    "previewImagesFileNames": [
      "AzureNetworkWatcherWhite.png",
      "AzureNetworkWatcherBlack.png"
    ],
    "version": "1.1.0",
    "title": "Azure Network Watcher",
    "templateRelativePath": "AzureNetworkWatcher.json",
    "subtitle": "",
    "provider": "Microsoft"
  },
  {
    "workbookKey": "ZscalerFirewallWorkbook",
    "logoFileName": "zscaler_logo.svg",
    "description": "Gain insights into your ZIA cloud firewall logs by connecting to Microsoft Sentinel.\nThe Zscaler firewall overview workbook provides an overview and ability to drill down into all cloud firewall activity in your Zscaler instance including non-web related networking events, security events, firewall rules, and bandwidth consumption",
    "dataTypesDependencies": [
      "CommonSecurityLog"
    ],
    "dataConnectorsDependencies": [
      "Zscaler"
    ],
    "previewImagesFileNames": [
      "ZscalerFirewallWhite1.png",
      "ZscalerFirewallBlack1.png",
      "ZscalerFirewallWhite2.png",
      "ZscalerFirewallBlack2.png"
    ],
    "version": "1.1.0",
    "title": "Zscaler Firewall",
    "templateRelativePath": "ZscalerFirewall.json",
    "subtitle": "",
    "provider": "Zscaler"
  },
  {
    "workbookKey": "ZscalerWebOverviewWorkbook",
    "logoFileName": "zscaler_logo.svg",
    "description": "Gain insights into your ZIA web logs by connecting to Microsoft Sentinel.\nThe Zscaler web overview workbook provides a bird's eye view and ability to drill down into all the security and networking events related to web transactions, types of devices, and bandwidth consumption.",
    "dataTypesDependencies": [
      "CommonSecurityLog"
    ],
    "dataConnectorsDependencies": [
      "Zscaler"
    ],
    "previewImagesFileNames": [
      "ZscalerWebOverviewWhite.png",
      "ZscalerWebOverviewBlack.png"
    ],
    "version": "1.1.0",
    "title": "Zscaler Web Overview",
    "templateRelativePath": "ZscalerWebOverview.json",
    "subtitle": "",
    "provider": "Zscaler"
  },
  {
    "workbookKey": "ZscalerThreatsOverviewWorkbook",
    "logoFileName": "zscaler_logo.svg",
    "description": "Gain insights into threats blocked by Zscaler Internet access on your network.\nThe Zscaler threat overview workbook shows your entire threat landscape including blocked malware, IPS/AV rules, and blocked cloud apps. Threats are displayed by threat categories, filetypes, inbound vs outbound threats, usernames, user location, and more.",
    "dataTypesDependencies": [
      "CommonSecurityLog"
    ],
    "dataConnectorsDependencies": [
      "Zscaler"
    ],
    "previewImagesFileNames": [
      "ZscalerThreatsWhite.png",
      "ZscalerThreatsBlack.png"
    ],
    "version": "1.2.0",
    "title": "Zscaler Threats",
    "templateRelativePath": "ZscalerThreats.json",
    "subtitle": "",
    "provider": "Zscaler"
  },
  {
    "workbookKey": "ZscalerOffice365AppsWorkbook",
    "logoFileName": "zscaler_logo.svg",
    "description": "Gain insights into Office 365 use on your network.\nThe Zscaler Office 365 overview workbook shows you the Microsoft apps running on your network and their individual bandwidth consumption. It also helps identify phishing attempts in which attackers disguised themselves as Microsoft services.",
    "dataTypesDependencies": [
      "CommonSecurityLog"
    ],
    "dataConnectorsDependencies": [
      "Zscaler"
    ],
    "previewImagesFileNames": [
      "ZscalerOffice365White.png",
      "ZscalerOffice365Black.png"
    ],
    "version": "1.1.0",
    "title": "Zscaler Office365 Apps",
    "templateRelativePath": "ZscalerOffice365Apps.json",
    "subtitle": "",
    "provider": "Zscaler"
  },
  {
    "workbookKey": "InsecureProtocolsWorkbook",
    "logoFileName": "Microsoft_logo.svg",
    "description": "Gain insights into insecure protocol traffic by collecting and analyzing security events from Microsoft products.\nYou can view analytics and quickly identify use of weak authentication as well as sources of legacy protocol traffic, like NTLM and SMBv1.\nYou will also have the ability to monitor use of weak ciphers, allowing you to find weak spots in your organization's security.",
    "dataTypesDependencies": [
      "SecurityEvent",
      "Event",
      "SigninLogs"
    ],
    "dataConnectorsDependencies": [
      "SecurityEvents",
      "AzureActiveDirectory",
      "WindowsSecurityEvents"
    ],
    "previewImagesFileNames": [
      "InsecureProtocolsWhite1.png",
      "InsecureProtocolsBlack1.png",
      "InsecureProtocolsWhite2.png",
      "InsecureProtocolsBlack2.png"
    ],
    "version": "2.1.0",
    "title": "Insecure Protocols",
    "templateRelativePath": "InsecureProtocols.json",
    "subtitle": "",
    "provider": "Microsoft"
  },
  {
    "workbookKey": "AzureInformationProtectionWorkbook",
    "logoFileName": "informationProtection.svg",
    "description": "The Azure Information Protection Usage report workbook provides information on the volume of labeled and protected documents and emails over time, label distribution of files by label type, along with where the label was applied.",
    "dataTypesDependencies": [
      "InformationProtectionLogs_CL"
    ],
    "dataConnectorsDependencies": [
      "AzureInformationProtection"
    ],
    "previewImagesFileNames": [
      "AzureInformationProtectionWhite.png",
      "AzureInformationProtectionBlack.png"
    ],
    "version": "1.1.0",
    "title": "Azure Information Protection - Usage Report",
    "templateRelativePath": "AzureInformationProtection.json",
    "subtitle": "",
    "provider": "Microsoft"
  },
  {
    "workbookKey": "AmazonWebServicesNetworkActivitiesWorkbook",
    "logoFileName": "amazon_web_services_Logo.svg",
    "description": "Gain insights into AWS network related resource activities, including the creation, update, and deletions of security groups, network ACLs and routes, gateways, elastic load balancers, VPCs, subnets, and network interfaces.",
    "dataTypesDependencies": [
      "AWSCloudTrail"
    ],
    "dataConnectorsDependencies": [
      "AWS"
    ],
    "previewImagesFileNames": [
      "AwsNetworkActivitiesWhite.png",
      "AwsNetworkActivitiesBlack.png"
    ],
    "version": "1.0.0",
    "title": "AWS Network Activities",
    "templateRelativePath": "AmazonWebServicesNetworkActivities.json",
    "subtitle": "",
    "provider": "Microsoft"
  },
  {
    "workbookKey": "AmazonWebServicesUserActivitiesWorkbook",
    "logoFileName": "amazon_web_services_Logo.svg",
    "description": "Gain insights into AWS user activities, including failed sign-in attempts, IP addresses, regions, user agents, and identity types, as well as potential malicious user activities with assumed roles.",
    "dataTypesDependencies": [
      "AWSCloudTrail"
    ],
    "dataConnectorsDependencies": [
      "AWS"
    ],
    "previewImagesFileNames": [
      "AwsUserActivitiesWhite.png",
      "AwsUserActivitiesBlack.png"
    ],
    "version": "1.0.0",
    "title": "AWS User Activities",
    "templateRelativePath": "AmazonWebServicesUserActivities.json",
    "subtitle": "",
    "provider": "Microsoft"
  },
  {
    "workbookKey": "TrendMicroDeepSecurityAttackActivityWorkbook",
    "logoFileName": "trendmicro_logo.svg",
    "description": "Visualize and gain insights into the MITRE ATT&CK related activity detected by Trend Micro Deep Security.",
    "dataTypesDependencies": [
      "CommonSecurityLog"
    ],
    "dataConnectorsDependencies": [
      "TrendMicro"
    ],
    "previewImagesFileNames": [
      "TrendMicroDeepSecurityAttackActivityWhite.png",
      "TrendMicroDeepSecurityAttackActivityBlack.png"
    ],
    "version": "1.0.0",
    "title": "Trend Micro Deep Security ATT&CK Related Activity",
    "templateRelativePath": "TrendMicroDeepSecurityAttackActivity.json",
    "subtitle": "",
    "provider": "Trend Micro"
  },
  {
    "workbookKey": "TrendMicroDeepSecurityOverviewWorkbook",
    "logoFileName": "trendmicro_logo.svg",
    "description": "Gain insights into your Trend Micro Deep Security security event data by visualizing your Deep Security Anti-Malware, Firewall, Integrity Monitoring, Intrusion Prevention, Log Inspection, and Web Reputation event data.",
    "dataTypesDependencies": [
      "CommonSecurityLog"
    ],
    "dataConnectorsDependencies": [
      "TrendMicro"
    ],
    "previewImagesFileNames": [
      "TrendMicroDeepSecurityOverviewWhite1.png",
      "TrendMicroDeepSecurityOverviewBlack1.png",
      "TrendMicroDeepSecurityOverviewWhite2.png",
      "TrendMicroDeepSecurityOverviewBlack2.png"
    ],
    "version": "1.0.0",
    "title": "Trend Micro Deep Security Events",
    "templateRelativePath": "TrendMicroDeepSecurityOverview.json",
    "subtitle": "",
    "provider": "Trend Micro"
  },
  {
    "workbookKey": "ExtraHopDetectionSummaryWorkbook",
    "logoFileName": "extrahop_logo.svg",
    "description": "Gain insights into ExtraHop Reveal(x) detections by analyzing traffic and activities.\nThis workbook provides an overview of security detections in your organization's network, including high-risk detections and top participants.",
    "dataTypesDependencies": [
      "CommonSecurityLog"
    ],
    "dataConnectorsDependencies": [
      "ExtraHopNetworks"
    ],
    "previewImagesFileNames": [
      "ExtrahopWhite.png",
      "ExtrahopBlack.png"
    ],
    "version": "1.0.0",
    "title": "ExtraHop",
    "templateRelativePath": "ExtraHopDetectionSummary.json",
    "subtitle": "",
    "provider": "ExtraHop Networks"
  },
  {
    "workbookKey": "BarracudaCloudFirewallWorkbook",
    "logoFileName": "barracuda_logo.svg",
    "description": "Gain insights into your Barracuda CloudGen Firewall by analyzing firewall operations and events.\nThis workbook provides insights into rule enforcement, network activities, including number of connections, top users, and helps you identify applications that are popular on your network.",
    "dataTypesDependencies": [
      "CommonSecurityLog",
      "Syslog"
    ],
    "dataConnectorsDependencies": [
      "BarracudaCloudFirewall"
    ],
    "previewImagesFileNames": [
      "BarracudaWhite1.png",
      "BarracudaBlack1.png",
      "BarracudaWhite2.png",
      "BarracudaBlack2.png"
    ],
    "version": "1.0.0",
    "title": "Barracuda CloudGen FW",
    "templateRelativePath": "Barracuda.json",
    "subtitle": "",
    "provider": "Barracuda"
  },
  {
    "workbookKey": "CitrixWorkbook",
    "logoFileName": "citrix_logo.svg",
    "description": "Citrix Analytics for Security aggregates and correlates information across network traffic, users, files and endpoints in Citrix environments. This generates actionable insights that enable Citrix administrators and security teams to remediate user security threats through automation while optimizing IT operations. Machine learning and artificial intelligence empowers Citrix Analytics for Security to identify and take automated action to prevent data exfiltration. While delivered as a cloud service, Citrix Analytics for Security can generate insights from resources located on-premises, in the cloud, or in hybrid architectures. The Citrix Analytics Workbook further enhances the value of both your Citrix Analytics for Security and Microsoft Sentinel. The Workbook enables you to integrate data sources together, helping you gain even richer insights. It also gives Security Operations (SOC) teams the ability to correlate data from disparate logs, helping you identify and proactively remediate security risk quickly. Additionally, valuable dashboards that were unique to the Citrix Analytics for Security can now be implemented in Sentinel. You can also create new custom Workbooks that were not previously available, helping extend the value of both investments.",
    "dataTypesDependencies": [
      "CitrixAnalytics_userProfile_CL",
      "CitrixAnalytics_riskScoreChange_CL",
      "CitrixAnalytics_indicatorSummary_CL",
      "CitrixAnalytics_indicatorEventDetails_CL"
    ],
    "dataConnectorsDependencies": [
      "Citrix"
    ],
    "previewImagesFileNames": [
      "CitrixWhite.png",
      "CitrixBlack.png"
    ],
    "version": "2.1.0",
    "title": "Citrix Analytics",
    "templateRelativePath": "Citrix.json",
    "subtitle": "",
    "provider": "Citrix Systems Inc."
  },
  {
    "workbookKey": "OneIdentityWorkbook",
    "logoFileName": "oneIdentity_logo.svg",
    "description": "This simple workbook gives an overview of sessions going through your SafeGuard for Privileged Sessions device.",
    "dataTypesDependencies": [
      "CommonSecurityLog"
    ],
    "dataConnectorsDependencies": [
      "OneIdentity"
    ],
    "previewImagesFileNames": [
      "OneIdentityWhite.png",
      "OneIdentityBlack.png"
    ],
    "version": "1.0.0",
    "title": "One Identity",
    "templateRelativePath": "OneIdentity.json",
    "subtitle": "",
    "provider": "One Identity LLC."
  },
  {
    "workbookKey": "SecurityStatusWorkbook",
    "logoFileName": "",
    "description": "This workbook gives an overview of Security Settings for VMs and Azure Arc.",
    "dataTypesDependencies": [
      "CommonSecurityLog",
      "SecurityEvent",
      "Syslog"
    ],
    "dataConnectorsDependencies": [],
    "previewImagesFileNames": [
      "AzureSentinelSecurityStatusBlack.png",
      "AzureSentinelSecurityStatusWhite.png"
    ],
    "version": "1.3.0",
    "title": "Security Status",
    "templateRelativePath": "SecurityStatus.json",
    "subtitle": "",
    "provider": "Microsoft"
  },
  {
    "workbookKey": "AzureSentinelSecurityAlertsWorkbook",
    "logoFileName": "Azure_Sentinel.svg",
    "description": "Security Alerts dashboard for alerts in your Microsoft Sentinel environment.",
    "dataTypesDependencies": [
      "SecurityAlert"
    ],
    "dataConnectorsDependencies": [],
    "previewImagesFileNames": [
      "AzureSentinelSecurityAlertsWhite.png",
      "AzureSentinelSecurityAlertsBlack.png"
    ],
    "version": "1.1.0",
    "title": "Security Alerts",
    "templateRelativePath": "AzureSentinelSecurityAlerts.json",
    "subtitle": "",
    "provider": "Microsoft"
  },
  {
    "workbookKey": "SquadraTechnologiesSecRMMWorkbook",
    "logoFileName": "SquadraTechnologiesLogo.svg",
    "description": "This workbook gives an overview of security data for removable storage activity such as USB thumb drives and USB connected mobile devices.",
    "dataTypesDependencies": [
      "secRMM_CL"
    ],
    "dataConnectorsDependencies": [
      "SquadraTechnologiesSecRmm"
    ],
    "previewImagesFileNames": [
      "SquadraTechnologiesSecRMMWhite.PNG",
      "SquadraTechnologiesSecRMMBlack.PNG"
    ],
    "version": "1.0.0",
    "title": "Squadra Technologies SecRMM - USB removable storage security",
    "templateRelativePath": "SquadraTechnologiesSecRMM.json",
    "subtitle": "",
    "provider": "Squadra Technologies"
  },
  {
    "workbookKey": "IoT-Alerts",
    "logoFileName": "IoTIcon.svg",
    "description": "Gain insights into your IoT data workloads from Azure IoT Hub managed deployments, monitor alerts across all your IoT Hub deployments, detect devices at risk and act upon potential threats.",
    "dataTypesDependencies": [
      "SecurityAlert"
    ],
    "dataConnectorsDependencies": [
      "IoT"
    ],
    "previewImagesFileNames": [
      "IOTBlack1.png",
      "IOTWhite1.png"
    ],
    "version": "1.2.0",
    "title": "Azure Defender for IoT Alerts",
    "templateRelativePath": "IOT_Alerts.json",
    "subtitle": "",
    "provider": "Microsoft"
  },
  {
    "workbookKey": "IoTAssetDiscovery",
    "logoFileName": "IoTIcon.svg",
    "description": "IoT Devices asset discovery from Firewall logs By Azure Defender for IoT",
    "dataTypesDependencies": [
      "CommonSecurityLog"
    ],
    "dataConnectorsDependencies": [
      "Fortinet"
    ],
    "previewImagesFileNames": [
      "workbook-iotassetdiscovery-screenshot-Black.PNG",
      "workbook-iotassetdiscovery-screenshot-White.PNG"
    ],
    "version": "1.0.0",
    "title": "IoT Asset Discovery",
    "templateRelativePath": "IoTAssetDiscovery.json",
    "subtitle": "",
    "provider": "Microsoft"
  },
  {
    "workbookKey": "ForcepointCASBWorkbook",
    "logoFileName": "FP_Green_Emblem_RGB-01.svg",
    "description": "Get insights on user risk with the Forcepoint CASB (Cloud Access Security Broker) workbook.",
    "dataTypesDependencies": [
      "CommonSecurityLog"
    ],
    "dataConnectorsDependencies": [
      "ForcepointCasb"
    ],
    "previewImagesFileNames": [
      "ForcepointCASBWhite.png",
      "ForcepointCASBBlack.png"
    ],
    "version": "1.0.0",
    "title": "Forcepoint Cloud Access Security Broker (CASB)",
    "templateRelativePath": "ForcepointCASB.json",
    "subtitle": "",
    "provider": "Forcepoint"
  },
  {
    "workbookKey": "ForcepointNGFWWorkbook",
    "logoFileName": "FP_Green_Emblem_RGB-01.svg",
    "description": "Get insights on firewall activities with the Forcepoint NGFW (Next Generation Firewall) workbook.",
    "dataTypesDependencies": [
      "CommonSecurityLog"
    ],
    "dataConnectorsDependencies": [
      "ForcepointNgfw"
    ],
    "previewImagesFileNames": [
      "ForcepointNGFWWhite.png",
      "ForcepointNGFWBlack.png"
    ],
    "version": "1.0.0",
    "title": "Forcepoint Next Generation Firewall (NGFW)",
    "templateRelativePath": "ForcepointNGFW.json",
    "subtitle": "",
    "provider": "Forcepoint"
  },
  {
    "workbookKey": "ForcepointDLPWorkbook",
    "logoFileName": "FP_Green_Emblem_RGB-01.svg",
    "description": "Get insights on DLP incidents with the Forcepoint DLP (Data Loss Prevention) workbook.",
    "dataTypesDependencies": [
      "ForcepointDLPEvents_CL"
    ],
    "dataConnectorsDependencies": [
      "ForcepointDlp"
    ],
    "previewImagesFileNames": [
      "ForcepointDLPWhite.png",
      "ForcepointDLPBlack.png"
    ],
    "version": "1.0.0",
    "title": "Forcepoint Data Loss Prevention (DLP)",
    "templateRelativePath": "ForcepointDLP.json",
    "subtitle": "",
    "provider": "Forcepoint"
  },
  {
    "workbookKey": "ZimperiumMTDWorkbook",
    "logoFileName": "ZIMPERIUM-logo_square2.svg",
    "description": "This workbook provides insights on Zimperium Mobile Threat Defense (MTD) threats and mitigations.",
    "dataTypesDependencies": [
      "ZimperiumThreatLog_CL",
      "ZimperiumMitigationLog_CL"
    ],
    "dataConnectorsDependencies": [
      "ZimperiumMtdAlerts"
    ],
    "previewImagesFileNames": [
      "ZimperiumWhite.png",
      "ZimperiumBlack.png"
    ],
    "version": "1.0.0",
    "title": "Zimperium Mobile Threat Defense (MTD)",
    "templateRelativePath": "ZimperiumWorkbooks.json",
    "subtitle": "",
    "provider": "Zimperium"
  },
  {
    "workbookKey": "AzureAuditActivityAndSigninWorkbook",
    "logoFileName": "azureactivedirectory_logo.svg",
    "description": "Gain insights into Azure Active Directory Audit, Activity and Signins with one workbook. This workbook can be used by Security and Azure administrators.",
    "dataTypesDependencies": [
      "AzureActivity",
      "AuditLogs",
      "SigninLogs"
    ],
    "dataConnectorsDependencies": [
      "AzureActiveDirectory"
    ],
    "previewImagesFileNames": [
      "AzureAuditActivityAndSigninWhite1.png",
      "AzureAuditActivityAndSigninWhite2.png",
      "AzureAuditActivityAndSigninBlack1.png",
      "AzureAuditActivityAndSigninBlack2.png"
    ],
    "version": "1.2.0",
    "title": "Azure AD Audit, Activity and Sign-in logs",
    "templateRelativePath": "AzureAuditActivityAndSignin.json",
    "subtitle": "",
    "provider": "Microsoft Sentinel community"
  },
  {
    "workbookKey": "WindowsFirewall",
    "logoFileName": "Microsoft_logo.svg",
    "description": "Gain insights into Windows Firewall logs in combination with security and Azure signin logs",
    "dataTypesDependencies": [
      "WindowsFirewall",
      "SecurityEvent",
      "SigninLogs"
    ],
    "dataConnectorsDependencies": [
      "SecurityEvents",
      "WindowsFirewall",
      "WindowsSecurityEvents"
    ],
    "previewImagesFileNames": [
      "WindowsFirewallWhite1.png",
      "WindowsFirewallWhite2.png",
      "WindowsFirewallBlack1.png",
      "WindowsFirewallBlack2.png"
    ],
    "version": "1.0.0",
    "title": "Windows Firewall",
    "templateRelativePath": "WindowsFirewall.json",
    "subtitle": "",
    "provider": "Microsoft Sentinel community"
  },
  {
    "workbookKey": "EventAnalyzerwWorkbook",
    "logoFileName": "",
    "description": "The Event Analyzer workbook allows to explore, audit and speed up analysis of Windows Event Logs, including all event details and attributes, such as security, application, system, setup, directory service, DNS and others.",
    "dataTypesDependencies": [
      "SecurityEvent"
    ],
    "dataConnectorsDependencies": [
      "SecurityEvents",
      "WindowsSecurityEvents"
    ],
    "previewImagesFileNames": [
      "EventAnalyzer-Workbook-White.png",
      "EventAnalyzer-Workbook-Black.png"
    ],
    "version": "1.0.0",
    "title": "Event Analyzer",
    "templateRelativePath": "EventAnalyzer.json",
    "subtitle": "",
    "provider": "Microsoft Sentinel community"
  },
  {
    "workbookKey": "ASC-ComplianceandProtection",
    "logoFileName": "",
    "description": "Gain insight into regulatory compliance, alert trends, security posture, and more with this workbook based on Azure Security Center data.",
    "dataTypesDependencies": [
      "SecurityAlert",
      "ProtectionStatus",
      "SecurityRecommendation",
      "SecurityBaseline",
      "SecurityBaselineSummary",
      "Update",
      "ConfigurationChange"
    ],
    "dataConnectorsDependencies": [
      "AzureSecurityCenter"
    ],
    "previewImagesFileNames": [
      "ASCCaPBlack.png",
      "ASCCaPWhite.png"
    ],
    "version": "1.2.0",
    "title": "ASC Compliance and Protection",
    "templateRelativePath": "ASC-ComplianceandProtection.json",
    "subtitle": "",
    "provider": "Microsoft Sentinel community"
  },
  {
    "workbookKey": "AIVectraDetectWorkbook",
    "logoFileName": "AIVectraDetect.svg",
    "description": "Start investigating network attacks surfaced by Vectra Detect directly from Sentinel. View critical hosts, accounts, campaigns and detections. Also monitor Vectra system health and audit logs.",
    "dataTypesDependencies": [
      "CommonSecurityLog"
    ],
    "dataConnectorsDependencies": [
      "AIVectraDetect"
    ],
    "previewImagesFileNames": [
      "AIVectraDetectWhite1.png",
      "AIVectraDetectBlack1.png"
    ],
    "version": "1.1.1",
    "title": "Vectra AI Detect",
    "templateRelativePath": "AIVectraDetectWorkbook.json",
    "subtitle": "",
    "provider": "Vectra AI"
  },
  {
    "workbookKey": "Perimeter81OverviewWorkbook",
    "logoFileName": "Perimeter81_Logo.svg",
    "description": "Gain insights and comprehensive monitoring into your Perimeter 81 account by analyzing activities.",
    "dataTypesDependencies": [
      "Perimeter81_CL"
    ],
    "dataConnectorsDependencies": [
      "Perimeter81ActivityLogs"
    ],
    "previewImagesFileNames": [
      "Perimeter81OverviewWhite1.png",
      "Perimeter81OverviewBlack1.png",
      "Perimeter81OverviewWhite2.png",
      "Perimeter81OverviewBlack2.png"
    ],
    "version": "1.0.0",
    "title": "Perimeter 81 Overview",
    "templateRelativePath": "Perimeter81OverviewWorkbook.json",
    "subtitle": "",
    "provider": "Perimeter 81"
  },
  {
    "workbookKey": "SymantecProxySGWorkbook",
    "logoFileName": "symantec_logo.svg",
    "description": "Gain insight into Symantec ProxySG by analyzing, collecting and correlating proxy data.\nThis workbook provides visibility into ProxySG Access logs",
    "dataTypesDependencies": [
      "Syslog"
    ],
    "dataConnectorsDependencies": [
      "SymantecProxySG"
    ],
    "previewImagesFileNames": [
      "SymantecProxySGWhite.png",
      "SymantecProxySGBlack.png"
    ],
    "version": "1.0.0",
    "title": "Symantec ProxySG",
    "templateRelativePath": "SymantecProxySG.json",
    "subtitle": "",
    "provider": "Symantec"
  },
  {
    "workbookKey": "IllusiveASMWorkbook",
    "logoFileName": "illusive_logo_workbook.svg",
    "description": "Gain insights into your organization's Cyber Hygiene and Attack Surface risk.\nIllusive ASM automates discovery and clean-up of credential violations, allows drill-down inspection of pathways to critical assets, and provides risk insights that inform intelligent decision-making to reduce attacker mobility.",
    "dataTypesDependencies": [
      "CommonSecurityLog"
    ],
    "dataConnectorsDependencies": [
      "illusiveAttackManagementSystem"
    ],
    "previewImagesFileNames": [
      "IllusiveASMWhite.png",
      "IllusiveASMBlack.png"
    ],
    "version": "1.0.0",
    "title": "Illusive ASM Dashboard",
    "templateRelativePath": "IllusiveASM.json",
    "subtitle": "",
    "provider": "Illusive"
  },
  {
    "workbookKey": "IllusiveADSWorkbook",
    "logoFileName": "illusive_logo_workbook.svg",
    "description": "Gain insights into unauthorized lateral movement in your organization's network.\nIllusive ADS is designed to paralyzes attackers and eradicates in-network threats by creating a hostile environment for the attackers across all the layers of the attack surface.",
    "dataTypesDependencies": [
      "CommonSecurityLog"
    ],
    "dataConnectorsDependencies": [
      "illusiveAttackManagementSystem"
    ],
    "previewImagesFileNames": [
      "IllusiveADSWhite.png",
      "IllusiveADSBlack.png"
    ],
    "version": "1.0.0",
    "title": "Illusive ADS Dashboard",
    "templateRelativePath": "IllusiveADS.json",
    "subtitle": "",
    "provider": "Illusive"
  },
  {
    "workbookKey": "PulseConnectSecureWorkbook",
    "logoFileName": "",
    "description": "Gain insight into Pulse Secure VPN by analyzing, collecting and correlating vulnerability data.\nThis workbook provides visibility into user VPN activities",
    "dataTypesDependencies": [
      "Syslog"
    ],
    "dataConnectorsDependencies": [
      "PulseConnectSecure"
    ],
    "previewImagesFileNames": [
      "PulseConnectSecureWhite.png",
      "PulseConnectSecureBlack.png"
    ],
    "version": "1.0.0",
    "title": "Pulse Connect Secure",
    "templateRelativePath": "PulseConnectSecure.json",
    "subtitle": "",
    "provider": "Pulse Secure"
  },
  {
    "workbookKey": "InfobloxNIOSWorkbook",
    "logoFileName": "infoblox_logo.svg",
    "description": "Gain insight into Infoblox NIOS by analyzing, collecting and correlating DHCP and DNS data.\nThis workbook provides visibility into DHCP and DNS traffic",
    "dataTypesDependencies": [
      "Syslog"
    ],
    "dataConnectorsDependencies": [
      "InfobloxNIOS"
    ],
    "previewImagesFileNames": [],
    "version": "1.1.0",
    "title": "Infoblox NIOS",
    "templateRelativePath": "Infoblox-Workbook-V2.json",
    "subtitle": "",
    "provider": "Infoblox"
  },
  {
    "workbookKey": "SymantecVIPWorkbook",
    "logoFileName": "symantec_logo.svg",
    "description": "Gain insight into Symantec VIP by analyzing, collecting and correlating strong authentication data.\nThis workbook provides visibility into user authentications",
    "dataTypesDependencies": [
      "Syslog"
    ],
    "dataConnectorsDependencies": [
      "SymantecVIP"
    ],
    "previewImagesFileNames": [
      "SymantecVIPWhite.png",
      "SymantecVIPBlack.png"
    ],
    "version": "1.0.0",
    "title": "Symantec VIP",
    "templateRelativePath": "SymantecVIP.json",
    "subtitle": "",
    "provider": "Symantec"
  },
  {
    "workbookKey": "ProofPointTAPWorkbook",
    "logoFileName": "proofpointlogo.svg",
    "description": "Gain extensive insight into Proofpoint Targeted Attack Protection (TAP) by analyzing, collecting and correlating TAP log events.\nThis workbook provides visibility into message and click events that were permitted, delivered, or blocked",
    "dataTypesDependencies": [
      "ProofPointTAPMessagesBlocked_CL",
      "ProofPointTAPMessagesDelivered_CL",
      "ProofPointTAPClicksPermitted_CL",
      "ProofPointTAPClicksBlocked_CL"
    ],
    "dataConnectorsDependencies": [
      "ProofpointTAP"
    ],
    "previewImagesFileNames": [
      "ProofpointTAPWhite.png",
      "ProofpointTAPBlack.png"
    ],
    "version": "1.0.0",
    "title": "Proofpoint TAP",
    "templateRelativePath": "ProofpointTAP.json",
    "subtitle": "",
    "provider": "Proofpoint"
  },
  {
    "workbookKey": "QualysVMWorkbook",
    "logoFileName": "qualys_logo.svg",
    "description": "Gain insight into Qualys Vulnerability Management by analyzing, collecting and correlating vulnerability data.\nThis workbook provides visibility into vulnerabilities detected from vulnerability scans",
    "dataTypesDependencies": [
      "QualysHostDetection_CL"
    ],
    "dataConnectorsDependencies": [
      "QualysVulnerabilityManagement"
    ],
    "previewImagesFileNames": [
      "QualysVMWhite.png",
      "QualysVMBlack.png"
    ],
    "version": "1.0.0",
    "title": "Qualys Vulnerability Management",
    "templateRelativePath": "QualysVM.json",
    "subtitle": "",
    "provider": "Qualys"
  },
  {
    "workbookKey": "QualysVMV2Workbook",
    "logoFileName": "qualys_logo.svg",
    "description": "Gain insight into Qualys Vulnerability Management by analyzing, collecting and correlating vulnerability data.\nThis workbook provides visibility into vulnerabilities detected from vulnerability scans",
    "dataTypesDependencies": [
      "QualysHostDetectionV2_CL"
    ],
    "dataConnectorsDependencies": [
      "QualysVulnerabilityManagement"
    ],
    "previewImagesFileNames": [
      "QualysVMWhite.png",
      "QualysVMBlack.png"
    ],
    "version": "1.0.0",
    "title": "Qualys Vulnerability Management",
    "templateRelativePath": "QualysVMv2.json",
    "subtitle": "",
    "provider": "Qualys"
  },
  {
    "workbookKey": "GitHubSecurityWorkbook",
    "logoFileName": "GitHub.svg",
    "description": "Gain insights to GitHub activities that may be interesting for security.",
    "dataTypesDependencies": [
      "Github_CL",
      "GitHubRepoLogs_CL"
    ],
    "dataConnectorsDependencies": [],
    "previewImagesFileNames": [
      "GitHubSecurityWhite.png",
      "GitHubSecurityBlack.png"
    ],
    "version": "1.0.0",
    "title": "GitHub Security",
    "templateRelativePath": "GitHubSecurityWorkbook.json",
    "subtitle": "",
    "provider": "Microsoft Sentinel community"
  },
  {
    "workbookKey": "VisualizationDemo",
    "logoFileName": "",
    "description": "Learn and explore the many ways of displaying information within Microsoft Sentinel workbooks",
    "dataTypesDependencies": [
      "SecurityAlert"
    ],
    "dataConnectorsDependencies": [],
    "previewImagesFileNames": [
      "VisualizationDemoBlack.png",
      "VisualizationDemoWhite.png"
    ],
    "version": "1.0.0",
    "title": "Visualizations Demo",
    "templateRelativePath": "VisualizationDemo.json",
    "subtitle": "",
    "provider": "Microsoft Sentinel Community"
  },
  {
    "workbookKey": "SophosXGFirewallWorkbook",
    "logoFileName": "sophos_logo.svg",
    "description": "Gain insight into Sophos XG Firewall by analyzing, collecting and correlating firewall data.\nThis workbook provides visibility into network traffic",
    "dataTypesDependencies": [
      "Syslog"
    ],
    "dataConnectorsDependencies": [
      "SophosXGFirewall"
    ],
    "previewImagesFileNames": [
      "SophosXGFirewallWhite.png",
      "SophosXGFirewallBlack.png"
    ],
    "version": "1.0.0",
    "title": "Sophos XG Firewall",
    "templateRelativePath": "SophosXGFirewall.json",
    "subtitle": "",
    "provider": "Sophos"
  },
  {
    "workbookKey": "SysmonThreatHuntingWorkbook",
    "logoFileName": "",
    "description": "Simplify your threat hunts using Sysmon data mapped to MITRE ATT&CK data. This workbook gives you the ability to drilldown into system activity based on known ATT&CK techniques as well as other threat hunting entry points such as user activity, network connections or virtual machine Sysmon events.\nPlease note that for this workbook to work you must have deployed Sysmon on your virtual machines in line with the instructions at https://github.com/BlueTeamLabs/sentinel-attack/wiki/Onboarding-sysmon-data-to-Azure-Sentinel",
    "dataTypesDependencies": [
      "Event"
    ],
    "dataConnectorsDependencies": [],
    "previewImagesFileNames": [
      "SysmonThreatHuntingWhite1.png",
      "SysmonThreatHuntingBlack1.png"
    ],
    "version": "1.4.0",
    "title": "Sysmon Threat Hunting",
    "templateRelativePath": "SysmonThreatHunting.json",
    "subtitle": "",
    "provider": "Microsoft Sentinel community"
  },
  {
    "workbookKey": "WebApplicationFirewallWAFTypeEventsWorkbook",
    "logoFileName": "webapplicationfirewall(WAF)_logo.svg",
    "description": "Gain insights into your organization's Azure web application firewall (WAF) across various services such as Azure Front Door Service and Application Gateway. You can view event triggers, full messages, attacks over time, among other data. Several aspects of the workbook are interactable to allow users to further understand their data",
    "dataTypesDependencies": [
      "AzureDiagnostics"
    ],
    "dataConnectorsDependencies": [
      "WAF"
    ],
    "previewImagesFileNames": [
      "WAFFirewallWAFTypeEventsBlack1.PNG",
      "WAFFirewallWAFTypeEventsBlack2.PNG",
      "WAFFirewallWAFTypeEventsBlack3.PNG",
      "WAFFirewallWAFTypeEventsBlack4.PNG",
      "WAFFirewallWAFTypeEventsWhite1.png",
      "WAFFirewallWAFTypeEventsWhite2.PNG",
      "WAFFirewallWAFTypeEventsWhite3.PNG",
      "WAFFirewallWAFTypeEventsWhite4.PNG"
    ],
    "version": "1.1.0",
    "title": "Microsoft Web Application Firewall (WAF) - Azure WAF",
    "templateRelativePath": "WebApplicationFirewallWAFTypeEvents.json",
    "subtitle": "",
    "provider": "Microsoft"
  },
  {
    "workbookKey": "OrcaAlertsOverviewWorkbook",
    "logoFileName": "Orca_logo.svg",
    "description": "A visualized overview of Orca security alerts.\nExplore, analize and learn about your security posture using Orca alerts Overview",
    "dataTypesDependencies": [
      "OrcaAlerts_CL"
    ],
    "dataConnectorsDependencies": [
      "OrcaSecurityAlerts"
    ],
    "previewImagesFileNames": [
      "OrcaAlertsWhite.png",
      "OrcaAlertsBlack.png"
    ],
    "version": "1.1.0",
    "title": "Orca alerts overview",
    "templateRelativePath": "OrcaAlerts.json",
    "subtitle": "",
    "provider": "Orca Security"
  },
  {
    "workbookKey": "CyberArkWorkbook",
    "logoFileName": "CyberArk_Logo.svg",
    "description": "The CyberArk Syslog connector allows you to easily connect all your CyberArk security solution logs with your Microsoft Sentinel, to view dashboards, create custom alerts, and improve investigation. Integration between CyberArk and Microsoft Sentinel makes use of the CEF Data Connector to properly parse and display CyberArk Syslog messages.",
    "dataTypesDependencies": [
      "CommonSecurityLog"
    ],
    "dataConnectorsDependencies": [
      "CyberArk"
    ],
    "previewImagesFileNames": [
      "CyberArkActivitiesWhite.PNG",
      "CyberArkActivitiesBlack.PNG"
    ],
    "version": "1.1.0",
    "title": "CyberArk EPV Events",
    "templateRelativePath": "CyberArkEPV.json",
    "subtitle": "",
    "provider": "CyberArk"
  },
  {
    "workbookKey": "UserEntityBehaviorAnalyticsWorkbook",
    "logoFileName": "Azure_Sentinel.svg",
    "description": "Identify compromised users and insider threats using User and Entity Behavior Analytics. Gain insights into anomalous user behavior from baselines learned from behavior patterns",
    "dataTypesDependencies": [
      "BehaviorAnalytics"
    ],
    "dataConnectorsDependencies": [],
    "previewImagesFileNames": [
      "UserEntityBehaviorAnalyticsBlack1.png",
      "UserEntityBehaviorAnalyticsWhite1.png"
    ],
    "version": "1.2.0",
    "title": "User And Entity Behavior Analytics",
    "templateRelativePath": "UserEntityBehaviorAnalytics.json",
    "subtitle": "",
    "provider": "Microsoft"
  },
  {
    "workbookKey": "CitrixWAF",
    "logoFileName": "citrix_logo.svg",
    "description": "Gain insight into the Citrix WAF logs",
    "dataTypesDependencies": [
      "CommonSecurityLog"
    ],
    "dataConnectorsDependencies": [
      "CitrixWAF"
    ],
    "previewImagesFileNames": [
      "CitrixWAFBlack.png",
      "CitrixWAFWhite.png"
    ],
    "version": "1.0.0",
    "title": "Citrix WAF (Web App Firewall)",
    "templateRelativePath": "CitrixWAF.json",
    "subtitle": "",
    "provider": "Citrix Systems Inc."
  },
  {
    "workbookKey": "UnifiSGWorkbook",
    "logoFileName": "",
    "description": "Gain insights into Unifi Security Gateways analyzing traffic and activities.",
    "dataTypesDependencies": [
      "CommonSecurityLog"
    ],
    "dataConnectorsDependencies": [],
    "previewImagesFileNames": [
      "UnifiSGBlack.png",
      "UnifiSGWhite.png"
    ],
    "version": "1.0.0",
    "title": "Unifi Security Gateway",
    "templateRelativePath": "UnfiSG.json",
    "subtitle": "",
    "provider": "Microsoft Sentinel community"
  },
  {
    "workbookKey": "UnifiSGNetflowWorkbook",
    "logoFileName": "",
    "description": "Gain insights into Unifi Security Gateways analyzing traffic and activities using Netflow.",
    "dataTypesDependencies": [
      "netflow_CL"
    ],
    "dataConnectorsDependencies": [],
    "previewImagesFileNames": [
      "UnifiSGNetflowBlack.png",
      "UnifiSGNetflowWhite.png"
    ],
    "version": "1.0.0",
    "title": "Unifi Security Gateway - NetFlow",
    "templateRelativePath": "UnfiSGNetflow.json",
    "subtitle": "",
    "provider": "Microsoft Sentinel community"
  },
  {
    "workbookKey": "NormalizedNetworkEventsWorkbook",
    "logoFileName": "Azure_Sentinel.svg",
    "description": "See insights on multiple networking appliances and other network sessions, that have been parsed or mapped to the normalized networking sessions table. Note this requires enabling parsers for the different products - to learn more, visit https://aka.ms/sentinelnormalizationdocs",
    "dataTypesDependencies": [],
    "dataConnectorsDependencies": [],
    "previewImagesFileNames": [
      "NormalizedNetworkEventsWhite.png",
      "NormalizedNetworkEventsBlack.png"
    ],
    "version": "1.0.0",
    "title": "Normalized network events",
    "templateRelativePath": "NormalizedNetworkEvents.json",
    "subtitle": "",
    "provider": "Microsoft"
  },
  {
    "workbookKey": "WorkspaceAuditingWorkbook",
    "logoFileName": "Azure_Sentinel.svg",
    "description": "Workspace auditing report\r\nUse this report to understand query runs across your workspace.",
    "dataTypesDependencies": [
      "LAQueryLogs"
    ],
    "dataConnectorsDependencies": [],
    "previewImagesFileNames": [
      "WorkspaceAuditingWhite.png",
      "WorkspaceAuditingBlack.png"
    ],
    "version": "1.0.0",
    "title": "Workspace audit",
    "templateRelativePath": "WorkspaceAuditing.json",
    "subtitle": "",
    "provider": "Microsoft Sentinel community"
  },
  {
    "workbookKey": "MITREATTACKWorkbook",
    "logoFileName": "Azure_Sentinel.svg",
    "description": "Workbook to showcase MITRE ATT&CK Coverage for Microsoft Sentinel",
    "dataTypesDependencies": [],
    "dataConnectorsDependencies": [],
    "previewImagesFileNames": [
      "MITREATTACKWhite1.PNG",
      "MITREATTACKWhite2.PNG",
      "MITREATTACKBlack1.PNG",
      "MITREATTACKBlack2.PNG"
    ],
    "version": "1.0.0",
    "title": "MITRE ATT&CK Workbook",
    "templateRelativePath": "MITREAttack.json",
    "subtitle": "",
    "provider": "Microsoft Sentinel community"
  },
  {
    "workbookKey": "BETTERMTDWorkbook",
    "logoFileName": "BETTER_MTD_logo.svg",
    "description": "Workbook using the BETTER Mobile Threat Defense (MTD) connector, to give insights into your mobile devices, installed application and overall device security posture.",
    "dataTypesDependencies": [
      "BetterMTDDeviceLog_CL",
      "BetterMTDAppLog_CL",
      "BetterMTDIncidentLog_CL",
      "BetterMTDNetflowLog_CL"
    ],
    "dataConnectorsDependencies": [
      "BetterMTD"
    ],
    "previewImagesFileNames": [
      "BetterMTDWorkbookPreviewWhite1.png",
      "BetterMTDWorkbookPreviewWhite2.png",
      "BetterMTDWorkbookPreviewWhite3.png",
      "BetterMTDWorkbookPreviewBlack1.png",
      "BetterMTDWorkbookPreviewBlack2.png",
      "BetterMTDWorkbookPreviewBlack3.png"
    ],
    "version": "1.1.0",
    "title": "BETTER Mobile Threat Defense (MTD)",
    "templateRelativePath": "BETTER_MTD_Workbook.json",
    "subtitle": "",
    "provider": "BETTER Mobile"
  },
  {
    "workbookKey": "AlsidIoEWorkbook",
    "logoFileName": "Alsid.svg",
    "description": "Workbook showcasing the state and evolution of your Alsid for AD Indicators of Exposures alerts.",
    "dataTypesDependencies": [
      "AlsidForADLog_CL"
    ],
    "dataConnectorsDependencies": [
      "AlsidForAD"
    ],
    "previewImagesFileNames": [
      "AlsidIoEBlack1.png",
      "AlsidIoEBlack2.png",
      "AlsidIoEBlack3.png",
      "AlsidIoEWhite1.png",
      "AlsidIoEWhite2.png",
      "AlsidIoEWhite3.png"
    ],
    "version": "1.0.0",
    "title": "Alsid for AD | Indicators of Exposure",
    "templateRelativePath": "AlsidIoE.json",
    "subtitle": "",
    "provider": "Alsid"
  },
  {
    "workbookKey": "AlsidIoAWorkbook",
    "logoFileName": "Alsid.svg",
    "description": "Workbook showcasing the state and evolution of your Alsid for AD Indicators of Attack alerts.",
    "dataTypesDependencies": [
      "AlsidForADLog_CL"
    ],
    "dataConnectorsDependencies": [
      "AlsidForAD"
    ],
    "previewImagesFileNames": [
      "AlsidIoABlack1.png",
      "AlsidIoABlack2.png",
      "AlsidIoABlack3.png",
      "AlsidIoAWhite1.png",
      "AlsidIoAWhite2.png",
      "AlsidIoAWhite3.png"
    ],
    "version": "1.0.0",
    "title": "Alsid for AD | Indicators of Attack",
    "templateRelativePath": "AlsidIoA.json",
    "subtitle": "",
    "provider": "Alsid"
  },
  {
    "workbookKey": "InvestigationInsightsWorkbook",
    "logoFileName": "Microsoft_logo.svg",
    "description": "Help analysts gain insight into incident, bookmark and entity data through the Investigation Insights Workbook. This workbook provides common queries and detailed visualizations to help an analyst investigate suspicious activities quickly with an easy to use interface. Analysts can start their investigation from a Sentinel incident, bookmark, or by simply entering the entity data into the workbook manually.",
    "dataTypesDependencies": [
      "AuditLogs",
      "AzureActivity",
      "CommonSecurityLog",
      "OfficeActivity",
      "SecurityEvent",
      "SigninLogs",
      "ThreatIntelligenceIndicator"
    ],
    "dataConnectorsDependencies": [
      "AzureActivity",
      "SecurityEvents",
      "Office365",
      "AzureActiveDirectory",
      "ThreatIntelligence",
      "ThreatIntelligenceTaxii",
      "WindowsSecurityEvents"
    ],
    "previewImagesFileNames": [
      "InvestigationInsightsWhite1.png",
      "InvestigationInsightsBlack1.png",
      "InvestigationInsightsWhite2.png",
      "InvestigationInsightsBlack2.png"
    ],
    "version": "1.4.0",
    "title": "Investigation Insights",
    "templateRelativePath": "InvestigationInsights.json",
    "subtitle": "",
    "provider": "Microsoft Sentinel community"
  },
  {
    "workbookKey": "AksSecurityWorkbook",
    "logoFileName": "Kubernetes_services.svg",
    "description": "See insights about the security of your AKS clusters. The workbook helps to identify sensitive operations in the clusters and get insights based on Azure Defender alerts.",
    "dataTypesDependencies": [
      "SecurityAlert",
      "AzureDiagnostics"
    ],
    "dataConnectorsDependencies": [
      "AzureSecurityCenter",
      "AzureKubernetes"
    ],
    "previewImagesFileNames": [
      "AksSecurityWhite.png",
      "AksSecurityBlack.png"
    ],
    "version": "1.5.0",
    "title": "Azure Kubernetes Service (AKS) Security",
    "templateRelativePath": "AksSecurity.json",
    "subtitle": "",
    "provider": "Microsoft"
  },
  {
    "workbookKey": "AzureKeyVaultWorkbook",
    "logoFileName": "KeyVault.svg",
    "description": "See insights about the security of your Azure key vaults. The workbook helps to identify sensitive operations in the key vaults and get insights based on Azure Defender alerts.",
    "dataTypesDependencies": [
      "SecurityAlert",
      "AzureDiagnostics"
    ],
    "dataConnectorsDependencies": [
      "AzureSecurityCenter",
      "AzureKeyVault"
    ],
    "previewImagesFileNames": [
      "AkvSecurityWhite.png",
      "AkvSecurityBlack.png"
    ],
    "version": "1.1.0",
    "title": "Azure Key Vault Security",
    "templateRelativePath": "AzureKeyVaultWorkbook.json",
    "subtitle": "",
    "provider": "Microsoft"
  },
  {
    "workbookKey": "IncidentOverview",
    "logoFileName": "Azure_Sentinel.svg",
    "description": "The Incident Overview workbook is designed to assist in triaging and investigation by providing in-depth information about the incident, including:\r\n* General information\r\n* Entity data\r\n* Triage time (time between incident creation and first response)\r\n* Mitigation time (time between incident creation and closing)\r\n* Comments\r\n\r\nCustomize this workbook by saving and editing it. \r\nYou can reach this workbook template from the incidents panel as well. Once you have customized it, the link from the incident panel will open the customized workbook instead of the template.\r\n",
    "dataTypesDependencies": [
      "SecurityAlert",
      "SecurityIncident"
    ],
    "dataConnectorsDependencies": [],
    "previewImagesFileNames": [
      "IncidentOverviewBlack1.png",
      "IncidentOverviewWhite1.png",
      "IncidentOverviewBlack2.png",
      "IncidentOverviewWhite2.png"
    ],
    "version": "2.1.0",
    "title": "Incident overview",
    "templateRelativePath": "IncidentOverview.json",
    "subtitle": "",
    "provider": "Microsoft"
  },
  {
    "workbookKey": "SecurityOperationsEfficiency",
    "logoFileName": "Azure_Sentinel.svg",
    "description": "Security operations center managers can view overall efficiency metrics and measures regarding the performance of their team. They can find operations by multiple indicators over time including severity, MITRE tactics, mean time to triage, mean time to resolve and more. The SOC manager can develop a picture of the performance in both general and specific areas over time and use it to improve efficiency.",
    "dataTypesDependencies": [
      "SecurityAlert",
      "SecurityIncident"
    ],
    "dataConnectorsDependencies": [],
    "previewImagesFileNames": [
      "SecurityEfficiencyWhite1.png",
      "SecurityEfficiencyWhite2.png",
      "SecurityEfficiencyBlack1.png",
      "SecurityEfficiencyBlack2.png"
    ],
    "version": "1.5.0",
    "title": "Security Operations Efficiency",
    "templateRelativePath": "SecurityOperationsEfficiency.json",
    "subtitle": "",
    "provider": "Microsoft"
  },
  {
    "workbookKey": "DataCollectionHealthMonitoring",
    "logoFileName": "Azure_Sentinel.svg",
    "description": "Gain insights into your workspace's data ingestion status. In this workbook, you can view additional monitors and detect anomalies that will help you determine your workspace\u2019s data collection health.",
    "dataTypesDependencies": [],
    "dataConnectorsDependencies": [],
    "previewImagesFileNames": [
      "HealthMonitoringWhite1.png",
      "HealthMonitoringWhite2.png",
      "HealthMonitoringWhite3.png",
      "HealthMonitoringBlack1.png",
      "HealthMonitoringBlack2.png",
      "HealthMonitoringBlack3.png"
    ],
    "version": "1.0.0",
    "title": "Data collection health monitoring",
    "templateRelativePath": "DataCollectionHealthMonitoring.json",
    "subtitle": "",
    "provider": "Microsoft"
  },
  {
    "workbookKey": "OnapsisAlarmsWorkbook",
    "logoFileName": "onapsis_logo.svg",
    "description": "Gain insights into what is going on in your SAP Systems with this overview of the alarms triggered in the Onapsis Platform. Incidents are enriched with context and next steps to help your Security team respond effectively.",
    "dataTypesDependencies": [
      "CommonSecurityLog"
    ],
    "dataConnectorsDependencies": [
      "OnapsisPlatform"
    ],
    "previewImagesFileNames": [
      "OnapsisWhite1.PNG",
      "OnapsisBlack1.PNG",
      "OnapsisWhite2.PNG",
      "OnapsisBlack2.PNG"
    ],
    "version": "1.0.0",
    "title": "Onapsis Alarms Overview",
    "templateRelativePath": "OnapsisAlarmsOverview.json",
    "subtitle": "",
    "provider": "Onapsis"
  },
  {
    "workbookKey": "DelineaWorkbook",
    "logoFileName": "DelineaLogo.svg",
    "description": "The Delinea Secret Server Syslog connector",
    "dataTypesDependencies": [
      "CommonSecurityLog"
    ],
    "dataConnectorsDependencies": [
      "DelineaSecretServer_CEF"
    ],
    "previewImagesFileNames": [
      "DelineaWorkbookWhite.PNG",
      "DelineaWorkbookBlack.PNG"
    ],
    "version": "1.0.0",
    "title": "Delinea Secret Server Workbook",
    "templateRelativePath": "DelineaWorkbook.json",
    "subtitle": "",
    "provider": "Delinea"
  },
  {
    "workbookKey": "ForcepointCloudSecurityGatewayWorkbook",
    "logoFileName": "Forcepoint_new_logo.svg",
    "description": "Use this report to understand query runs across your workspace.",
    "dataTypesDependencies": [
      "CommonSecurityLog"
    ],
    "dataConnectorsDependencies": [
      "ForcepointCSG"
    ],
    "previewImagesFileNames": [
      "ForcepointCloudSecurityGatewayWhite.png",
      "ForcepointCloudSecurityGatewayBlack.png"
    ],
    "version": "1.0.0",
    "title": "Forcepoint Cloud Security Gateway Workbook",
    "templateRelativePath": "ForcepointCloudSecuirtyGatewayworkbook.json",
    "subtitle": "",
    "provider": "Forcepoint"
  },
  {
    "workbookKey": "IntsightsIOCWorkbook",
    "logoFileName": "IntSights_logo.svg",
    "description": "",
    "dataTypesDependencies": [
      "ThreatIntelligenceIndicator",
      "SecurityAlert"
    ],
    "dataConnectorsDependencies": [
      "ThreatIntelligenceTaxii"
    ],
    "previewImagesFileNames": [
      "IntsightsIOCWhite.png",
      "IntsightsMatchedWhite.png",
      "IntsightsMatchedBlack.png",
      "IntsightsIOCBlack.png"
    ],
    "version": "2.0.0",
    "title": "IntSights IOC Workbook",
    "templateRelativePath": "IntsightsIOCWorkbook.json",
    "subtitle": "",
    "provider": "IntSights Cyber Intelligence"
  },
  {
    "workbookKey": "DarktraceSummaryWorkbook",
    "logoFileName": "Darktrace.svg",
    "description": "A workbook containing relevant KQL queries to help you visualise the data in model breaches from the Darktrace Connector",
    "dataTypesDependencies": [
      "CommonSecurityLog"
    ],
    "dataConnectorsDependencies": [
      "Darktrace"
    ],
    "previewImagesFileNames": [
      "AIA-DarktraceSummaryWhite.png",
      "AIA-DarktraceSummaryBlack.png"
    ],
    "version": "1.1.0",
    "title": "AI Analyst Darktrace Model Breach Summary",
    "templateRelativePath": "AIA-Darktrace.json",
    "subtitle": "",
    "provider": "Darktrace"
  },
  {
    "workbookKey": "TrendMicroXDR",
    "logoFileName": "trendmicro_logo.svg",
    "description": "Gain insights from Trend Micro Vision One with this overview of the Alerts triggered.",
    "dataTypesDependencies": [
      "TrendMicro_XDR_WORKBENCH_CL"
    ],
    "dataConnectorsDependencies": [
      "TrendMicroXDR"
    ],
    "previewImagesFileNames": [
      "TrendMicroXDROverviewWhite.png",
      "TrendMicroXDROverviewBlack.png"
    ],
    "version": "1.3.0",
    "title": "Trend Micro Vision One Alert Overview",
    "templateRelativePath": "TrendMicroXDROverview.json",
    "subtitle": "",
    "provider": "Trend Micro"
  },
  {
    "workbookKey": "CyberpionOverviewWorkbook",
    "logoFileName": "cyberpion_logo.svg",
    "description": "Use Cyberpion's Security Logs and this workbook, to get an overview of your online assets, gain insights into their current state, and find ways to better secure your ecosystem.",
    "dataTypesDependencies": [
      "CyberpionActionItems_CL"
    ],
    "dataConnectorsDependencies": [
      "CyberpionSecurityLogs"
    ],
    "previewImagesFileNames": [
      "CyberpionActionItemsBlack.png",
      "CyberpionActionItemsWhite.png"
    ],
    "version": "1.0.0",
    "title": "Cyberpion Overview",
    "templateRelativePath": "CyberpionOverviewWorkbook.json",
    "subtitle": "",
    "provider": "Cyberpion"
  },
  {
    "workbookKey": "SolarWindsPostCompromiseHuntingWorkbook",
    "logoFileName": "MSTIC-Logo.svg",
    "description": "This hunting workbook is intended to help identify activity related to the Solorigate compromise and subsequent attacks discovered in December 2020",
    "dataTypesDependencies": [
      "CommonSecurityLog",
      "SigninLogs",
      "AuditLogs",
      "AADServicePrincipalSignInLogs",
      "OfficeActivity",
      "BehaviorAnalytics",
      "SecurityEvent",
      "DeviceProcessEvents",
      "SecurityAlert",
      "DnsEvents"
    ],
    "dataConnectorsDependencies": [
      "AzureActiveDirectory",
      "SecurityEvents",
      "Office365",
      "MicrosoftThreatProtection",
      "DNS",
      "WindowsSecurityEvents"
    ],
    "previewImagesFileNames": [
      "SolarWindsPostCompromiseHuntingWhite.png",
      "SolarWindsPostCompromiseHuntingBlack.png"
    ],
    "version": "1.5.0",
    "title": "SolarWinds Post Compromise Hunting",
    "templateRelativePath": "SolarWindsPostCompromiseHunting.json",
    "subtitle": "",
    "provider": "Microsoft"
  },
  {
    "workbookKey": "ProofpointPODWorkbook",
    "logoFileName": "proofpointlogo.svg",
    "description": "Gain insights into your Proofpoint on Demand Email Security activities, including maillog and messages data. The Workbook provides users with an executive dashboard showing the reporting capabilities, message traceability and monitoring.",
    "dataTypesDependencies": [
      "ProofpointPOD_maillog_CL",
      "ProofpointPOD_message_CL"
    ],
    "dataConnectorsDependencies": [
      "ProofpointPOD"
    ],
    "previewImagesFileNames": [
      "ProofpointPODMainBlack1.png",
      "ProofpointPODMainBlack2.png",
      "ProofpointPODMainWhite1.png",
      "ProofpointPODMainWhite2.png",
      "ProofpointPODMessageSummaryBlack.png",
      "ProofpointPODMessageSummaryWhite.png",
      "ProofpointPODTLSBlack.png",
      "ProofpointPODTLSWhite.png"
    ],
    "version": "1.0.0",
    "title": "Proofpoint On-Demand Email Security",
    "templateRelativePath": "ProofpointPOD.json",
    "subtitle": "",
    "provider": "Proofpoint"
  },
  {
    "workbookKey": "CiscoUmbrellaWorkbook",
    "logoFileName": "cisco_logo.svg",
    "description": "Gain insights into Cisco Umbrella activities, including the DNS, Proxy and Cloud Firewall data. Workbook shows general information along with threat landscape including categories, blocked destinations and URLs.",
    "dataTypesDependencies": [
      "Cisco_Umbrella_dns_CL",
      "Cisco_Umbrella_proxy_CL",
      "Cisco_Umbrella_ip_CL",
      "Cisco_Umbrella_cloudfirewall_CL"
    ],
    "dataConnectorsDependencies": [
      "CiscoUmbrellaDataConnector"
    ],
    "previewImagesFileNames": [
      "CiscoUmbrellaDNSBlack1.png",
      "CiscoUmbrellaDNSBlack2.png",
      "CiscoUmbrellaDNSWhite1.png",
      "CiscoUmbrellaDNSWhite2.png",
      "CiscoUmbrellaFirewallBlack.png",
      "CiscoUmbrellaFirewallWhite.png",
      "CiscoUmbrellaMainBlack1.png",
      "CiscoUmbrellaMainBlack2.png",
      "CiscoUmbrellaMainWhite1.png",
      "CiscoUmbrellaMainWhite2.png",
      "CiscoUmbrellaProxyBlack1.png",
      "CiscoUmbrellaProxyBlack2.png",
      "CiscoUmbrellaProxyWhite1.png",
      "CiscoUmbrellaProxyWhite2.png"
    ],
    "version": "1.0.0",
    "title": "Cisco Umbrella",
    "templateRelativePath": "CiscoUmbrella.json",
    "subtitle": "",
    "provider": "Cisco"
  },
  {
    "workbookKey": "AnalyticsEfficiencyWorkbook",
    "logoFileName": "Azure_Sentinel.svg",
    "description": "Gain insights into the efficacy of your analytics rules. In this workbook you can analyze and monitor the analytics rules found in your workspace to achieve better performance by your SOC.",
    "dataTypesDependencies": [
      "SecurityAlert",
      "SecurityIncident"
    ],
    "dataConnectorsDependencies": [],
    "previewImagesFileNames": [
      "AnalyticsEfficiencyBlack.png",
      "AnalyticsEfficiencyWhite.png"
    ],
    "version": "1.2.0",
    "title": "Analytics Efficiency",
    "templateRelativePath": "AnalyticsEfficiency.json",
    "subtitle": "",
    "provider": "Microsoft"
  },
  {
    "workbookKey": "WorkspaceUsage",
    "logoFileName": "Azure_Sentinel.svg",
    "description": "Gain insights into your workspace's usage. In this workbook, you can view your workspace\u2019s data consumption, latency, recommended tasks and Cost and Usage statistics.",
    "dataTypesDependencies": [],
    "dataConnectorsDependencies": [],
    "previewImagesFileNames": [
      "WorkspaceUsageBlack.png",
      "WorkspaceUsageWhite.png"
    ],
    "version": "1.6.0",
    "title": "Workspace Usage Report",
    "templateRelativePath": "WorkspaceUsage.json",
    "subtitle": "",
    "provider": "Microsoft Sentinel community"
  },
  {
    "workbookKey": "SentinelCentral",
    "logoFileName": "Azure_Sentinel.svg",
    "description": "Use this report to view Incident (and Alert data) across many workspaces, this works with Azure Lighthouse and across any subscription you have access to.",
    "dataTypesDependencies": [],
    "dataConnectorsDependencies": [],
    "previewImagesFileNames": [
      "SentinelCentralBlack.png",
      "SentinelCentralWhite.png"
    ],
    "version": "2.1.0",
    "title": "Sentinel Central",
    "templateRelativePath": "SentinelCentral.json",
    "subtitle": "",
    "provider": "Microsoft Sentinel community"
  },
  {
    "workbookKey": "CognniIncidentsWorkbook",
    "logoFileName": "cognni-logo.svg",
    "description": "Gain intelligent insights into the risks to your important financial, legal, HR, and governance information. This workbook lets you monitor your at-risk information to determine when and why incidents occurred, as well as who was involved. These incidents are broken into high, medium, and low risk incidents for each information category.",
    "dataTypesDependencies": [
      "CognniIncidents_CL"
    ],
    "dataConnectorsDependencies": [
      "CognniSentinelDataConnector"
    ],
    "previewImagesFileNames": [
      "CognniBlack.PNG",
      "CognniWhite.PNG"
    ],
    "version": "1.0.0",
    "title": "Cognni Important Information Incidents",
    "templateRelativePath": "CognniIncidentsWorkbook.json",
    "subtitle": "",
    "provider": "Cognni"
  },
  {
    "workbookKey": "pfsense",
    "logoFileName": "pfsense_logo.svg",
    "description": "Gain insights into pfsense logs from both filterlog and nginx.",
    "dataTypesDependencies": [
      "CommonSecurityLog"
    ],
    "dataConnectorsDependencies": [],
    "previewImagesFileNames": [
      "pfsenseBlack.png",
      "pfsenseWhite.png"
    ],
    "version": "1.0.0",
    "title": "pfsense",
    "templateRelativePath": "pfsense.json",
    "subtitle": "",
    "provider": "Microsoft Sentinel community"
  },
  {
    "workbookKey": "ExchangeCompromiseHunting",
    "logoFileName": "MSTIC-Logo.svg",
    "description": "This workbook is intended to help defenders in responding to the Exchange Server vulnerabilities disclosed in March 2021, as well as hunting for potential compromise activity. More details on these vulnearbilities can be found at: https://aka.ms/exchangevulns",
    "dataTypesDependencies": [
      "SecurityEvent",
      "W3CIISLog"
    ],
    "dataConnectorsDependencies": [
      "SecurityEvents",
      "AzureMonitor(IIS)",
      "WindowsSecurityEvents"
    ],
    "previewImagesFileNames": [
      "ExchangeBlack.png",
      "ExchangeWhite.png"
    ],
    "version": "1.0.0",
    "title": "Exchange Compromise Hunting",
    "templateRelativePath": "ExchangeCompromiseHunting.json",
    "subtitle": "",
    "provider": "Microsoft"
  },
  {
    "workbookKey": "SOCProcessFrameworkWorkbook",
    "logoFileName": "Azure_Sentinel.svg",
    "description": "Built by Microsoft's Sentinel GBB's - This workbook contains years of SOC Best Practices and is intended to help SOCs mature and leverage industry standards in Operationalizing their SOC in using Microsoft Sentinel. It contains Processes and Procedures every SOC should consider and builds a high level of operational excellence.",
    "dataTypesDependencies": [],
    "dataConnectorsDependencies": [],
    "previewImagesFileNames": [
      "SOCProcessFrameworkCoverImage1White.png",
      "SOCProcessFrameworkCoverImage1Black.png",
      "SOCProcessFrameworkCoverImage2White.png",
      "SOCProcessFrameworkCoverImage2Black.png"
    ],
    "version": "1.1.0",
    "title": "SOC Process Framework",
    "templateRelativePath": "SOCProcessFramework.json",
    "subtitle": "",
    "provider": "Microsoft Sentinel Community"
  },
  {
    "workbookKey": "Building_a_SOCLargeStaffWorkbook",
    "logoFileName": "Azure_Sentinel.svg",
    "description": "Built by Microsoft's Sentinel GBB's - This workbook contains years of SOC Best Practices and is intended to help SOCs mature and leverage industry standards in Operationalizing their SOC in using Microsoft Sentinel. It contains Processes and Procedures every SOC should consider and builds a high level of operational excellence.",
    "dataTypesDependencies": [],
    "dataConnectorsDependencies": [],
    "previewImagesFileNames": [
      "SOCProcessFrameworkCoverImage1White.png",
      "SOCProcessFrameworkCoverImage1Black.png",
      "SOCProcessFrameworkCoverImage2White.png",
      "SOCProcessFrameworkCoverImage2Black.png"
    ],
    "version": "1.1.0",
    "title": "SOC Large Staff",
    "templateRelativePath": "Building_a_SOCLargeStaff.json",
    "subtitle": "",
    "provider": "Microsoft Sentinel Community"
  },
  {
    "workbookKey": "Building_a_SOCMediumStaffWorkbook",
    "logoFileName": "Azure_Sentinel.svg",
    "description": "Built by Microsoft's Sentinel GBB's - This workbook contains years of SOC Best Practices and is intended to help SOCs mature and leverage industry standards in Operationalizing their SOC in using Microsoft Sentinel. It contains Processes and Procedures every SOC should consider and builds a high level of operational excellence.",
    "dataTypesDependencies": [],
    "dataConnectorsDependencies": [],
    "previewImagesFileNames": [
      "SOCProcessFrameworkCoverImage1White.png",
      "SOCProcessFrameworkCoverImage1Black.png",
      "SOCProcessFrameworkCoverImage2White.png",
      "SOCProcessFrameworkCoverImage2Black.png"
    ],
    "version": "1.1.0",
    "title": "SOC Medium Staff",
    "templateRelativePath": "Building_a_SOCMediumStaff.json",
    "subtitle": "",
    "provider": "Microsoft Sentinel Community"
  },
  {
    "workbookKey": "Building_a_SOCPartTimeStaffWorkbook",
    "logoFileName": "Azure_Sentinel.svg",
    "description": "Built by Microsoft's Sentinel GBB's - This workbook contains years of SOC Best Practices and is intended to help SOCs mature and leverage industry standards in Operationalizing their SOC in using Microsoft Sentinel. It contains Processes and Procedures every SOC should consider and builds a high level of operational excellence.",
    "dataTypesDependencies": [],
    "dataConnectorsDependencies": [],
    "previewImagesFileNames": [
      "SOCProcessFrameworkCoverImage1White.png",
      "SOCProcessFrameworkCoverImage1Black.png",
      "SOCProcessFrameworkCoverImage2White.png",
      "SOCProcessFrameworkCoverImage2Black.png"
    ],
    "version": "1.1.0",
    "title": "SOC Part Time Staff",
    "templateRelativePath": "Building_a_SOCPartTimeStaff.json",
    "subtitle": "",
    "provider": "Microsoft Sentinel Community"
  },
  {
    "workbookKey": "Building_a_SOCSmallStaffWorkbook",
    "logoFileName": "Azure_Sentinel.svg",
    "description": "Built by Microsoft's Sentinel GBB's - This workbook contains years of SOC Best Practices and is intended to help SOCs mature and leverage industry standards in Operationalizing their SOC in using Microsoft Sentinel. It contains Processes and Procedures every SOC should consider and builds a high level of operational excellence.",
    "dataTypesDependencies": [],
    "dataConnectorsDependencies": [],
    "previewImagesFileNames": [
      "SOCProcessFrameworkCoverImage1White.png",
      "SOCProcessFrameworkCoverImage1Black.png",
      "SOCProcessFrameworkCoverImage2White.png",
      "SOCProcessFrameworkCoverImage2Black.png"
    ],
    "version": "1.1.0",
    "title": "SOC Small Staff",
    "templateRelativePath": "Building_a_SOCSmallStaff.json",
    "subtitle": "",
    "provider": "Microsoft Sentinel Community"
  },
  {
    "workbookKey": "SOCIRPlanningWorkbook",
    "logoFileName": "Azure_Sentinel.svg",
    "description": "Built by Microsoft's Sentinel GBB's - This workbook contains years of SOC Best Practices and is intended to help SOCs mature and leverage industry standards in Operationalizing their SOC in using Microsoft Sentinel. It contains Processes and Procedures every SOC should consider and builds a high level of operational excellence.",
    "dataTypesDependencies": [],
    "dataConnectorsDependencies": [],
    "previewImagesFileNames": [
      "SOCProcessFrameworkCoverImage1White.png",
      "SOCProcessFrameworkCoverImage1Black.png",
      "SOCProcessFrameworkCoverImage2White.png",
      "SOCProcessFrameworkCoverImage2Black.png"
    ],
    "version": "1.1.0",
    "title": "SOC IR Planning",
    "templateRelativePath": "SOCIRPlanning.json",
    "subtitle": "",
    "provider": "Microsoft Sentinel Community"
  },
  {
    "workbookKey": "UpdateSOCMaturityScoreWorkbook",
    "logoFileName": "Azure_Sentinel.svg",
    "description": "Built by Microsoft's Sentinel GBB's - This workbook contains years of SOC Best Practices and is intended to help SOCs mature and leverage industry standards in Operationalizing their SOC in using Microsoft Sentinel. It contains Processes and Procedures every SOC should consider and builds a high level of operational excellence.",
    "dataTypesDependencies": [],
    "dataConnectorsDependencies": [],
    "previewImagesFileNames": [
      "SOCProcessFrameworkCoverImage1White.png",
      "SOCProcessFrameworkCoverImage1Black.png",
      "SOCProcessFrameworkCoverImage2White.png",
      "SOCProcessFrameworkCoverImage2Black.png"
    ],
    "version": "1.1.0",
    "title": "Update SOC Maturity Score",
    "templateRelativePath": "UpdateSOCMaturityScore.json",
    "subtitle": "",
    "provider": "Microsoft Sentinel Community"
  },
  {
    "workbookKey": "Microsoft365SecurityPosture",
    "logoFileName": "M365securityposturelogo.svg",
    "description": "This workbook presents security posture data collected from Azure Security Center, M365 Defender, Defender for Endpoint, and Microsoft Cloud App Security. This workbook relies on the M365 Security Posture Playbook in order to bring the data in.",
    "dataTypesDependencies": [
      "M365SecureScore_CL",
      "MDfESecureScore_CL",
      "MDfEExposureScore_CL",
      "MDfERecommendations_CL",
      "MDfEVulnerabilitiesList_CL",
      "McasShadowItReporting"
    ],
    "dataConnectorsDependencies": [],
    "previewImagesFileNames": [
      "M365securitypostureblack.png",
      "M365securityposturewhite.png"
    ],
    "version": "1.0.0",
    "title": "Microsoft 365 Security Posture",
    "templateRelativePath": "M365SecurityPosture.json",
    "subtitle": "",
    "provider": "Microsoft Sentinel Community"
  },
  {
    "workbookKey": "AzureSentinelCost",
    "logoFileName": "Azure_Sentinel.svg",
    "description": "This workbook provides an estimated cost across the main billed items in Microsoft Sentinel: ingestion, retention and automation. It also provides insight about the possible impact of the Microsoft 365 E5 offer.",
    "dataTypesDependencies": [],
    "dataConnectorsDependencies": [],
    "previewImagesFileNames": [
      "AzureSentinelCostWhite.png",
      "AzureSentinelCostBlack.png"
    ],
    "version": "1.5.0",
    "title": "Microsoft Sentinel Cost",
    "templateRelativePath": "AzureSentinelCost.json",
    "subtitle": "",
    "provider": "Microsoft Sentinel Community"
  },
  {
    "workbookKey": "ADXvsLA",
    "logoFileName": "Azure_Sentinel.svg",
    "description": "This workbook shows the tables from Microsoft Sentinel which are backed up in ADX. It also provides a comparison between the entries in the Microsoft Sentinel tables and the ADX tables. Lastly some general information about the queries and ingestion on ADX is shown.",
    "dataTypesDependencies": [],
    "dataConnectorsDependencies": [],
    "previewImagesFileNames": [
      "ADXvsLABlack.PNG",
      "ADXvsLAWhite.PNG"
    ],
    "version": "1.0.0",
    "title": "ADXvsLA",
    "templateRelativePath": "ADXvsLA.json",
    "subtitle": "",
    "provider": "Microsoft Sentinel Community"
  },
  {
    "workbookKey": "MicrosoftDefenderForOffice365",
    "logoFileName": "office365_logo.svg",
    "description": "Gain insights into your Microsoft Defender for Office 365 raw data logs.  This workbook lets you look at trends in email senders, attachments and embedded URL data to find anomalies. You can also search by, sender, recipient, subject, attachment or embedded URL to find where the related messages have been sent.",
    "dataTypesDependencies": [
      "EmailEvents",
      "EmailUrlInfo",
      "EmailAttachmentInfo"
    ],
    "dataConnectorsDependencies": [],
    "previewImagesFileNames": [
      "MDOWhite1.png",
      "MDOBlack1.png",
      "MDOWhite2.png",
      "MDOBlack2.png"
    ],
    "version": "1.0.0",
    "title": "Microsoft Defender For Office 365",
    "templateRelativePath": "MicrosoftDefenderForOffice365.json",
    "subtitle": "",
    "provider": "Microsoft Sentinel Community"
  },
  {
    "workbookKey": "ProofPointThreatDashboard",
    "logoFileName": "",
    "description": "Provides an overview of email threat activity based on log data provided by ProofPoint",
    "dataTypesDependencies": [
      "ProofpointPOD_message_CL",
      "ProofpointPOD_maillog_CL",
      "ProofPointTAPClicksBlocked_CL",
      "ProofPointTAPClicksPermitted_CL",
      "ProofPointTAPMessagesBlocked_CL",
      "ProofPointTAPMessagesDelivered_CL"
    ],
    "dataConnectorsDependencies": [
      "ProofpointTAP",
      "ProofpointPOD"
    ],
    "previewImagesFileNames": [
      "ProofPointThreatDashboardBlack1.png",
      "ProofPointThreatDashboardWhite1.png"
    ],
    "version": "1.0.0",
    "title": "ProofPoint Threat Dashboard",
    "templateRelativePath": "ProofPointThreatDashboard.json",
    "subtitle": "",
    "provider": "Microsoft Sentinel Community"
  },
  {
    "workbookKey": "AMAmigrationTracker",
    "logoFileName": "Azure_Sentinel.svg",
    "description": "See what Azure and Azure Arc servers have Log Analytics agent or Azure Monitor agent installed. Review what DCR (data collection rules) apply to your machines and whether you are collecting logs from those machines into your selected workspaces.",
    "dataTypesDependencies": [],
    "dataConnectorsDependencies": [],
    "previewImagesFileNames": [
      "AMAtrackingWhite1.png",
      "AMAtrackingWhite2.png",
      "AMAtrackingWhite3.png",
      "AMAtrackingBlack1.png",
      "AMAtrackingBlack2.png",
      "AMAtrackingBlack3.png"
    ],
    "version": "1.1.0",
    "title": "AMA migration tracker",
    "templateRelativePath": "AMAmigrationTracker.json",
    "subtitle": "",
    "provider": "Microsoft Sentinel Community"
  },
  {
    "workbookKey": "AdvancedKQL",
    "logoFileName": "Azure_Sentinel.svg",
    "description": "This interactive Workbook is designed to improve your KQL proficiency by using a use-case driven approach.",
    "dataTypesDependencies": [],
    "dataConnectorsDependencies": [],
    "previewImagesFileNames": [
      "AdvancedKQLWhite.png",
      "AdvancedKQLBlack.png"
    ],
    "version": "1.3.0",
    "title": "Advanced KQL for Microsoft Sentinel",
    "templateRelativePath": "AdvancedKQL.json",
    "subtitle": "",
    "provider": "Microsoft Sentinel Community"
  },
  {
    "workbookKey": "DSTIMWorkbook",
    "logoFileName": "DSTIM.svg",
    "description": "Identify sensitive data blast radius (i.e., who accessed sensitive data, what kinds of sensitive data, from where and when) in a given data security incident investigation or as part of Threat Hunting. Prioritize your investigation based on insights provided with integrations with Watchlists(VIPUsers, TerminatedEmployees and HighValueAssets), Threat Intelligence feed, UEBA baselines and much more.",
    "dataTypesDependencies": [
      "DSMAzureBlobStorageLogs",
      "DSMDataClassificationLogs",
      "DSMDataLabelingLogs",
      "Anomalies",
      "ThreatIntelligenceIndicator",
      "AADManagedIdentitySignInLogs",
      "SecurityAlert",
      "SigninLogs"
    ],
    "dataConnectorsDependencies": [],
    "previewImagesFileNames": [
      "DSTIMWorkbookBlack.png",
      "DSTIMWorkbookWhite.png"
    ],
    "version": "1.9.0",
    "title": "Data Security - Sensitive Data Impact Assessment",
    "templateRelativePath": "DSTIMWorkbook.json",
    "subtitle": "",
    "provider": "Microsoft",
    "featureFlag": "DSTIMWorkbook"
  },
  {
    "workbookKey": "IntrotoKQLWorkbook",
    "logoFileName": "",
    "description": "Learn and practice the Kusto Query Language. This workbook introduces and provides 100 to 200 level content for new and existing users looking to learn KQL. This workbook will be updated with content over time.",
    "dataTypesDependencies": [],
    "dataConnectorsDependencies": [],
    "previewImagesFileNames": [
      "IntrotoKQL-black.png",
      "IntrotoKQL-white.png"
    ],
    "version": "1.0.0",
    "title": "Intro to KQL",
    "templateRelativePath": "IntrotoKQL.json",
    "subtitle": "",
    "provider": "Microsoft Sentinel Community"
  },
  {
    "workbookKey": "Log4jPostCompromiseHuntingWorkbook",
    "logoFileName": "",
    "description": "This hunting workbook is intended to help identify activity related to the Log4j compromise discovered in December 2021.",
    "dataTypesDependencies": [
      "SecurityNestedRecommendation",
      "AzureDiagnostics",
      "OfficeActivity",
      "W3CIISLog",
      "AWSCloudTrail",
      "SigninLogs",
      "AADNonInteractiveUserSignInLogs",
      "imWebSessions",
      "imNetworkSession"
    ],
    "dataConnectorsDependencies": [],
    "previewImagesFileNames": [
      "Log4jPostCompromiseHuntingBlack.png",
      "Log4jPostCompromiseHuntingWhite.png"
    ],
    "version": "1.0.0",
    "title": "Log4j Post Compromise Hunting",
    "templateRelativePath": "Log4jPostCompromiseHunting.json",
    "subtitle": "",
    "provider": "Microsoft Sentinel Community"
  },
  {
    "workbookKey": "Log4jImpactAssessmentWorkbook",
    "logoFileName": "",
    "description": "This hunting workbook is intended to help identify activity related to the Log4j compromise discovered in December 2021.",
    "dataTypesDependencies": [
      "SecurityIncident",
      "SecurityAlert",
      "AzureSecurityCenter",
      "MDfESecureScore_CL",
      "MDfEExposureScore_CL",
      "MDfERecommendations_CL",
      "MDfEVulnerabilitiesList_CL"
    ],
    "dataConnectorsDependencies": [],
    "previewImagesFileNames": [],
    "version": "1.0.0",
    "title": "Log4j Impact Assessment",
    "templateRelativePath": "Log4jImpactAssessment.json",
    "subtitle": "",
    "provider": "Microsoft Sentinel Community"
  },
  {
    "workbookKey": "UserMap",
    "logoFileName": "",
    "description": "This Workbook shows MaliciousIP, User SigninLog Data (this shows user Signin Locations and distance between as well as order visited) and WAF information.",
    "dataTypesDependencies": [
      "SigninLogs",
      "AzureDiagnostics",
      "WireData",
      "VMconnection",
      "CommonSecurityLog",
      "WindowsFirewall",
      "W3CIISLog",
      "DnsEvents"
    ],
    "dataConnectorsDependencies": [
      "AzureActiveDirectory"
    ],
    "previewImagesFileNames": [
      "UserMapBlack.png",
      "UserMapWhite.png"
    ],
    "version": "1.0.0",
    "title": "User Map information",
    "templateRelativePath": "UserMap.json",
    "subtitle": "",
    "provider": "Microsoft Sentinel Community"
  },
  {
    "workbookKey": "AWSS3",
    "logoFileName": "",
    "description": ".",
    "dataTypesDependencies": [
      "AWSCloudTrail",
      "AWSGuardDuty",
      "AWSVPCFlow"
    ],
    "dataConnectorsDependencies": [
      "AWSS3"
    ],
    "previewImagesFileNames": [
      "AWSS3Black.png",
      "AWSS3White.png",
      "AWSS3White1.png"
    ],
    "version": "1.0.0",
    "title": "AWS S3 Workbook",
    "templateRelativePath": "AWSS3.json",
    "subtitle": "",
    "provider": "Microsoft Sentinel Community"
  },
  {
    "workbookKey": "LogSourcesAndAnalyticRulesCoverageWorkbook",
    "logoFileName": "",
    "description": "This workbook is intended to show how the different tables in a Log Analytics workspace are being used by the different Microsoft Sentinel features, like analytics, hunting queries, playbooks and queries in general.",
    "dataTypesDependencies": [],
    "dataConnectorsDependencies": [],
    "previewImagesFileNames": [
      "LogSourcesAndAnalyticRulesCoverageBlack.png",
      "LogSourcesAndAnalyticRulesCoverageWhite.png"
    ],
    "version": "1.1.0",
    "title": "Log Sources & Analytic Rules Coverage",
    "templateRelativePath": "LogSourcesAndAnalyticRulesCoverage.json",
    "subtitle": "",
    "provider": "Microsoft Sentinel Community"
  },
  {
    "workbookKey": "CiscoFirepower",
    "logoFileName": "",
    "description": "Gain insights into your Cisco Firepower firewalls. This workbook analyzes Cisco Firepower device logs.",
    "dataTypesDependencies": [
      "CommonSecurityLog"
    ],
    "dataConnectorsDependencies": [],
    "previewImagesFileNames": [
      "CiscoFirepowerBlack.png",
      "CiscoFirepowerWhite.png"
    ],
    "version": "1.0.0",
    "title": "Cisco Firepower",
    "templateRelativePath": "CiscoFirepower.json",
    "subtitle": "",
    "provider": "Microsoft Sentinel Community"
  },
  {
    "workbookKey": "MicrorosftTeams",
    "logoFileName": "microsoftteams.svg",
    "description": "This workbook is intended to identify the activities on Microrsoft Teams.",
    "dataTypesDependencies": [
      "OfficeActivity"
    ],
    "dataConnectorsDependencies": [],
    "previewImagesFileNames": [
      "MicrosoftTeamsBlack.png",
      "MicrosoftTeamsWhite.png"
    ],
    "version": "1.0.0",
    "title": "Microsoft Teams",
    "templateRelativePath": "MicrosoftTeams.json",
    "subtitle": "",
    "provider": "Microsoft Sentinel Community"
  },
  {
    "workbookKey": "ArchivingBasicLogsRetention",
    "logoFileName": "ArchivingBasicLogsRetention.svg",
    "description": "This workbooks shows workspace and table retention periods, basic logs, and search & restore tables. It also allows you to update table retention periods, plans, and delete search or restore tables.",
    "dataTypesDependencies": [],
    "dataConnectorsDependencies": [],
    "previewImagesFileNames": [
      "ArchivingBasicLogsRetentionBlack1.png",
      "ArchivingBasicLogsRetentionWhite1.png"
    ],
    "version": "1.1.0",
    "title": "Archiving, Basic Logs, and Retention",
    "templateRelativePath": "ArchivingBasicLogsRetention.json",
    "subtitle": "",
    "provider": "Microsoft Sentinel Community"
  },
  {
    "workbookKey": "OktaSingleSignOnWorkbook",
    "logoFileName": "okta_logo.svg",
    "description": "Gain extensive insight into Okta Single Sign-On (SSO) by analyzing, collecting and correlating Audit and Event events.\nThis workbook provides visibility into message and click events that were permitted, delivered, or blocked",
    "dataTypesDependencies": [
      "Okta_CL"
    ],
    "dataConnectorsDependencies": [
      "OktaSSO"
    ],
    "previewImagesFileNames": [
      "OktaSingleSignOnWhite.png",
      "OktaSingleSignOnBlack.png"
    ],
    "version": "1.2",
    "title": "Okta Single Sign-On",
    "templateRelativePath": "OktaSingleSignOn.json",
    "subtitle": "",
    "provider": "Okta"
  },
  {
    "workbookKey": "MicrosoftDefenderForEndPoint",
    "logoFileName": "",
    "description": "A wokbook to provide details about Microsoft Defender for Endpoint Advance Hunting to Overview & Analyse data brought through M365 Defender Connector.",
    "dataTypesDependencies": [],
    "dataConnectorsDependencies": [],
    "previewImagesFileNames": [
      "microsoftdefenderforendpointwhite.png",
      "microsoftdefenderforendpointblack.png"
    ],
    "version": "1.0.0",
    "title": "MicrosoftDefenderForEndPoint",
    "templateRelativePath": "MicrosoftDefenderForEndPoint.json",
    "subtitle": "",
    "provider": "Microsoft Sentinel Community"
  },
  {
    "workbookKey": "Dynamics365Workbooks",
    "logoFileName": "DynamicsLogo.svg",
    "description": "This workbook brings together queries and visualizations to assist you in identifying potential threats in your Dynamics 365 audit data.",
    "dataTypesDependencies": [
      "Dynamics365Activity"
    ],
    "dataConnectorsDependencies": [
      "Dynamics365"
    ],
    "previewImagesFileNames": [
      "Dynamics365WorkbookBlack.png",
      "Dynamics365WorkbookWhite.png"
    ],
    "version": "1.0.3",
    "title": "Dynamics365Workbooks",
    "templateRelativePath": "Dynamics365Workbooks.json",
    "subtitle": "",
    "provider": "Microsoft Sentinel Community"
  },
  {
    "workbookKey": "CiscoMerakiWorkbook",
    "logoFileName": "",
    "description": "Gain insights into the Events from Cisco Meraki Solution and analyzing all the different types of Security Events. This workbook also helps in identifying the Events from affected devices, IPs and the nodes where malware was successfully detected.\nIP data received in Events is correlated with Threat Intelligence to identify if the reported IP address is known bad based on threat intelligence data.",
    "dataTypesDependencies": [
      "meraki_CL",
      "CiscoMerakiNativePoller",
      "ThreatIntelligenceIndicator"
    ],
    "dataConnectorsDependencies": [
      "CiscoMeraki",
      "CiscoMerakiNativePolling",
      "ThreatIntelligence"
    ],
    "previewImagesFileNames": [
      "CiscoMerakiWorkbookWhite.png",
      "CiscoMerakiWorkbookBlack.png"
    ],
    "version": "1.0.0",
    "title": "CiscoMerakiWorkbook",
    "templateRelativePath": "CiscoMerakiWorkbook.json",
    "subtitle": "",
    "provider": "Microsoft"
  },
  {
    "workbookKey": "SentinelOneWorkbook",
    "logoFileName": "",
    "description": "Sets the time name for analysis.",
    "dataTypesDependencies": [
      "SentinelOne_CL"
    ],
    "dataConnectorsDependencies": [
      "SentinelOne"
    ],
    "previewImagesFileNames": [
      "SentinelOneBlack.png",
      "SentinelOneWhite.png"
    ],
    "version": "1.0.0",
    "title": "SentinelOneWorkbook",
    "templateRelativePath": "SentinelOne.json",
    "subtitle": "",
    "provider": "Microsoft"
  },
  {
    "workbookKey": "TrendMicroApexOneWorkbook",
    "logoFileName": "trendmicro_logo.svg",
    "description": "Sets the time name for analysis.",
    "dataTypesDependencies": [
      "CommonSecurityLog"
    ],
    "dataConnectorsDependencies": [
      "TrendMicroApexOne"
    ],
    "previewImagesFileNames": [
      "TrendMicroApexOneBlack.png",
      "TrendMicroApexOneWhite.png"
    ],
    "version": "1.0.0",
    "title": "Trend Micro Apex One",
    "templateRelativePath": "TrendMicroApexOne.json",
    "subtitle": "",
    "provider": "TrendMicro"
  },
  {
    "workbookKey": "ContrastProtect",
    "logoFileName": "contrastsecurity_logo.svg",
    "description": "Select the time range for this Overview.",
    "dataTypesDependencies": [
      "CommonSecurityLog"
    ],
    "dataConnectorsDependencies": [
      "ContrastProtect"
    ],
    "previewImagesFileNames": [
      "ContrastProtectAllBlack.png",
      "ContrastProtectAllWhite.png",
      "ContrastProtectEffectiveBlack.png",
      "ContrastProtectEffectiveWhite.png",
      "ContrastProtectSummaryBlack.png",
      "ContrastProtectSummaryWhite.png"
    ],
    "version": "1.0.0",
    "title": "Contrast Protect",
    "templateRelativePath": "ContrastProtect.json",
    "subtitle": "",
    "provider": "contrast security"
  },
  {
    "workbookKey": "ArmorbloxOverview",
    "logoFileName": "armorblox.svg",
    "description": "INCIDENTS FROM SELECTED TIME RANGE",
    "dataTypesDependencies": [
      "Armorblox_CL"
    ],
    "dataConnectorsDependencies": [
      "Armorblox"
    ],
    "previewImagesFileNames": [
      "ArmorbloxOverviewBlack01.png",
      "ArmorbloxOverviewBlack02.png",
      "ArmorbloxOverviewWhite01.png",
      "ArmorbloxOverviewWhite02.png"
    ],
    "version": "1.0.0",
    "title": "Armorblox",
    "templateRelativePath": "ArmorbloxOverview.json",
    "subtitle": "",
    "provider": "Armorblox"
  },
  {
    "workbookKey": "PaloAltoCDL",
    "logoFileName": "paloalto_logo.svg",
    "description": "Sets the time name for analysis",
    "dataTypesDependencies": [
      "CommonSecurityLog"
    ],
    "dataConnectorsDependencies": [
      "PaloAltoCDL"
    ],
    "previewImagesFileNames": [
      "PaloAltoBlack.png",
      "PaloAltoWhite.png"
    ],
    "version": "1.0.0",
    "title": "Palo Alto Networks Cortex Data Lake",
    "templateRelativePath": "PaloAltoCDL.json",
    "subtitle": "",
    "provider": "Palo Alto Networks"
  },
  {
    "workbookKey": "VMwareCarbonBlack",
    "logoFileName": "Azure_Sentinel.svg",
    "description": "Sets the time name for analysis",
    "dataTypesDependencies": [
      "CarbonBlackEvents_CL",
      "CarbonBlackAuditLogs_CL",
      "CarbonBlackNotifications_CL"
    ],
    "dataConnectorsDependencies": [
      "VMwareCarbonBlack"
    ],
    "previewImagesFileNames": [
      "VMwareCarbonBlack.png",
      "VMwareCarbonWhite.png"
    ],
    "version": "1.0.0",
    "title": "VMware Carbon Black Cloud",
    "templateRelativePath": "VMwareCarbonBlack.json",
    "subtitle": "",
    "provider": "Microsoft"
  },
  {
    "workbookKey": "arista-networks",
    "logoFileName": "AristaAwakeSecurity.svg",
    "description": "Sets the time name for analysis",
    "dataTypesDependencies": [
      "CommonSecurityLog"
    ],
    "dataConnectorsDependencies": [
      "AristaAwakeSecurity"
    ],
    "previewImagesFileNames": [
      "AristaAwakeSecurityDevicesBlack.png",
      "AristaAwakeSecurityDevicesWhite.png",
      "AristaAwakeSecurityModelsBlack.png",
      "AristaAwakeSecurityModelsWhite.png",
      "AristaAwakeSecurityOverviewBlack.png",
      "AristaAwakeSecurityOverviewWhite.png"
    ],
    "version": "1.0.0",
    "title": "Arista Awake",
    "templateRelativePath": "AristaAwakeSecurityWorkbook.json",
    "subtitle": "",
    "provider": "Arista Networks"
  },
  {
    "workbookKey": "TomcatWorkbook",
    "logoFileName": "Azure_Sentinel.svg",
    "description": "Sets the time name for analysis",
    "dataTypesDependencies": [
      "Tomcat_CL"
    ],
    "dataConnectorsDependencies": [
      "ApacheTomcat"
    ],
    "previewImagesFileNames": [
      "TomcatBlack.png",
      "TomcatWhite.png"
    ],
    "version": "1.0.0",
    "title": "ApacheTomcat",
    "templateRelativePath": "Tomcat.json",
    "subtitle": "",
    "provider": "Apache"
  },
  {
    "workbookKey": "ClarotyWorkbook",
    "logoFileName": "Azure_Sentinel.svg",
    "description": "Sets the time name for analysis",
    "dataTypesDependencies": [
      "CommonSecurityLog"
    ],
    "dataConnectorsDependencies": [
      "Claroty"
    ],
    "previewImagesFileNames": [
      "ClarotyBlack.png",
      "ClarotyWhite.png"
    ],
    "version": "1.0.0",
    "title": "Claroty",
    "templateRelativePath": "ClarotyOverview.json",
    "subtitle": "",
    "provider": "Claroty"
  },
  {
    "workbookKey": "ApacheHTTPServerWorkbook",
    "logoFileName": "apache.svg",
    "description": "Sets the time name for analysis",
    "dataTypesDependencies": [
      "ApacheHTTPServer_CL"
    ],
    "dataConnectorsDependencies": [
      "ApacheHTTPServer"
    ],
    "previewImagesFileNames": [
      "ApacheHTTPServerOverviewBlack01.png",
      "ApacheHTTPServerOverviewBlack02.png",
      "ApacheHTTPServerOverviewWhite01.png",
      "ApacheHTTPServerOverviewWhite02.png"
    ],
    "version": "1.0.0",
    "title": "Apache HTTP Server",
    "templateRelativePath": "ApacheHTTPServer.json",
    "subtitle": "",
    "provider": "Apache Software Foundation"
  },
  {
    "workbookKey": "OCIWorkbook",
    "logoFileName": "Azure_Sentinel.svg",
    "description": "Sets the time name for analysis",
    "dataTypesDependencies": [
      "OCI_Logs_CL"
    ],
    "dataConnectorsDependencies": [
      "OracleCloudInfrastructureLogsConnector"
    ],
    "previewImagesFileNames": [
      "OCIBlack.png",
      "OCIWhite.png"
    ],
    "version": "1.0.0",
    "title": "Oracle Cloud Infrastructure",
    "templateRelativePath": "OracleCloudInfrastructureOCI.json",
    "subtitle": "",
    "provider": "Microsoft"
  },
  {
    "workbookKey": "OracleWeblogicServerWorkbook",
    "logoFileName": "Azure_Sentinel.svg",
    "description": "Sets the time name for analysis",
    "dataTypesDependencies": [
      "OracleWebLogicServer_CL"
    ],
    "dataConnectorsDependencies": [
      "OracleWebLogicServer"
    ],
    "previewImagesFileNames": [
      "OracleWeblogicServerBlack.png",
      "OracleWeblogicServerWhite.png"
    ],
    "version": "1.0.0",
    "title": "Oracle WebLogic Server",
    "templateRelativePath": "OracleWorkbook.json",
    "subtitle": "",
    "provider": "Oracle"
  },
  {
    "workbookKey": "BitglassWorkbook",
    "logoFileName": "Azure_Sentinel.svg",
    "description": "Sets the time name for analysis",
    "dataTypesDependencies": [
      "BitglassLogs_CL"
    ],
    "dataConnectorsDependencies": [
      "Bitglass"
    ],
    "previewImagesFileNames": [
      "BitglassBlack.png",
      "BitglassWhite.png"
    ],
    "version": "1.0.0",
    "title": "Bitglass",
    "templateRelativePath": "Bitglass.json",
    "subtitle": "",
    "provider": "Bitglass"
  },
  {
    "workbookKey": "NGINXWorkbook",
    "logoFileName": "Azure_Sentinel.svg",
    "description": "Sets the time name for analysis",
    "dataTypesDependencies": [
      "NGINX_CL"
    ],
    "dataConnectorsDependencies": [
      "NGINXHTTPServer"
    ],
    "previewImagesFileNames": [
      "NGINXOverviewBlack01.png",
      "NGINXOverviewBlack02.png",
      "NGINXOverviewWhite01.png",
      "NGINXOverviewWhite02.png"
    ],
    "version": "1.0.0",
    "title": "NGINX HTTP Server",
    "templateRelativePath": "NGINX.json",
    "subtitle": "",
    "provider": "Microsoft"
  },
  {
    "workbookKey": "vArmourAppContollerWorkbook",
    "logoFileName": "varmour-logo.svg",
    "description": "Sets the time name for analysis",
    "dataTypesDependencies": [
      "CommonSecurityLog"
    ],
    "dataConnectorsDependencies": [
      "vArmourAC"
    ],
    "previewImagesFileNames": [
      "vArmourAppControllerAppBlack.png",
      "vArmourAppControllerAppBlack-1.png",
      "vArmourAppControllerAppBlack-2.png",
      "vArmourAppControllerAppBlack-3.png",
      "vArmourAppControllerAppBlack-4.png",
      "vArmourAppControllerAppBlack-5.png",
      "vArmourAppControllerAppBlack-6.png",
      "vArmourAppControllerAppBlack-7.png",
      "vArmourAppControllerAppWhite.png",
      "vArmourAppControllerAppWhite-1.png",
      "vArmourAppControllerAppWhite-2.png",
      "vArmourAppControllerAppWhite-3.png",
      "vArmourAppControllerAppWhite-4.png",
      "vArmourAppControllerAppWhite-5.png",
      "vArmourAppControllerAppWhite-6.png",
      "vArmourAppControllerAppWhite-7.png"
    ],
    "version": "1.0.0",
    "title": "vArmour Application Controller",
    "templateRelativePath": "vArmour_AppContoller_Workbook.json",
    "subtitle": "",
    "provider": "vArmour"
  },
  {
    "workbookKey": "CorelightWorkbook",
    "logoFileName": "corelight.svg",
    "description": "Sets the time name for analysis",
    "dataTypesDependencies": [
      "Corelight_CL"
    ],
    "dataConnectorsDependencies": [
      "Corelight"
    ],
    "previewImagesFileNames": [
      "CorelightConnectionsBlack1.png",
      "CorelightConnectionsBlack2.png",
      "CorelightConnectionsWhite1.png",
      "CorelightConnectionsWhite2.png",
      "CorelightDNSBlack1.png",
      "CorelightDNSWhite1.png",
      "CorelightFileBlack1.png",
      "CorelightFileBlack2.png",
      "CorelightFileWhite1.png",
      "CorelightFileWhite2.png",
      "CorelightMainBlack1.png",
      "CorelightMainWhite1.png",
      "CorelightSoftwareBlack1.png",
      "CorelightSoftwareWhite1.png"
    ],
    "version": "1.0.0",
    "title": "Corelight",
    "templateRelativePath": "Corelight.json",
    "subtitle": "",
    "provider": "Corelight"
  },
  {
    "workbookKey": "LookoutEvents",
    "logoFileName": "lookout.svg",
    "description": "Sets the time name for analysis",
    "dataTypesDependencies": [
      "Lookout_CL"
    ],
    "dataConnectorsDependencies": [
      "LookoutAPI"
    ],
    "previewImagesFileNames": [
      "SampleLookoutWorkBookBlack.png",
      "SampleLookoutWorkBookWhite.png"
    ],
    "version": "1.0.0",
    "title": "Lookout",
    "templateRelativePath": "LookoutEvents.json",
    "subtitle": "",
    "provider": "Lookout"
  },
  {
    "workbookKey": "sentinel-MicrosoftPurview",
    "logoFileName": "MicrosoftPurview.svg",
    "description": "Sets the time name for analysis",
    "dataTypesDependencies": [
      "AzureDiagnostics"
    ],
    "dataConnectorsDependencies": [
      "MicrosoftAzurePurview"
    ],
    "previewImagesFileNames": [
      ""
    ],
    "version": "1.0.0",
    "title": "Microsoft Purview",
    "templateRelativePath": "MicrosoftPurview.json",
    "subtitle": "",
    "provider": "Microsoft"
  },
  {
    "workbookKey": "InfobloxCDCB1TDWorkbook",
    "logoFileName": "infoblox_logo.svg",
    "description": "Sets the time name for analysis",
    "dataTypesDependencies": [
      "CommonSecurityLog"
    ],
    "dataConnectorsDependencies": [
      "InfobloxCloudDataConnector"
    ],
    "previewImagesFileNames": [
      "InfobloxCDCB1TDBlack.png",
      "InfobloxCDCB1TDWhite.png"
    ],
    "version": "1.0.0",
    "title": "Infoblox Cloud Data Connector",
    "templateRelativePath": "InfobloxCDCB1TDWorkbook.json",
    "subtitle": "",
    "provider": "InfoBlox"
  },
  {
    "workbookKey": "UbiquitiUniFiWorkbook",
    "logoFileName": "ubiquiti.svg",
    "description": "Sets the time name for analysis",
    "dataTypesDependencies": [
      "Ubiquiti_CL"
    ],
    "dataConnectorsDependencies": [
      "UbiquitiUnifi"
    ],
    "previewImagesFileNames": [
      "UbiquitiOverviewBlack01.png",
      "UbiquitiOverviewBlack02.png",
      "UbiquitiOverviewWhite01.png",
      "UbiquitiOverviewWhite02.png"
    ],
    "version": "1.0.0",
    "title": "Ubiquiti UniFi",
    "templateRelativePath": "Ubiquiti.json",
    "subtitle": "",
    "provider": "Microsoft"
  },
  {
    "workbookKey": "VMwareESXiWorkbook",
    "logoFileName": "Azure_Sentinel.svg",
    "description": "Sets the time name for analysis",
    "dataTypesDependencies": [
      "Syslog"
    ],
    "dataConnectorsDependencies": [
      "VMwareESXi"
    ],
    "previewImagesFileNames": [
      "VMWareESXiBlack.png",
      "VMWareESXiWhite.png"
    ],
    "version": "1.0.0",
    "title": "VMware ESXi",
    "templateRelativePath": "VMWareESXi.json",
    "subtitle": "",
    "provider": "Microsoft"
  },
  {
    "workbookKey": "SnowflakeWorkbook",
    "logoFileName": "Azure_Sentinel.svg",
    "description": "Sets the time name for analysis",
    "dataTypesDependencies": [
      "Snowflake_CL"
    ],
    "dataConnectorsDependencies": [
      "SnowflakeDataConnector"
    ],
    "previewImagesFileNames": [
      "SnowflakeBlack.png",
      "SnowflakeWhite.png"
    ],
    "version": "1.0.0",
    "title": "Snowflake",
    "templateRelativePath": "Snowflake.json",
    "subtitle": "",
    "provider": "Snowflake"
  },
  {
    "workbookKey": "LastPassWorkbook",
    "logoFileName": "LastPass.svg",
    "description": "Sets the time name for analysis",
    "dataTypesDependencies": [
      "LastPassNativePoller_CL"
    ],
    "dataConnectorsDependencies": [
      "LastPassAPIConnector"
    ],
    "previewImagesFileNames": [
      "LastPassBlack.png",
      "LastPassWhite.png"
    ],
    "version": "1.0.0",
    "title": "Lastpass Enterprise Activity Monitoring",
    "templateRelativePath": "LastPassWorkbook.json",
    "subtitle": "",
    "provider": "LastPass"
  },
  {
    "workbookKey": "SecurityBridgeWorkbook",
    "logoFileName": "SecurityBridgeLogo-Vector-TM_75x75.svg",
    "description": "Sets the time name for analysis",
    "dataTypesDependencies": [
      "SecurityBridgeLogs"
    ],
    "dataConnectorsDependencies": [
      "SecurityBridgeSAP"
    ],
    "previewImagesFileNames": [
      "SecurityBridgeThreatDetectionWhite.png",
      "SecurityBridgeThreatDetectionWhite1.png"
    ],
    "version": "1.0.0",
    "title": "SecurityBridge App",
    "templateRelativePath": "SecurityBridgeThreatDetectionforSAP.json",
    "subtitle": "",
    "provider": "SecurityBridge"
  },
  {
    "workbookKey": "PaloAltoPrismaCloudWorkbook",
    "logoFileName": "paloalto_logo.svg",
    "description": "Sets the time name for analysis.",
    "dataTypesDependencies": [
      "PaloAltoPrismaCloudAlert_CL",
      "PaloAltoPrismaCloudAudit_CL"
    ],
    "dataConnectorsDependencies": [
      "PaloAltoPrismaCloud"
    ],
    "previewImagesFileNames": [
      "PaloAltoPrismaCloudBlack01.png",
      "PaloAltoPrismaCloudBlack02.png",
      "PaloAltoPrismaCloudWhite01.png",
      "PaloAltoPrismaCloudWhite02.png"
    ],
    "version": "1.0.0",
    "title": "Palo Alto Prisma",
    "templateRelativePath": "PaloAltoPrismaCloudOverview.json",
    "subtitle": "",
    "provider": "Microsoft"
  },
  {
    "workbookKey": "PingFederateWorkbook",
    "logoFileName": "PingIdentity.svg",
    "description": "Sets the time name for analysis",
    "dataTypesDependencies": [
      "PingFederateEvent"
    ],
    "dataConnectorsDependencies": [
      "PingFederate"
    ],
    "previewImagesFileNames": [
      "PingFederateBlack1.png",
      "PingFederateWhite1.png"
    ],
    "version": "1.0.0",
    "title": "PingFederate",
    "templateRelativePath": "PingFederate.json",
    "subtitle": "",
    "provider": "Microsoft"
  },
  {
    "workbookKey": "McAfeeePOWorkbook",
    "logoFileName": "mcafee_logo.svg",
    "description": "Sets the time name for analysis",
    "dataTypesDependencies": [
      "McAfeeEPOEvent"
    ],
    "dataConnectorsDependencies": [
      "McAfeeePO"
    ],
    "previewImagesFileNames": [
      "McAfeeePOBlack1.png",
      "McAfeeePOBlack2.png",
      "McAfeeePOWhite1.png",
      "McAfeeePOWhite2.png"
    ],
    "version": "1.0.0",
    "title": "McAfee ePolicy Orchestrator",
    "templateRelativePath": "McAfeeePOOverview.json",
    "subtitle": "",
    "provider": "Microsoft"
  },
  {
    "workbookKey": "OracleDatabaseAudit",
    "logoFileName": "oracle_logo.svg",
    "description": "Sets the time name for analysis",
    "dataTypesDependencies": [
      "Syslog"
    ],
    "dataConnectorsDependencies": [
      "OracleDatabaseAudit"
    ],
    "previewImagesFileNames": [
      "OracleDatabaseAuditBlack1.png",
      "OracleDatabaseAuditBlack2.png",
      "OracleDatabaseAuditWhite1.png",
      "OracleDatabaseAuditWhite2.png"
    ],
    "version": "1.0.0",
    "title": "Oracle Database Audit",
    "templateRelativePath": "OracleDatabaseAudit.json",
    "subtitle": "",
    "provider": "Oracle"
  },
  {
    "workbookKey": "SenservaProAnalyticsWorkbook",
    "logoFileName": "SenservaPro_logo.svg",
    "description": "Sets the time name for analysis",
    "dataTypesDependencies": [
      "SenservaPro_CL"
    ],
    "dataConnectorsDependencies": [
      "SenservaPro"
    ],
    "previewImagesFileNames": [
      "SenservaProAnalyticsBlack.png",
      "SenservaProAnalyticsWhite.png"
    ],
    "version": "1.0.0",
    "title": "SenservaProAnalytics",
    "templateRelativePath": "SenservaProAnalyticsWorkbook.json",
    "subtitle": "",
    "provider": "Senserva Pro"
  },
  {
    "workbookKey": "SenservaProMultipleWorkspaceWorkbook",
    "logoFileName": "SenservaPro_logo.svg",
    "description": "Sets the time name for analysis",
    "dataTypesDependencies": [
      "SenservaPro_CL"
    ],
    "dataConnectorsDependencies": [
      "SenservaPro"
    ],
    "previewImagesFileNames": [
      "SenservaProMultipleWorkspaceWorkbookBlack.png",
      "SenservaProMultipleWorkspaceWorkbookWhite.png"
    ],
    "version": "1.0.0",
    "title": "SenservaProMultipleWorkspace",
    "templateRelativePath": "SenservaProMultipleWorkspaceWorkbook.json",
    "subtitle": "",
    "provider": "Senserva Pro"
  },
  {
    "workbookKey": "SenservaProSecureScoreMultiTenantWorkbook",
    "logoFileName": "SenservaPro_logo.svg",
    "description": "Sets the time name for analysis",
    "dataTypesDependencies": [
      "SenservaPro_CL"
    ],
    "dataConnectorsDependencies": [
      "SenservaPro"
    ],
    "previewImagesFileNames": [
      "SenservaProSecureScoreMultiTenantBlack.png",
      "SenservaProSecureScoreMultiTenantWhite.png"
    ],
    "version": "1.0.0",
    "title": "SenservaProSecureScoreMultiTenant",
    "templateRelativePath": "SenservaProSecureScoreMultiTenantWorkbook.json",
    "subtitle": "",
    "provider": "Senserva Pro"
  },
  {
    "workbookKey": "CiscoSecureEndpointOverviewWorkbook",
    "logoFileName": "cisco-logo-72px.svg",
    "description": "Sets the time name for analysis",
    "dataTypesDependencies": [
      "CiscoSecureEndpoint"
    ],
    "dataConnectorsDependencies": [
      "CiscoSecureEndpoint"
    ],
    "previewImagesFileNames": [
      "CiscoSecureEndpointBlack.png",
      "CiscoSecureEndpointWhite.png"
    ],
    "version": "1.0.0",
    "title": "Cisco Secure Endpoint",
    "templateRelativePath": "Cisco Secure Endpoint Overview.json",
    "subtitle": "",
    "provider": "Cisco"
  },
  {
    "workbookKey": "InfoSecGlobalWorkbook",
    "logoFileName": "infosecglobal.svg",
    "description": "Sets the time name for analysis.",
    "dataTypesDependencies": [
      "InfoSecAnalytics_CL"
    ],
    "dataConnectorsDependencies": [
      "InfoSecDataConnector"
    ],
    "previewImagesFileNames": [
      "InfoSecGlobalWorkbookBlack.png",
      "InfoSecGlobalWorkbookWhite.png"
    ],
    "version": "1.0.0",
    "title": "AgileSec Analytics Connector",
    "templateRelativePath": "InfoSecGlobal.json",
    "subtitle": "",
    "provider": "InfoSecGlobal"
  },
  {
    "workbookKey": "CrowdStrikeFalconEndpointProtectionWorkbook",
    "logoFileName": "crowdstrike.svg",
    "description": "Sets the time name for analysis",
    "dataTypesDependencies": [
      "CrowdstrikeReplicatorLogs_CL"
    ],
    "dataConnectorsDependencies": [
      "CrowdstrikeReplicator"
    ],
    "previewImagesFileNames": [
      "CrowdStrikeFalconEndpointProtectionBlack.png",
      "CrowdStrikeFalconEndpointProtectionWhite.png"
    ],
    "version": "1.0.0",
    "title": "CrowdStrike Falcon Endpoint Protection",
    "templateRelativePath": "CrowdStrikeFalconEndpointProtection.json",
    "subtitle": "",
    "provider": "Microsoft"
  },
  {
    "workbookKey": "IronDefenseAlertDashboard",
    "logoFileName": "IronNet.svg",
    "description": "Sets the time name for analysis",
    "dataTypesDependencies": [
      "CommonSecurityLog"
    ],
    "dataConnectorsDependencies": [
      "IronNetIronDefense"
    ],
    "previewImagesFileNames": [
      "IronDefenseDashboardBlack.png",
      "IronDefenseDashboardWhit.png"
    ],
    "version": "1.0.0",
    "title": "IronDefenseAlertDashboard",
    "templateRelativePath": "IronDefenseAlertDashboard.json",
    "subtitle": "",
    "provider": "Microsoft"
  },
  {
    "workbookKey": "IronDefenseAlertDetails",
    "logoFileName": "IronNet.svg",
    "description": "Sets the time name for analysis",
    "dataTypesDependencies": [
      "CommonSecurityLog"
    ],
    "dataConnectorsDependencies": [
      "IronNetIronDefense"
    ],
    "previewImagesFileNames": [
      "IronDefenseAlertsBlack.png",
      "IronDefenseAlertsWhite.png"
    ],
    "version": "1.0.0",
    "title": "IronDefenseAlertDetails",
    "templateRelativePath": "IronDefenseAlertDetails.json",
    "subtitle": "",
    "provider": "Microsoft"
  },
  {
    "workbookKey": "CiscoSEGWorkbook",
    "logoFileName": "cisco-logo-72px.svg",
    "description": "Sets the time name for analysis",
    "dataTypesDependencies": [
      "CommonSecurityLog"
    ],
    "dataConnectorsDependencies": [
      "CiscoSEG"
    ],
    "previewImagesFileNames": [
      "CiscoSEGBlack.png",
      "CiscoSEGWhite.png"
    ],
    "version": "1.0.0",
    "title": "Cisco Secure Email Gateway",
    "templateRelativePath": "CiscoSEG.json",
    "subtitle": "",
    "provider": "Cisco"
  },
  {
    "workbookKey": "EatonForeseerHealthAndAccess",
    "logoFileName": "Azure_Sentinel.svg",
    "description": "This workbook gives an insight into the health of all the Windows VMs in this subscription running Eaton Foreseer and       the unauthorized access into the Eaton Foreseer application running on these VMs.",
    "dataTypesDependencies": [
      "SecurityEvent"
    ],
    "dataConnectorsDependencies": [],
    "previewImagesFileNames": [
      "EatonForeseerHealthAndAccessBlack.png",
      "EatonForeseerHealthAndAccessWhite.png"
    ],
    "version": "1.0.0",
    "title": "EatonForeseerHealthAndAccess",
    "templateRelativePath": "EatonForeseerHealthAndAccess.json",
    "subtitle": "",
    "provider": "Eaton"
  },
  {
    "workbookKey": "PCIDSSComplianceWorkbook",
    "logoFileName": "Azure_Sentinel.svg",
    "description": "Choose your subscription and workspace in which PCI assets are deployed",
    "dataTypesDependencies": [
      "AzureDaignostics",
      "SecurityEvent",
      "SecurityAlert",
      "OracleDatabaseAuditEvent",
      "Syslog",
      "Anomalies"
    ],
    "dataConnectorsDependencies": [],
    "previewImagesFileNames": [
      "PCIDSSComplianceBlack01.PNG",
      "PCIDSSComplianceBlack02.PNG",
      "PCIDSSComplianceWhite01.PNG",
      "PCIDSSComplianceWhite02.PNG"
    ],
    "version": "1.0.0",
    "title": "PCI DSS Compliance",
    "templateRelativePath": "PCIDSSCompliance.json",
    "subtitle": "",
    "provider": "Microsoft"
  },
  {
    "workbookKey": "SonraiSecurityWorkbook",
    "logoFileName": "Sonrai.svg",
    "description": "Sets the time name for analysis",
    "dataTypesDependencies": [
      "Sonrai_Tickets_CL"
    ],
    "dataConnectorsDependencies": [
      "SonraiDataConnector"
    ],
    "previewImagesFileNames": [
      "SonraiWorkbookBlack.png",
      "SonraiWorkbookWhite.png"
    ],
    "version": "1.0.0",
    "title": "Sonrai",
    "templateRelativePath": "Sonrai.json",
    "subtitle": "",
    "provider": "Sonrai"
  },
  {
    "workbookKey": "CloudflareWorkbook",
    "logoFileName": "cloudflare.svg",
    "description": "Sets the time name for analysis",
    "dataTypesDependencies": [
      "Cloudflare_CL"
    ],
    "dataConnectorsDependencies": [
      "CloudflareDataConnector"
    ],
    "previewImagesFileNames": [
      "CloudflareOverviewBlack01.png",
      "CloudflareOverviewBlack02.png",
      "CloudflareOverviewWhite01.png",
      "CloudflareOverviewWhite02.png"
    ],
    "version": "1.0.0",
    "title": "Cloudflare",
    "templateRelativePath": "Cloudflare.json",
    "subtitle": "",
    "provider": "Cloudflare"
  },
  {
    "workbookKey": "SemperisDSPWorkbook",
    "logoFileName": "Semperis.svg",
    "description": "Specify the time range on which to query the data",
    "dataTypesDependencies": [
      "dsp_parser"
    ],
    "dataConnectorsDependencies": [
      "SemperisDSP"
    ],
    "previewImagesFileNames": [
      "SemperisDSPOverview1Black.png",
      "SemperisDSPOverview1White.png",
      "SemperisDSPOverview2Black.png",
      "SemperisDSPOverview2White.png",
      "SemperisDSPOverview3Black.png",
      "SemperisDSPOverview3White.png"
    ],
    "version": "1.0.0",
    "title": "Semperis Directory Services Protector",
    "templateRelativePath": "SemperisDSPWorkbook.json",
    "subtitle": "",
    "provider": "Semperis"
  },
  {
    "workbookKey": "BoxWorkbook",
    "logoFileName": "box.svg",
    "description": "Sets the time name for analysis",
    "dataTypesDependencies": [
      "BoxEvents_CL"
    ],
    "dataConnectorsDependencies": [
      "BoxDataConnector"
    ],
    "previewImagesFileNames": [
      "BoxBlack1.png",
      "BoxWhite1.png",
      "BoxBlack2.png",
      "BoxWhite2.png"
    ],
    "version": "1.0.0",
    "title": "Box",
    "templateRelativePath": "Box.json",
    "subtitle": "",
    "provider": "Box"
  },
  {
    "workbookKey": "SymantecEndpointProtection",
    "logoFileName": "symantec_logo.svg",
    "description": "Sets the time name for analysis",
    "dataTypesDependencies": [
      "SymantecEndpointProtection"
    ],
    "dataConnectorsDependencies": [
      "SymantecEndpointProtection"
    ],
    "previewImagesFileNames": [
      "SymantecEndpointProtectionBlack.png",
      "SymantecEndpointProtectionWhite.png"
    ],
    "version": "1.0.0",
    "title": "Symantec Endpoint Protection",
    "templateRelativePath": "SymantecEndpointProtection.json",
    "subtitle": "",
    "provider": "Symantec"
  },
  {
    "workbookKey": "DynamicThreatModeling&Response",
    "logoFileName": "",
    "description": "Sets the time name for analysis",
    "dataTypesDependencies": [
      "SecurityAlert"
    ],
    "dataConnectorsDependencies": [],
    "previewImagesFileNames": [
      "ThreatAnalysis&ResponseWhite.png"
    ],
    "version": "1.0.0",
    "title": "Dynamic Threat Modeling Response",
    "templateRelativePath": "DynamicThreatModeling&Response.json",
    "subtitle": "",
    "provider": "Microsoft"
  },
  {
    "workbookKey": "ThreatAnalysis&Response",
    "logoFileName": "",
    "description": "Sets the time name for analysis",
    "dataTypesDependencies": [
      "SecurityAlert"
    ],
    "dataConnectorsDependencies": [],
    "previewImagesFileNames": [
      "ThreatAnalysis&ResponseWhite.png"
    ],
    "version": "1.0.1",
    "title": "Threat Analysis Response",
    "templateRelativePath": "ThreatAnalysis&Response.json",
    "subtitle": "",
    "provider": "Microsoft"
  },
  {
    "workbookKey": "TrendMicroCAS",
    "logoFileName": "Trend_Micro_Logo.svg",
    "description": "Sets the time name for analysis",
    "dataTypesDependencies": [
      "TrendMicroCAS_CL"
    ],
    "dataConnectorsDependencies": [
      "TrendMicroCAS"
    ],
    "previewImagesFileNames": [
      "TrendMicroCASBlack.png",
      "TrendMicroCASWhite.png"
    ],
    "version": "1.0.0",
    "title": "TrendMicroCAS",
    "templateRelativePath": "TrendMicroCAS.json",
    "subtitle": "",
    "provider": "TrendMicro"
  },
  {
    "workbookKey": "GitHubSecurityWorkbook",
    "logoFileName": "GitHub.svg",
    "description": "Gain insights to GitHub activities that may be interesting for security.",
    "dataTypesDependencies": [
      "GitHubAuditLogPolling_CL"
    ],
    "dataConnectorsDependencies": [
      "GitHubEcAuditLogPolling"
    ],
    "previewImagesFileNames": [],
    "version": "1.0.0",
    "title": "GithubWorkbook",
    "templateRelativePath": "GitHubWorkbook.json",
    "subtitle": "",
    "provider": "Microsoft"
  },
  {
    "workbookKey": "GCPDNSWorkbook",
    "logoFileName": "google_logo.svg",
    "description": "Sets the time name for analysis",
    "dataTypesDependencies": [
      "GCPCloudDNS"
    ],
    "dataConnectorsDependencies": [
      "GCPDNSDataConnector"
    ],
    "previewImagesFileNames": [
      "GCPDNSBlack.png",
      "GCPDNSWhite.png"
    ],
    "version": "1.0.0",
    "title": "Google Cloud Platform DNS",
    "templateRelativePath": "GCPDNS.json",
    "subtitle": "",
    "provider": "Microsoft"
  },
  {
    "workbookKey": "AtlassianJiraAuditWorkbook",
    "logoFileName": "",
    "description": "Sets the time name for analysis",
    "dataTypesDependencies": [
      "AtlassianJiraNativePoller_CL"
    ],
    "dataConnectorsDependencies": [
      "AtlassianJira"
    ],
    "previewImagesFileNames": [
      "AtlassianJiraAuditWhite.png",
      "AtlassianJiraAuditBlack.png"
    ],
    "version": "1.0.0",
    "title": "AtlassianJiraAudit",
    "templateRelativePath": "AtlassianJiraAudit.json",
    "subtitle": "",
    "provider": "Atlassian"
  },
  {
    "workbookKey": "DigitalGuardianWorkbook",
    "logoFileName": "Azure_Sentinel.svg",
    "description": "Sets the time name for analysis",
    "dataTypesDependencies": [
      "DigitalGuardianDLPEvent"
    ],
    "dataConnectorsDependencies": [
      "DigitalGuardianDLP"
    ],
    "previewImagesFileNames": [
      "DigitalGuardianBlack.png",
      "DigitalGuardianWhite.png"
    ],
    "version": "1.0.0",
    "title": "DigitalGuardianDLP",
    "templateRelativePath": "DigitalGuardian.json",
    "subtitle": "",
    "provider": "Digital Guardian"
  },
  {
    "workbookKey": "CiscoDuoWorkbook",
    "logoFileName": "cisco-logo-72px.svg",
    "description": "Sets the time name for analysis",
    "dataTypesDependencies": [
      "CiscoDuo_CL"
    ],
    "dataConnectorsDependencies": [
      "CiscoDuoSecurity"
    ],
    "previewImagesFileNames": [
      "CiscoDuoWhite.png",
      "CiscoDuoBlack.png"
    ],
    "version": "1.0.0",
    "title": "CiscoDuoSecurity",
    "templateRelativePath": "CiscoDuo.json",
    "subtitle": "",
    "provider": "Cisco"
  },
  {
    "workbookKey": "SlackAudit",
    "logoFileName": "slacklogo.svg",
    "description": "Sets the time name for analysis",
    "dataTypesDependencies": [
      "SlackAudit_CL"
    ],
    "dataConnectorsDependencies": [
      "SlackAuditAPI"
    ],
    "previewImagesFileNames": [
      "SlackAuditApplicationActivityBlack1.png",
      "SlackAuditApplicationActivityWhite1.png"
    ],
    "version": "1.0.0",
    "title": "SlackAudit",
    "templateRelativePath": "SlackAudit.json",
    "subtitle": "",
    "provider": "Slack"
  },
  {
    "workbookKey": "CiscoWSAWorkbook",
    "logoFileName": "cisco-logo-72px.svg",
    "description": "Sets the time name for analysis",
    "dataTypesDependencies": [
      "Syslog"
    ],
    "dataConnectorsDependencies": [
      "CiscoWSA"
    ],
    "previewImagesFileNames": [
      "CiscoWSAWhite.png",
      "CiscoWSABlack.png"
    ],
    "version": "1.0.0",
    "title": "CiscoWSA",
    "templateRelativePath": "CiscoWSA.json",
    "subtitle": "",
    "provider": "Cisco"
  },
  {
    "workbookKey": "GCP-IAM-Workbook",
    "logoFileName": "google_logo.svg",
    "description": "Sets the time name for analysis",
    "dataTypesDependencies": [
      "GCP_IAM_CL"
    ],
    "dataConnectorsDependencies": [
      "GCPIAMDataConnector"
    ],
    "previewImagesFileNames": [
      "GCPIAMBlack01.png",
      "GCPIAMBlack02.png",
      "GCPIAMWhite01.png",
      "GCPIAMWhite02.png"
    ],
    "version": "1.0.0",
    "title": "Google Cloud Platform IAM",
    "templateRelativePath": "GCP_IAM.json",
    "subtitle": "",
    "provider": "Google"
  },
  {
    "workbookKey": "ImpervaWAFCloudWorkbook",
    "logoFileName": "Imperva_DarkGrey_final_75x75.svg",
    "description": "Sets the time name for analysis.",
    "dataTypesDependencies": [
      "ImpervaWAFCloud_CL"
    ],
    "dataConnectorsDependencies": [
      "ImpervaWAFCloudAPI"
    ],
    "previewImagesFileNames": [
      "ImpervaWAFCloudBlack01.png",
      "ImpervaWAFCloudBlack02.png",
      "ImpervaWAFCloudWhite01.png",
      "ImpervaWAFCloudWhite02.png"
    ],
    "version": "1.0.0",
    "title": "Imperva WAF Cloud Overview",
    "templateRelativePath": "Imperva WAF Cloud Overview.json",
    "subtitle": "",
    "provider": "Microsoft"
  },
  {
    "workbookKey": "ZscalerZPAWorkbook",
    "logoFileName": "ZscalerLogo.svg",
    "description": "Select the time range for this Overview.",
    "dataTypesDependencies": [
      "ZPA_CL"
    ],
    "dataConnectorsDependencies": [
      "ZscalerPrivateAccess"
    ],
    "previewImagesFileNames": [
      "ZscalerZPABlack.png",
      "ZscalerZPAWhite.png"
    ],
    "version": "1.0.0",
    "title": "Zscaler Private Access (ZPA)",
    "templateRelativePath": "ZscalerZPA.json",
    "subtitle": "",
    "provider": "Zscaler"
  },
  {
    "workbookKey": "GoogleWorkspaceWorkbook",
    "logoFileName": "google_logo.svg",
    "description": "Sets the time name for analysis",
    "dataTypesDependencies": [
      "GWorkspace_ReportsAPI_admin_CL",
      "GWorkspace_ReportsAPI_calendar_CL",
      "GWorkspace_ReportsAPI_drive_CL",
      "GWorkspace_ReportsAPI_login_CL",
      "GWorkspace_ReportsAPI_login_CL",
      "GWorkspace_ReportsAPI_mobile_CL"
    ],
    "dataConnectorsDependencies": [
      "GoogleWorkspaceReportsAPI"
    ],
    "previewImagesFileNames": [
      "GoogleWorkspaceBlack.png",
      "GoogleWorkspaceWhite.png"
    ],
    "version": "1.0.0",
    "title": "GoogleWorkspaceReports",
    "templateRelativePath": "GoogleWorkspace.json",
    "subtitle": "",
    "provider": "Microsoft"
  },
  {
    "workbookKey": "NCProtectWorkbook",
    "logoFileName": "NCProtectIcon.svg",
    "description": "Sets the time name for analysis",
    "dataTypesDependencies": [
      "NCProtectUAL_CL"
    ],
    "dataConnectorsDependencies": [
      "NucleusCyberNCProtect"
    ],
    "previewImagesFileNames": [
      "",
      ""
    ],
    "version": "1.0.0",
    "title": "NucleusCyberProtect",
    "templateRelativePath": "NucleusCyber_NCProtect_Workbook.json",
    "subtitle": "",
    "provider": "archTIS"
  },
  {
    "workbookKey": "CiscoISEWorkbook",
    "logoFileName": "cisco-logo-72px.svg",
    "description": "Sets the time name for analysis",
    "dataTypesDependencies": [
      "Syslog"
    ],
    "dataConnectorsDependencies": [
      "CiscoISE"
    ],
    "previewImagesFileNames": [],
    "version": "1.0.0",
    "title": "Cisco ISE",
    "templateRelativePath": "CiscoISE.json",
    "subtitle": "",
    "provider": "Cisco"
  },
  {
    "workbookKey": "IoTOTThreatMonitoringwithDefenderforIoTWorkbook",
    "logoFileName": "",
    "description": "None",
    "dataTypesDependencies": [
      "SecurityAlert",
      "SecurityIncident"
    ],
    "dataConnectorsDependencies": [],
    "previewImagesFileNames": [],
    "version": "1.0.0",
    "title": "Microsoft Defender for IoT",
    "templateRelativePath": "IoTOTThreatMonitoringwithDefenderforIoT.json",
    "subtitle": "",
    "provider": "Microsoft"
  },
  {
    "workbookKey": "ZeroTrust(TIC3.0)Workbook",
    "logoFileName": "Azure_Sentinel.svg",
    "description": "Sets the time name for analysis",
    "dataTypesDependencies": [
      "SecurityRecommendation"
    ],
    "dataConnectorsDependencies": [],
    "previewImagesFileNames": [
      "ZeroTrust(TIC3.0)Black1.PNG",
      "ZeroTrust(TIC3.0)White1.PNG"
    ],
    "version": "1.0.0",
    "title": "ZeroTrust(TIC3.0)",
    "templateRelativePath": "ZeroTrust(TIC3.0).json",
    "subtitle": "",
    "provider": "Microsoft"
  },
  {
    "workbookKey": "InsiderRiskManagementWorkbook",
    "logoFileName": "Azure_Sentinel.svg",
    "description": "The Microsoft Insider Risk Management Workbook integrates telemetry from 25+ Microsoft security products to provide actionable insights into insider risk management. Reporting tools provide \u201cGo to Alert\u201d links to provide deeper integration between products and a simplified user experience for exploring alerts. ",
    "dataTypesDependencies": [
      "SigninLogsSigninLogs",
      "AuditLogs",
      "AzureActivity",
      "OfficeActivity",
      "InformationProtectionLogs_CL",
      "SecurityIncident"
    ],
    "dataConnectorsDependencies": [],
    "previewImagesFileNames": [
      "InsiderRiskManagementBlack1.png"
    ],
    "version": "1.0.0",
    "title": "Insider Risk Management",
    "templateRelativePath": "InsiderRiskManagement.json",
    "subtitle": "",
    "provider": "Microsoft"
  },
  {
    "workbookKey": "CybersecurityMaturityModelCertification(CMMC)2.0Workbook",
    "logoFileName": "",
    "description": "None",
    "dataTypesDependencies": [
      "InformationProtectionLogs_CL",
      "AuditLogs",
      "SecurityIncident",
      "SigninLogs",
      "AzureActivity"
    ],
    "dataConnectorsDependencies": [],
    "previewImagesFileNames": [],
    "version": "1.0.0",
    "title": "CybersecurityMaturityModelCertification(CMMC)2.0",
    "templateRelativePath": "CybersecurityMaturityModelCertification(CMMC)2.0.json",
    "subtitle": "",
    "provider": "Microsoft"
  },
  {
    "workbookKey": "NISTSP80053Workbook",
    "logoFileName": "",
    "description": "None",
    "dataTypesDependencies": [
      "SigninLogs",
      "AuditLogs",
      "AzureActivity",
      "OfficeActivity",
      "SecurityEvents",
      "CommonSecurityLog",
      "SecurityIncident",
      "SecurityRecommendation"
    ],
    "dataConnectorsDependencies": [
      "SecurityEvents"
    ],
    "previewImagesFileNames": [],
    "version": "1.0.0",
    "title": "NISTSP80053workbook",
    "templateRelativePath": "NISTSP80053.json",
    "subtitle": "",
    "provider": "Microsoft"
  },
  {
    "workbookKey": "DarktraceWorkbook",
    "logoFileName": "Darktrace.svg",
    "description": "The Darktrace Workbook visualises Model Breach and AI Analyst data received by the Darktrace Data Connector and visualises events across the network, SaaS, IaaS and Email.",
    "dataTypesDependencies": [
      "darktrace_model_alerts_CL"
    ],
    "dataConnectorsDependencies": [
      "DarktraceRESTConnector"
    ],
    "previewImagesFileNames": [
      "DarktraceWorkbookBlack01.png",
      "DarktraceWorkbookBlack02.png",
      "DarktraceWorkbookWhite01.png",
      "DarktraceWorkbookWhite02.png"
    ],
    "version": "1.0.0",
    "title": "Darktrace",
    "templateRelativePath": "DarktraceWorkbook.json",
    "subtitle": "",
    "provider": "Darktrace"
  },
  {
    "workbookKey": "RecordedFutureDomainC2DNSWorkbook",
    "logoFileName": "RecordedFuture.svg",
    "description": "Sets the time name for DNS Events and Threat Intelligence Time Range",
    "dataTypesDependencies": [
      "ThreatIntelligenceIndicator"
    ],
    "dataConnectorsDependencies": [],
    "previewImagesFileNames": [],
    "version": "1.0.0",
    "title": "Recorded Future - C&C DNS Name to DNS Events - Correlation&Threat Hunting",
    "templateRelativePath": "Recorded Future - C&C DNS Name to DNS Events - Correlation&Threat Hunting.json",
    "subtitle": "",
    "provider": "Recorded Future"
  },
  {
    "workbookKey": "RecordedFutureIPActiveC2Workbook",
    "logoFileName": "RecordedFuture.svg",
    "description": "Sets the time name for DNS Events and Threat Intelligence Time Range",
    "dataTypesDependencies": [
      "ThreatIntelligenceIndicator"
    ],
    "dataConnectorsDependencies": [],
    "previewImagesFileNames": [],
    "version": "1.0.0",
    "title": "Recorded Future - Actively Communicating C&C IPs to DNS Events - Correlation&Threat Hunting",
    "templateRelativePath": "Recorded Future - Actively Communicating C&C IPs to DNS Events - Correlation&Threat Hunting.json",
    "subtitle": "",
    "provider": "Recorded Future"
  },
  {
    "workbookKey": "MaturityModelForEventLogManagement_M2131",
    "logoFileName": "contrastsecurity_logo.svg",
    "description": "Select the time range for this Overview.",
    "dataTypesDependencies": [],
    "dataConnectorsDependencies": [],
    "previewImagesFileNames": [
      "MaturityModelForEventLogManagement_M2131Black.png"
    ],
    "version": "1.0.0",
    "title": "MaturityModelForEventLogManagementM2131",
    "templateRelativePath": "MaturityModelForEventLogManagement_M2131.json",
    "subtitle": "",
    "provider": "Microsoft"
  },
  {
    "workbookKey": "AzureSQLSecurityWorkbook",
    "logoFileName": "AzureSQL.svg",
    "description": "Sets the time window in days to search around the alert",
    "dataTypesDependencies": [
      "AzureDiagnostics",
      "SecurityAlert",
      "SecurityIncident"
    ],
    "dataConnectorsDependencies": [
      "AzureSql"
    ],
    "previewImagesFileNames": [],
    "version": "1.0.0",
    "title": "Azure SQL Database Workbook",
    "templateRelativePath": "Workbook-AzureSQLSecurity.json",
    "subtitle": "",
    "provider": "Microsoft"
  },
  {
    "workbookKey": "ContinuousDiagnostics&Mitigation",
    "logoFileName": "",
    "description": "Select the time range for this Overview.",
    "dataTypesDependencies": [],
    "dataConnectorsDependencies": [],
    "previewImagesFileNames": [
      "ContinuousDiagnostics&MitigationBlack.png"
    ],
    "version": "1.0.0",
    "title": "ContinuousDiagnostics&Mitigation",
    "templateRelativePath": "ContinuousDiagnostics&Mitigation.json",
    "subtitle": "",
    "provider": "Microsoft"
  },
  {
    "workbookKey": "UserWorkbook-alexdemichieli-github-update-1",
    "logoFileName": "GitHub.svg",
    "description": "Repository selector.",
    "dataTypesDependencies": [
      "githubscanaudit_CL"
    ],
    "dataConnectorsDependencies": [
      "GitHubWebhook"
    ],
    "previewImagesFileNames": [],
    "version": "1.0.0",
    "title": "GithubWorkbook-update-to-workbook-1",
    "templateRelativePath": "update-to-workbook-1.json",
    "subtitle": "",
    "provider": "Microsoft"
  },
  {
    "workbookKey": "AtlasianJiraAuditWorkbook",
    "logoFileName": "",
    "description": "Select the time range for this Overview.",
    "dataTypesDependencies": [
      "AtlassianJiraNativePoller_CL"
    ],
    "dataConnectorsDependencies": [
      "AtlassianJira"
    ],
    "previewImagesFileNames": [
      "AtlassianJiraAuditBlack.png",
      "AtlassianJiraAuditWhite.png"
    ],
    "version": "1.0.0",
    "title": "AtlasianJiraAuditWorkbook",
    "templateRelativePath": "AtlasianJiraAuditWorkbook.json",
    "subtitle": "",
    "provider": "Microsoft"
  },
  {
    "workbookKey": "AzureSecurityBenchmark",
    "logoFileName": "",
    "description": "Azure Security Benchmark v3 Workbook provides a mechanism for viewing log queries, azure resource graph, and policies aligned to ASB controls across Microsoft security offerings, Azure, Microsoft 365, 3rd Party, On-Premises, and Multi-cloud workloads. This workbook enables Security Architects, Engineers, SecOps Analysts, Managers, and IT Pros to gain situational awareness visibility for the security posture of cloud workloads. There are also recommendations for selecting, designing, deploying, and configuring Microsoft offerings for alignment with respective ASB requirements and practices.",
    "dataTypesDependencies": [
      "SecurityRegulatoryCompliance",
      "AzureDiagnostics",
      "SecurityIncident",
      "SigninLogs",
      "SecurityAlert"
    ],
    "dataConnectorsDependencies": [],
    "previewImagesFileNames": [
      "AzureSecurityBenchmark1.png",
      "AzureSecurityBenchmark2.png",
      "AzureSecurityBenchmark3.png"
    ],
    "version": "1.0.0",
    "title": "Azure Security Benchmark",
    "templateRelativePath": "AzureSecurityBenchmark.json",
    "subtitle": "",
    "provider": "Microsoft"
  },
  {
    "workbookKey": "ZNAccessOchestratorAudit",
    "logoFileName": "",
    "description": "None.",
    "dataTypesDependencies": [
      "ZNAccessOrchestratorAudit_CL",
      "ZNAccessOrchestratorAuditNativePoller_CL"
    ],
    "dataConnectorsDependencies": [
      "ZeroNetworksAccessOrchestratorAuditFunction",
      "ZeroNetworksAccessOrchestratorAuditNativePoller"
    ],
    "previewImagesFileNames": [],
    "version": "1.0.0",
    "title": "Zero NetWork",
    "templateRelativePath": "ZNSegmentAudit.json",
    "subtitle": "",
    "provider": "Zero Networks"
  },
  {
    "workbookKey": "FireworkWorkbook",
    "logoFileName": "FlareSystems.svg",
    "description": "Select the time range for this Overview.",
    "dataTypesDependencies": [
      "Firework_CL"
    ],
    "dataConnectorsDependencies": [
      "FlareSystemsFirework"
    ],
    "previewImagesFileNames": [
      "FireworkOverviewBlack01.png",
      "FireworkOverviewBlack02.png",
      "FireworkOverviewWhite01.png",
      "FireworkOverviewWhite02.png"
    ],
    "version": "1.0.0",
    "title": "FlareSystemsFirework",
    "templateRelativePath": "FlareSystemsFireworkOverview.json",
    "subtitle": "",
    "provider": "Flare Systems"
  },
  {
    "workbookKey": "UserWorkbook-alexdemichieli-github-update-1",
    "logoFileName": "GitHub.svg",
    "description": "Gain insights to GitHub activities that may be interesting for security.",
    "dataTypesDependencies": [
      "GitHubAuditLogPolling_CL"
    ],
    "dataConnectorsDependencies": [
      "GitHubEcAuditLogPolling"
    ],
    "previewImagesFileNames": [],
    "version": "1.0.0",
    "title": "GitHub Security",
    "templateRelativePath": "GitHubAdvancedSecurity.json",
    "subtitle": "",
    "provider": "Microsoft"
  },
  {
    "workbookKey": "TaniumWorkbook",
    "logoFileName": "Tanium.svg",
    "description": "Visualize Tanium endpoint and module data",
    "dataTypesDependencies": [
      "TaniumComplyCompliance_CL",
      "TaniumComplyVulnerabilities_CL",
      "TaniumDefenderHealth_CL",
      "TaniumDiscoverUnmanagedAssets_CL",
      "TaniumHighUptime_CL",
      "TaniumMainAsset_CL",
      "TaniumPatchListApplicability_CL",
      "TaniumPatchListCompliance_CL",
      "TaniumSCCMClientHealth_CL",
      "TaniumThreatResponse_CL"
    ],
    "dataConnectorsDependencies": [],
    "previewImagesFileNames": [
      "TaniumComplyDark.png",
      "TaniumComplyLight.png",
      "TaniumDiscoverDark.png",
      "TaniumDiscoverLight.png",
      "TaniumMSToolingHealthDark.png",
      "TaniumMSToolingHealthLight.png",
      "TaniumPatchDark.png",
      "TaniumPatchLight.png",
      "TaniumThreatResponseAlertsDark.png",
      "TaniumThreatResponseAlertsLight.png",
      "TaniumThreatResponseDark.png",
      "TaniumThreatResponseLight.png"
    ],
    "version": "1.0",
    "title": "Tanium Workbook",
    "templateRelativePath": "TaniumWorkbook.json",
    "subtitle": "",
    "provider": "Tanium"
  },
  {
    "workbookKey": "ActionableAlertsDashboard",
    "logoFileName": "",
    "description": "None.",
    "dataTypesDependencies": [
      "CyberSixgill_Alerts_CL"
    ],
    "dataConnectorsDependencies": [
      "CybersixgillActionableAlerts"
    ],
    "previewImagesFileNames": [],
    "version": "1.0.0",
    "title": "Cybersixgill Actionable Alerts Dashboard",
    "templateRelativePath": "ActionableAlertsDashboard.json",
    "subtitle": "",
    "provider": "Cybersixgill"
  },
  {
    "workbookKey": "ActionableAlertsList",
    "logoFileName": "",
    "description": "None.",
    "dataTypesDependencies": [
      "CyberSixgill_Alerts_CL"
    ],
    "dataConnectorsDependencies": [
      "CybersixgillActionableAlerts"
    ],
    "previewImagesFileNames": [],
    "version": "1.0.0",
    "title": "Cybersixgill Actionable Alerts List",
    "templateRelativePath": "ActionableAlertsList.json",
    "subtitle": "",
    "provider": "Cybersixgill"
  },
  {
    "workbookKey": "ArgosCloudSecurityWorkbook",
    "logoFileName": "argos-logo.svg",
    "description": "The ARGOS Cloud Security integration for Microsoft Sentinel allows you to have all your important cloud security events in one place.",
    "dataTypesDependencies": [
      "ARGOS_CL"
    ],
    "dataConnectorsDependencies": [
      "ARGOSCloudSecurity"
    ],
    "previewImagesFileNames": [
      "ARGOSCloudSecurityWorkbookBlack.png",
      "ARGOSCloudSecurityWorkbookWhite.png"
    ],
    "version": "1.0.0",
    "title": "ARGOS Cloud Security",
    "templateRelativePath": "ARGOSCloudSecurityWorkbook.json",
    "subtitle": "",
    "provider": "ARGOS Cloud Security"
  },
  {
    "workbookKey": "SAP-InitialAccessAttemptstoBypassSAPSecurityMechanisms",
    "logoFileName": "SAP_LOGO.svg",
    "description": "SAP - Initial Access & Attempts to Bypass SAP Security Mechanisms",
    "dataTypesDependencies": [
      "SAPAuditLog"
    ],
    "dataConnectorsDependencies": [
      "SAP"
    ],
    "previewImagesFileNames": [
      "SAP_LOGO.svg"
    ],
    "version": "2.0.0",
    "title": "SAP - Initial Access & Attempts to Bypass SAP Security Mechanisms",
    "templateRelativePath": "SAP - Initial Access & Attempts to Bypass SAP Security Mechanisms.json",
    "subtitle": "",
    "provider": "Microsoft"
  },
  {
    "workbookKey": "SAP-PersistencyDataexfiltration",
    "logoFileName": "SAP_LOGO.svg",
    "description": "SAP - Persistency & Data exfiltration",
    "dataTypesDependencies": [
      "SAPAuditLog"
    ],
    "dataConnectorsDependencies": [
      "SAP"
    ],
    "previewImagesFileNames": [
      "SAP_LOGO.svg"
    ],
    "version": "2.0.0",
    "title": "SAP - Persistency & Data exfiltration",
    "templateRelativePath": "SAP - Persistency & Data exfiltration.json",
    "subtitle": "",
    "provider": "Microsoft"
  },
  {
    "workbookKey": "SAP-SuspiciousPrivilegesOperations",
    "logoFileName": "SAP_LOGO.svg",
    "description": "SAP - Suspicious Privileges Operations",
    "dataTypesDependencies": [
      "SAPAuditLog"
    ],
    "dataConnectorsDependencies": [
      "SAP"
    ],
    "previewImagesFileNames": [
      "SAP_LOGO.svg"
    ],
    "version": "2.0.0",
    "title": "SAP - Suspicious Privileges Operations",
    "templateRelativePath": "SAP - Suspicious Privileges Operations.json",
    "subtitle": "",
    "provider": "Microsoft"
  },
  {
    "workbookKey": "SAP-SecurityAuditlogandInitialAccess",
    "logoFileName": "SAP_LOGO.svg",
    "description": "SAP -Security Audit log and Initial Access",
    "dataTypesDependencies": [
      "SAPAuditLog"
    ],
    "dataConnectorsDependencies": [
      "SAP"
    ],
    "previewImagesFileNames": [
      "SAP_LOGO.svg"
    ],
    "version": "2.0.0",
    "title": "SAP -Security Audit log and Initial Access",
    "templateRelativePath": "SAP -Security Audit log and Initial Access.json",
    "subtitle": "",
    "provider": "Microsoft"
  },
  {
    "workbookKey": "JamfProtectWorkbook",
    "logoFileName": "jamf_logo.svg",
    "description": "This Jamf Protect Workbook for Microsoft Sentinel enables you to ingest Jamf Protect events forwarded into Microsoft Sentinel.\n Providing reports into all alerts, device controls and Unfied Logs.",
    "dataTypesDependencies": [
      "jamfprotect_CL"
    ],
    "dataConnectorsDependencies": [],
    "previewImagesFileNames": [
      "JamfProtectDashboardBlack.png",
      "JamfProtectDashboardWhite.png"
    ],
    "version": "2.0.0",
    "title": "Jamf Protect Workbook",
    "templateRelativePath": "JamfProtectDashboard.json",
    "subtitle": "",
    "provider": "Jamf Software, LLC"
  },
  {
    "workbookKey": "AIVectraStream",
    "logoFileName": "",
    "description": "",
    "dataTypesDependencies": [
      "VectraStream_CL"
    ],
    "dataConnectorsDependencies": [ "AIVectraStream" ],
    "previewImagesFileNames": [],
    "version": "1.0.0",
    "title": "AIVectraStreamWorkbook",
    "templateRelativePath": "AIVectraStreamWorkbook.json",
    "subtitle": "",
    "provider": "Vectra AI"
  },
  {
    "workbookKey": "SecurityScorecardWorkbook",
    "logoFileName": "",
    "description": "This Workbook provides immediate insight into the data coming from SecurityScorecard’s three Sentinel data connectors: SecurityScorecard Cybersecurity Ratings, SecurityScorecard Cybersecurity Ratings - Factors, and SecurityScorecard Cybersecurity Ratings - Issues.",
    "dataTypesDependencies": [
      "SecurityScorecardFactor_CL",
      "SecurityScorecardIssues_CL",
      "SecurityScorecardRatings_CL"
    ],
    "dataConnectorsDependencies": [
      "SecurityScorecardFactorAzureFunctions",
      "SecurityScorecardIssueAzureFunctions",
      "SecurityScorecardRatingsAzureFunctions"
    ],
    "previewImagesFileNames": [
      "SecurityScorecardBlack1.png",
      "SecurityScorecardBlack2.png",
      "SecurityScorecardBlack3.png",
      "SecurityScorecardBlack4.png",
      "SecurityScorecardBlack5.png",
      "SecurityScorecardBlack6.png",
      "SecurityScorecardWhite1.png",
      "SecurityScorecardWhite2.png",
      "SecurityScorecardWhite3.png",
      "SecurityScorecardWhite4.png",
      "SecurityScorecardWhite5.png",
      "SecurityScorecardWhite6.png"
    ],
    "version": "1.0.0",
    "title": "SecurityScorecard",
    "templateRelativePath": "SecurityScorecardWorkbook.json",
    "subtitle": "",
    "provider": "SecurityScorecard"
  },
  {
    "workbookKey": "DigitalShadowsWorkbook",
    "logoFileName": "DigitalShadowsLogo.svg",
    "description": "test",
    "dataTypesDependencies": [
      "DigitalShadows_CL"
    ],
    "dataConnectorsDependencies": [
      "DigitalShadowsSearchlightAzureFunctions"
    ],
    "previewImagesFileNames": [
      "DigitalShadowsBlack1.png",
      "DigitalShadowsBlack2.png",
      "DigitalShadowsBlack3.png",
      "DigitalShadowsWhite1.png",
      "DigitalShadowsWhite2.png",
      "DigitalShadowsWhite3.png"
    ],
    "version": "1.0.0",
    "title": "Digital Shadows",
    "templateRelativePath": "DigitalShadows.json",
    "subtitle": "",
    "provider": "Digital Shadows"
  },
  {
    "workbookKey": "SalesforceServiceCloudWorkbook",
    "logoFileName": "salesforce_logo.svg",
    "description": "Sets the time name for analysis.",
    "dataTypesDependencies": [
      "SalesforceServiceCloud"
    ],
    "dataConnectorsDependencies": [
      "SalesforceServiceCloud_CL"
    ],
    "previewImagesFileNames": [],
    "version": "1.0.0",
    "title": "Salesforce Service Cloud",
    "templateRelativePath": "SalesforceServiceCloud.json",
    "subtitle": "",
    "provider": "Salesforce"
  },
  {
    "workbookKey": "NetworkSessionSolution",
    "logoFileName": "Azure_Sentinel.svg",
    "description": "This workbook is included as part of Network Security solution and gives a summary of analyzed traffic, helps with threat analysis and investigating suspicious IP’s and traffic analysis. Network Security Solution also includes playbooks to periodically summarize the logs thus enhancing user experience and improving data search. For the effective usage of workbook, we highly recommend to enable the summarization playbooks that are provided with this solution.",
    "dataTypesDependencies": [
      "AWSVPCFlow",
      "DeviceNetworkEvents",
      "SecurityEvent",
      "WindowsEvent",
      "CommonSecurityLog",
      "Syslog",
      "CommonSecurityLog",
      "VMConnection",
      "AzureDiagnostics",
      "AzureDiagnostics",
      "CommonSecurityLog",
      "Corelight_CL",
      "VectraStream",
      "CommonSecurityLog",
      "CommonSecurityLog",
      "Syslog",
      "CiscoMerakiNativePoller"
    ],
    "dataConnectorsDependencies": [ "AWSS3", "MicrosoftThreatProtection", "SecurityEvents", "WindowsForwardedEvents", "Zscaler", "MicrosoftSysmonForLinux", "PaloAltoNetworks", "AzureMonitor(VMInsights)", "AzureFirewall", "AzureNSG", "CiscoASA", "Corelight", "AIVectraStream", "CheckPoint", "Fortinet", "CiscoMeraki" ],
    "previewImagesFileNames": [],
    "version": "1.0.0",
    "title": "Network Session Solution for Microsoft",
    "templateRelativePath": "NetworkSessionSolution.json",
    "subtitle": "",
    "provider": "Microsoft"
  },
  {
    "workbookKey": "SAPSODAnalysis",
    "logoFileName": "AliterConsulting.svg",
    "description": "SAP SOD Analysis",
    "dataTypesDependencies": [
      "SAPAuditLog"
    ],
    "dataConnectorsDependencies": [
      "SAP"
    ],
    "previewImagesFileNames": [],
    "version": "2.0.0",
    "title": "SAP SOD Analysis",
    "templateRelativePath": "SAP - Segregation of Duties v2.0 (by Aliter Consulting).json",
    "subtitle": "",
    "provider": "Aliter Consulting"
   },
   {
    "workbookKey": "TheomWorkbook",
    "logoFileName": "theom-logo.svg",
    "description": "Theom Alert Statistics",
    "dataTypesDependencies": [
      "TheomAlerts_CL"
    ],
    "dataConnectorsDependencies": [
      "Theom"
    ],
    "previewImagesFileNames": [
      "TheomWorkbook-black.png",
      "TheomWorkbook-white.png"
    ],
    "version": "1.0.0",
    "title": "Theom",
    "templateRelativePath": "Theom.json",
    "subtitle": "",
    "provider": "Theom"
  },
  {
    "workbookKey": "DynatraceWorkbooks",
    "logoFileName": "dynatrace.svg",
    "description": "This workbook brings together queries and visualizations to assist you in identifying potential threats surfaced by Dynatrace.",
    "dataTypesDependencies": [
      "DynatraceAttacks_CL",
      "DynatraceAuditLogs_CL",
      "DynatraceProblems_CL",
      "DynatraceSecurityProblems_CL"
    ],
    "dataConnectorsDependencies": [
      "DynatraceAttacks",
      "DynatraceAuditLogs",
      "DynatraceProblems",
      "DynatraceRuntimeVulnerabilities"
    ],
    "previewImagesFileNames": [
      "DynatraceWorkbookBlack.png",
      "DynatraceWorkbookWhite.png"
    ],
    "version": "2.0.0",
    "title": "Dynatrace",
    "templateRelativePath": "Dynatrace.json",
    "subtitle": "",
    "provider": "Dynatrace"
  },
  {
    "workbookKey": "MDOWorkbook",
    "logoFileName": "",
    "description": "Gain extensive insight into your organization's Microsoft Defender for Office Activity by analyzing, and correlating events.\nYou can track malware and phishing detection over time.",
    "dataTypesDependencies": [
      "SecurityAlert"
    ],
    "dataConnectorsDependencies": [
      "MicrosoftThreatProtection"
    ],
    "previewImagesFileNames": [],
    "version": "1.0.0",
    "title": "Microsoft 365 Defender MDOWorkbook",
    "templateRelativePath": "MDO Insights.json",
    "subtitle": "",
    "provider": "Microsoft"
 },
 {
  "workbookKey": "AnomaliesVisualizationWorkbook",
  "logoFileName": "",
  "description": "A workbook that provides contextual information to a user for better insight on Anomalies and their impact. The workbook will help with investigation of anomalies as well as identify patterns that can lead to a threat.",
  "dataTypesDependencies": [
    "Anomalies"
  ],
  "dataConnectorsDependencies": [],
  "previewImagesFileNames": [
    "AnomaliesVisualizationWorkbookWhite.png",
    "AnomaliesVisualizationWorkbookBlack.png"
  ],
  "version": "1.0.0",
  "title": "AnomaliesVisulization",
  "templateRelativePath": "AnomaliesVisualization.json",
  "subtitle": "",
  "provider": "Microsoft Sentinel Community"
},
{
  "workbookKey": "AnomalyDataWorkbook",
  "logoFileName": "",
  "description": "A workbook providing details, related Incident, and related Hunting Workbook for a specific Anomaly.",
  "dataTypesDependencies": [
    "Anomalies"
  ],
  "dataConnectorsDependencies": [],
  "previewImagesFileNames": [
    "AnomalyDataWorkbookWhite.png",
    "AnomalyDataWorkbookBlack.png"
  ],
  "version": "1.0.0",
  "title": "AnomalyData",
  "templateRelativePath": "AnomalyData.json",
  "subtitle": "",
  "provider": "Microsoft Sentinel Community"
},
{
  "workbookKey": "MicrosoftExchangeLeastPrivilegewithRBAC-Online",
  "logoFileName": "Azure_Sentinel.svg",
  "description": "This Workbook, dedicated to Exchange Online environments is built to have a simple view of non-standard RBAC delegations on an Exchange Online tenant. This Workbook allow you to go deep dive on custom delegation and roles and also members of each delegation, including the nested level and the group imbrication on your environment.",
  "dataTypesDependencies": [
    "ESIExchangeOnlineConfig_CL"
  ],
  "dataConnectorsDependencies": [
	"ESI-ExchangeOnPremisesCollector",
	"ESI-ExchangeAdminAuditLogEvents",
	"ESI-ExchangeOnlineCollector"
  ],
  "previewImagesFileNames": [],
  "version": "1.0.0",
  "title": "Microsoft Exchange Least Privilege with RBAC - Online",
  "templateRelativePath": "Microsoft Exchange Least Privilege with RBAC - Online.json",
  "subtitle": "",
  "provider": "Microsoft"
},
{
  "workbookKey": "MicrosoftExchangeLeastPrivilegewithRBAC",
  "logoFileName": "Azure_Sentinel.svg",
  "description": "This Workbook, dedicated to On-Premises environments is built to have a simple view of non-standard RBAC delegations on an On-Premises Exchange environment. This Workbook allow you to go deep dive on custom delegation and roles and also members of each delegation, including the nested level and the group imbrication on your environment.",
  "dataTypesDependencies": [
    "ESIExchangeOnlineConfig_CL"
  ],
  "dataConnectorsDependencies": [
	"ESI-ExchangeOnPremisesCollector",
	"ESI-ExchangeAdminAuditLogEvents",
	"ESI-ExchangeOnlineCollector"
  ],
  "previewImagesFileNames": [],
  "version": "1.0.0",
  "title": "Microsoft Exchange Least Privilege with RBAC",
  "templateRelativePath": "Microsoft Exchange Least Privilege with RBAC.json",
  "subtitle": "",
  "provider": "Microsoft"
},
{
  "workbookKey": "MicrosoftExchangeSearchAdminAuditLog",
  "logoFileName": "Azure_Sentinel.svg",
  "description": "This workbook is dedicated to On-Premises Exchange organizations. It uses the MSExchange Management event logs to give you a simple way to view administrators’ activities in your Exchange environment with Cmdlets usage statistics and multiple pivots to understand who and/or what is affected to modifications on your environment.",
  "dataTypesDependencies": [
    "ESIExchangeOnlineConfig_CL"
  ],
  "dataConnectorsDependencies": [
	"ESI-ExchangeOnPremisesCollector",
	"ESI-ExchangeAdminAuditLogEvents",
	"ESI-ExchangeOnlineCollector"
  ],
  "previewImagesFileNames": [],
  "version": "1.0.0",
  "title": "Microsoft Exchange Search AdminAuditLog",
  "templateRelativePath": "Microsoft Exchange Search AdminAuditLog.json",
  "subtitle": "",
  "provider": "Microsoft"
},
{
  "workbookKey": "MicrosoftExchangeSecurityMonitoring",
  "logoFileName": "Azure_Sentinel.svg",
  "description": "This Workbook is dedicated to On-Premises Exchange organizations. It uses the MSExchange Management event logs and Microsoft Exchange Security configuration collected by data connectors. It helps to track admin actions, especially on VIP Users and/or on Sensitive Cmdlets. This workbook allows also to list Exchange Services changes, local account activities and local logon on Exchange Servers.",
  "dataTypesDependencies": [
    "ESIExchangeOnlineConfig_CL"
  ],
  "dataConnectorsDependencies": [
	"ESI-ExchangeOnPremisesCollector",
	"ESI-ExchangeAdminAuditLogEvents",
	"ESI-ExchangeOnlineCollector"
  ],
  "previewImagesFileNames": [],
  "version": "1.0.0",
  "title": "Microsoft Exchange Security Monitoring",
  "templateRelativePath": "Microsoft Exchange Security Monitoring.json",
  "subtitle": "",
  "provider": "Microsoft"
},
{
  "workbookKey": "MicrosoftExchangeSecurityReview-Online",
  "logoFileName": "Azure_Sentinel.svg",
  "description": "This Workbook is dedicated to Exchange Online tenants. It displays and highlights current Security configuration on various Exchange components specific to Online including delegations, the transport configuration and the linked security risks, and risky protocols.",
  "dataTypesDependencies": [
    "ESIExchangeOnlineConfig_CL"
  ],
  "dataConnectorsDependencies": [
	"ESI-ExchangeOnPremisesCollector",
	"ESI-ExchangeAdminAuditLogEvents",
	"ESI-ExchangeOnlineCollector"
  ],
  "previewImagesFileNames": [],
  "version": "1.0.0",
  "title": "Microsoft Exchange Security Review - Online",
  "templateRelativePath": "Microsoft Exchange Security Review - Online.json",
  "subtitle": "",
  "provider": "Microsoft"
},
{
  "workbookKey": "MicrosoftExchangeSecurityReview",
  "logoFileName": "Azure_Sentinel.svg",
  "description": "This Workbook is dedicated to On-Premises Exchange organizations. It displays and highlights current Security configuration on various Exchange components including delegations, rights on databases, Exchange and most important AD Groups with members including nested groups, local administrators of servers. This workbook helps also to understand the transport configuration and the linked security risks.",
  "dataTypesDependencies": [
    "ESIExchangeOnlineConfig_CL"
  ],
  "dataConnectorsDependencies": [
	"ESI-ExchangeOnPremisesCollector",
	"ESI-ExchangeAdminAuditLogEvents",
	"ESI-ExchangeOnlineCollector"
  ],
  "previewImagesFileNames": [],
  "version": "1.0.0",
  "title": "Microsoft Exchange Security Review",
  "templateRelativePath": "Microsoft Exchange Security Review.json",
  "subtitle": "",
  "provider": "Microsoft"
},
{
  "workbookKey": "ibossMalwareAndC2Workbook",
  "logoFileName": "",
  "description": "A workbook providing insights into malware and C2 activity detected by iboss.",
  "dataTypesDependencies": [
  ],
  "dataConnectorsDependencies": [
  ],
  "previewImagesFileNames": [
  ],
  "version": "1.0.0",
  "title": "iboss Malware and C2",
  "templateRelativePath": "ibossMalwareAndC2.json",
  "subtitle": "",
  "provider": "iboss"
},
{
  "workbookKey": "ibossWebUsageWorkbook",
  "logoFileName": "",
  "description": "A workbook providing insights into web usage activity detected by iboss.",
  "dataTypesDependencies": [
  ],
  "dataConnectorsDependencies": [
  ],
  "previewImagesFileNames": [
  ],
  "version": "1.0.0",
  "title": "iboss Web Usage",
  "templateRelativePath": "ibossWebUsage.json",
  "subtitle": "",
  "provider": "iboss"
},
{
<<<<<<< HEAD
  "workbookKey": "Fortiweb-workbook",
  "logoFileName": "Azure_Sentinel.svg",
  "description": "This workbook depends on a parser based on a Kusto Function to work as expected [**Fortiweb**](https://aka.ms/sentinel-FortiwebDataConnector-parse) which is deployed with the Microsoft Sentinel Solution.",
  "dataTypesDependencies": [
    "CommonSecurityLog"
  ],
  "dataConnectorsDependencies": [
	"FortinetFortiWeb"
  ],
  "previewImagesFileNames": [],
  "version": "1.0.0",
  "title": "Fortiweb-workbook",
  "templateRelativePath": "Fortiweb-workbook.json",
  "subtitle": "",
  "provider": "Microsoft"
=======
  "workbookKey": "ReversingLabs-CapabilitiesOverview",
  "logoFileName": "reversinglabs.svg",
  "description": "The ReversingLabs-CapabilitiesOverview workbook provides a high level look at your threat intelligence capabilities and how they relate to your operations.",
  "dataTypesDependencies": [
  ],
  "dataConnectorsDependencies": [
  ],
  "previewImagesFileNames": [
    "ReversingLabsTiSummary-White.png",
    "ReversingLabsTiSummary-Black.png",
    "ReversingLabsOpsSummary-White.png",
    "ReversingLabsOpsSummary-Black.png"
  ],
  "version": "1.0.1",
  "title": "ReversingLabs-CapabilitiesOverview",
  "templateRelativePath": "ReversingLabs-CapabilitiesOverview.json",
  "subtitle": "",
  "provider": "ReversingLabs"
>>>>>>> 6a9d1639
}
]<|MERGE_RESOLUTION|>--- conflicted
+++ resolved
@@ -4915,7 +4915,6 @@
   "provider": "iboss"
 },
 {
-<<<<<<< HEAD
   "workbookKey": "Fortiweb-workbook",
   "logoFileName": "Azure_Sentinel.svg",
   "description": "This workbook depends on a parser based on a Kusto Function to work as expected [**Fortiweb**](https://aka.ms/sentinel-FortiwebDataConnector-parse) which is deployed with the Microsoft Sentinel Solution.",
@@ -4931,7 +4930,7 @@
   "templateRelativePath": "Fortiweb-workbook.json",
   "subtitle": "",
   "provider": "Microsoft"
-=======
+},
   "workbookKey": "ReversingLabs-CapabilitiesOverview",
   "logoFileName": "reversinglabs.svg",
   "description": "The ReversingLabs-CapabilitiesOverview workbook provides a high level look at your threat intelligence capabilities and how they relate to your operations.",
@@ -4950,6 +4949,5 @@
   "templateRelativePath": "ReversingLabs-CapabilitiesOverview.json",
   "subtitle": "",
   "provider": "ReversingLabs"
->>>>>>> 6a9d1639
 }
 ]
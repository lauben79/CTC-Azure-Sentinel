[
    {
        "workbookKey": "42CrunchAPIProtectionWorkbook",
        "logoFileName": "42CrunchLogo.svg",
        "description": "Monitor and protect APIs using the 42Crunch API microfirewall",
        "dataTypesDependencies": [
            "apifirewall_log_1_CL"
        ],
        "dataConnectorsDependencies": [
            "42CrunchAPIProtection"
        ],
        "previewImagesFileNames": [
            "42CrunchInstancesBlack.png",
            "42CrunchInstancesWhite.png",
            "42CrunchRequestsBlack.png",
            "42CrunchRequestsWhite.png",
            "42CrunchStatusBlack.png",
            "42CrunchStatusWhite.png"
        ],
        "version": "1.0.0",
        "title": "42Crunch API Protection Workbook",
        "templateRelativePath": "42CrunchAPIProtectionWorkbook.json",
        "subtitle": "",
        "provider": "42Crunch"
    },
    {
        "workbookKey": "ForcepointNGFWAdvanced",
        "logoFileName": "FPAdvLogo.svg",
        "description": "Gain threat intelligence correlated security and application insights on Forcepoint NGFW (Next Generation Firewall). Monitor Forcepoint logging servers health.",
        "dataTypesDependencies": [
            "CommonSecurityLog",
            "ThreatIntelligenceIndicator"
        ],
        "dataConnectorsDependencies": [
            "ForcepointNgfw",
            "ThreatIntelligence",
			"ForcepointNgfwAma"
        ],
        "previewImagesFileNames": [
            "ForcepointNGFWAdvancedWhite.png",
            "ForcepointNGFWAdvancedBlack.png"
        ],
        "version": "1.0.0",
        "title": "Forcepoint Next Generation Firewall (NGFW) Advanced Workbook",
        "templateRelativePath": "ForcepointNGFWAdvanced.json",
        "subtitle": "",
        "provider": "Forcepoint"
    },
    {
        "workbookKey": "AzureActivityWorkbook",
        "logoFileName": "azureactivity_logo.svg",
        "description": "Gain extensive insight into your organization's Azure Activity by analyzing, and correlating all user operations and events.\nYou can learn about all user operations, trends, and anomalous changes over time.\nThis workbook gives you the ability to drill down into caller activities and summarize detected failure and warning events.",
        "dataTypesDependencies": [
            "AzureActivity"
        ],
        "dataConnectorsDependencies": [
            "AzureActivity"
        ],
        "previewImagesFileNames": [
            "AzureActivityWhite1.png",
            "AzureActivityBlack1.png"
        ],
        "version": "2.0.0",
        "title": "Azure Activity",
        "templateRelativePath": "AzureActivity.json",
        "subtitle": "",
        "provider": "Microsoft"
    },
    {
        "workbookKey": "IdentityAndAccessWorkbook",
        "logoFileName": "Microsoft_logo.svg",
        "description": "Gain insights into Identity and access operations by collecting and analyzing security logs, using the audit and sign-in logs to gather insights into use of Microsoft products.\nYou can view anomalies and trends across login events from all users and machines. This workbook also identifies suspicious entities from login and access events.",
        "dataTypesDependencies": [
            "SecurityEvent"
        ],
        "dataConnectorsDependencies": [
            "SecurityEvents",
            "WindowsSecurityEvents"
        ],
        "previewImagesFileNames": [
            "IdentityAndAccessWhite.png",
            "IdentityAndAccessBlack.png"
        ],
        "version": "1.1.0",
        "title": "Identity & Access",
        "templateRelativePath": "IdentityAndAccess.json",
        "subtitle": "",
        "provider": "Microsoft"
    },
    {
        "workbookKey": "CheckPointWorkbook",
        "logoFileName": "checkpoint_logo.svg",
        "description": "Gain insights into Check Point network activities, including number of gateways and servers, security incidents, and identify infected hosts.",
        "dataTypesDependencies": [
            "CommonSecurityLog"
        ],
        "dataConnectorsDependencies": [
            "CheckPoint"
        ],
        "previewImagesFileNames": [
            "CheckPointWhite.png",
            "CheckPointBlack.png"
        ],
        "version": "1.0.0",
        "title": "Check Point Software Technologies",
        "templateRelativePath": "CheckPoint.json",
        "subtitle": "",
        "provider": "Check Point"
    },
    {
        "workbookKey": "CiscoWorkbook",
        "logoFileName": "cisco_logo.svg",
        "description": "Gain insights into your Cisco ASA firewalls by analyzing traffic, events, and firewall operations.\nThis workbook analyzes Cisco ASA threat events and identifies suspicious ports, users, protocols and IP addresses.\nYou can learn about trends across user and data traffic directions, and drill down into the Cisco filter results.\nEasily detect attacks on your organization by monitoring management operations, such as configuration and logins.",
        "dataTypesDependencies": [
            "CommonSecurityLog"
        ],
        "dataConnectorsDependencies": [
            "CiscoASA"
        ],
        "previewImagesFileNames": [
            "CiscoWhite.png",
            "CiscoBlack.png"
        ],
        "version": "1.1.0",
        "title": "Cisco - ASA",
        "templateRelativePath": "Cisco.json",
        "subtitle": "",
        "provider": "Microsoft"
    },
    {
        "workbookKey": "PaloAltoOverviewWorkbook",
        "logoFileName": "paloalto_logo.svg",
        "description": "Gain insights and comprehensive monitoring into Palo Alto firewalls by analyzing traffic and activities.\nThis workbook correlates all Palo Alto data with threat events to identify suspicious entities and relationships.\nYou can learn about trends across user and data traffic, and drill down into Palo Alto Wildfire and filter results.",
        "dataTypesDependencies": [
            "CommonSecurityLog"
        ],
        "dataConnectorsDependencies": [
            "PaloAltoNetworks"
        ],
        "previewImagesFileNames": [
            "PaloAltoOverviewWhite1.png",
            "PaloAltoOverviewBlack1.png",
            "PaloAltoOverviewWhite2.png",
            "PaloAltoOverviewBlack2.png",
            "PaloAltoOverviewWhite3.png",
            "PaloAltoOverviewBlack3.png"
        ],
        "version": "1.2.0",
        "title": "Palo Alto overview",
        "templateRelativePath": "PaloAltoOverview.json",
        "subtitle": "",
        "provider": "Microsoft"
    },
    {
        "workbookKey": "PaloAltoNetworkThreatWorkbook",
        "logoFileName": "paloalto_logo.svg",
        "description": "Gain insights into Palo Alto network activities by analyzing threat events.\nYou can extract meaningful security information by correlating data between threats, applications, and time.\nThis workbook makes it easy to track malware, vulnerability, and virus log events.",
        "dataTypesDependencies": [
            "CommonSecurityLog"
        ],
        "dataConnectorsDependencies": [
            "PaloAltoNetworks"
        ],
        "previewImagesFileNames": [
            "PaloAltoNetworkThreatWhite1.png",
            "PaloAltoNetworkThreatBlack1.png",
            "PaloAltoNetworkThreatWhite2.png",
            "PaloAltoNetworkThreatBlack2.png"
        ],
        "version": "1.1.0",
        "title": "Palo Alto Network Threat",
        "templateRelativePath": "PaloAltoNetworkThreat.json",
        "subtitle": "",
        "provider": "Palo Alto Networks"
    },
    {
        "workbookKey": "EsetSMCWorkbook",
        "logoFileName": "eset-logo.svg",
        "description": "Visualize events and threats from Eset Security Management Center.",
        "dataTypesDependencies": [
            "eset_CL"
        ],
        "dataConnectorsDependencies": [
            "EsetSMC"
        ],
        "previewImagesFileNames": [
            "esetSMCWorkbook-black.png",
            "esetSMCWorkbook-white.png"
        ],
        "version": "1.0.0",
        "title": "Eset Security Management Center Overview",
        "templateRelativePath": "esetSMCWorkbook.json",
        "subtitle": "",
        "provider": "Community"
    },
    {
        "workbookKey": "FortigateWorkbook",
        "logoFileName": "fortinet_logo.svg",
        "description": "Gain insights into Fortigate firewalls by analyzing traffic and activities.\nThis workbook finds correlations in Fortigate threat events and identifies suspicious ports, users, protocols and IP addresses.\nYou can learn about trends across user and data traffic, and drill down into the Fortigate filter results.\nEasily detect attacks on your organization by monitoring management operations such as configuration and logins.",
        "dataTypesDependencies": [
            "CommonSecurityLog"
        ],
        "dataConnectorsDependencies": [
            "Fortinet"
        ],
        "previewImagesFileNames": [
            "FortigateWhite.png",
            "FortigateBlack.png"
        ],
        "version": "1.1.0",
        "title": "FortiGate",
        "templateRelativePath": "Fortigate.json",
        "subtitle": "",
        "provider": "Microsoft"
    },
    {
        "workbookKey": "DnsWorkbook",
        "logoFileName": "dns_logo.svg",
        "description": "Gain extensive insight into your organization's DNS by analyzing, collecting and correlating all DNS events.\nThis workbook exposes a variety of information about suspicious queries, malicious IP addresses and domain operations.",
        "dataTypesDependencies": [
            "DnsInventory",
            "DnsEvents"
        ],
        "dataConnectorsDependencies": [
            "DNS"
        ],
        "previewImagesFileNames": [
            "DnsWhite.png",
            "DnsBlack.png"
        ],
        "version": "1.3.0",
        "title": "DNS",
        "templateRelativePath": "Dns.json",
        "subtitle": "",
        "provider": "Microsoft"
    },
    {
        "workbookKey": "AzureActiveDirectorySigninLogsWorkbook",
        "logoFileName": "azureactivedirectory_logo.svg",
        "description": "Gain insights into Azure Active Directory by connecting Microsoft Sentinel and using the sign-in logs to gather insights around Azure AD scenarios. \nYou can learn about sign-in operations, such as user sign-ins and locations, email addresses, and  IP addresses of your users, as well as failed activities and the errors that triggered the failures.",
        "dataTypesDependencies": [
            "SigninLogs"
        ],
        "dataConnectorsDependencies": [
            "AzureActiveDirectory"
        ],
        "previewImagesFileNames": [
            "AADsigninBlack1.png",
            "AADsigninBlack2.png",
            "AADsigninWhite1.png",
            "AADsigninWhite2.png"
        ],
        "version": "2.4.0",
        "title": "Azure AD Sign-in logs",
        "templateRelativePath": "AzureActiveDirectorySignins.json",
        "subtitle": "",
        "provider": "Microsoft"
    },
    {
        "workbookKey": "VirtualMachinesInsightsWorkbook",
        "logoFileName": "azurevirtualmachine_logo.svg",
        "description": "Gain rich insight into your organization's virtual machines from Azure Monitor, which analyzes and correlates data in your VM network. \nYou will get visibility on your VM parameters and behavior, and will be able to trace sent and received data. \nIdentify malicious attackers and their targets, and drill down into the protocols, source and destination IP addresses,  countries, and ports the attacks occur across.",
        "dataTypesDependencies": [
            "VMConnection",
            "ServiceMapComputer_CL",
            "ServiceMapProcess_CL"
        ],
        "dataConnectorsDependencies": [],
        "previewImagesFileNames": [
            "VMInsightBlack1.png",
            "VMInsightWhite1.png"
        ],
        "version": "1.3.0",
        "title": "VM insights",
        "templateRelativePath": "VirtualMachinesInsights.json",
        "subtitle": "",
        "provider": "Microsoft"
    },
    {
        "workbookKey": "AzureActiveDirectoryAuditLogsWorkbook",
        "logoFileName": "azureactivedirectory_logo.svg",
        "description": "Gain insights into Azure Active Directory by connecting Microsoft Sentinel and using the audit logs to gather insights around Azure AD scenarios. \nYou can learn about user operations, including password and group management, device activities, and top active users and apps.",
        "dataTypesDependencies": [
            "AuditLogs"
        ],
        "dataConnectorsDependencies": [
            "AzureActiveDirectory"
        ],
        "previewImagesFileNames": [
            "AzureADAuditLogsBlack1.png",
            "AzureADAuditLogsWhite1.png"
        ],
        "version": "1.2.0",
        "title": "Azure AD Audit logs",
        "templateRelativePath": "AzureActiveDirectoryAuditLogs.json",
        "subtitle": "",
        "provider": "Microsoft"
    },
    {
        "workbookKey": "ThreatIntelligenceWorkbook",
        "logoFileName": "",
        "description": "Gain insights into threat indicators ingestion and search for indicators at scale across Microsoft 1st Party, 3rd Party, On-Premises, Hybrid, and Multi-Cloud Workloads. Indicators Search facilitates a simple interface for finding IP, File, Hash, Sender and more across your data. Seamless pivots to correlate indicators with Microsoft Sentinel: Incidents to make your threat intelligence actionable.",
        "dataTypesDependencies": [
            "ThreatIntelligenceIndicator",
            "SecurityIncident"
        ],
        "dataConnectorsDependencies": [
            "ThreatIntelligence",
            "ThreatIntelligenceTaxii"
        ],
        "previewImagesFileNames": [
            "ThreatIntelligenceWhite.png",
            "ThreatIntelligenceBlack.png"
        ],
        "version": "5.0.0",
        "title": "Threat Intelligence",
        "templateRelativePath": "ThreatIntelligence.json",
        "subtitle": "",
        "provider": "Microsoft"
    },
    {
        "workbookKey": "WebApplicationFirewallOverviewWorkbook",
        "logoFileName": "waf_logo.svg",
        "description": "Gain insights into your organization's Azure web application firewall (WAF). You will get a general overview of your application gateway firewall and application gateway access events.",
        "dataTypesDependencies": [
            "AzureDiagnostics"
        ],
        "dataConnectorsDependencies": [
            "WAF"
        ],
        "previewImagesFileNames": [
            "WAFOverviewBlack.png",
            "WAFOverviewWhite.png"
        ],
        "version": "1.1.0",
        "title": "Microsoft Web Application Firewall (WAF) - overview",
        "templateRelativePath": "WebApplicationFirewallOverview.json",
        "subtitle": "",
        "provider": "Microsoft"
    },
    {
        "workbookKey": "WebApplicationFirewallFirewallEventsWorkbook",
        "logoFileName": "waf_logo.svg",
        "description": "Gain insights into your organization's Azure web application firewall (WAF). You will get visibility in to your application gateway firewall. You can view anomalies and trends across all firewall event triggers, attack events, blocked URL addresses and more.",
        "dataTypesDependencies": [
            "AzureDiagnostics"
        ],
        "dataConnectorsDependencies": [
            "WAF"
        ],
        "previewImagesFileNames": [
            "WAFFirewallEventsBlack1.png",
            "WAFFirewallEventsBlack2.png",
            "WAFFirewallEventsWhite1.png",
            "WAFFirewallEventsWhite2.png"
        ],
        "version": "1.1.0",
        "title": "Microsoft Web Application Firewall (WAF) - firewall events",
        "templateRelativePath": "WebApplicationFirewallFirewallEvents.json",
        "subtitle": "",
        "provider": "Microsoft"
    },
    {
        "workbookKey": "WebApplicationFirewallGatewayAccessEventsWorkbook",
        "logoFileName": "waf_logo.svg",
        "description": "Gain insights into your organization's Azure web application firewall (WAF). You will get visibility in to your application gateway access events. You can view anomalies and trends across received and sent data, client IP addresses, URL addresses and more, and drill down into details.",
        "dataTypesDependencies": [
            "AzureDiagnostics"
        ],
        "dataConnectorsDependencies": [
            "WAF"
        ],
        "previewImagesFileNames": [
            "WAFGatewayAccessEventsBlack1.png",
            "WAFGatewayAccessEventsBlack2.png",
            "WAFGatewayAccessEventsWhite1.png",
            "WAFGatewayAccessEventsWhite2.png"
        ],
        "version": "1.2.0",
        "title": "Microsoft Web Application Firewall (WAF) - gateway access events",
        "templateRelativePath": "WebApplicationFirewallGatewayAccessEvents.json",
        "subtitle": "",
        "provider": "Microsoft"
    },
    {
        "workbookKey": "LinuxMachinesWorkbook",
        "logoFileName": "azurevirtualmachine_logo.svg",
        "description": "Gain insights into your workspaces' Linux machines by connecting Microsoft Sentinel and using the logs to gather insights around Linux events and errors.",
        "dataTypesDependencies": [
            "Syslog"
        ],
        "dataConnectorsDependencies": [
            "Syslog"
        ],
        "previewImagesFileNames": [
            "LinuxMachinesWhite.png",
            "LinuxMachinesBlack.png"
        ],
        "version": "1.1.0",
        "title": "Linux machines",
        "templateRelativePath": "LinuxMachines.json",
        "subtitle": "",
        "provider": "Microsoft"
    },
    {
        "workbookKey": "AzureFirewallWorkbook",
        "logoFileName": "AzFirewalls.svg",
        "description": "Gain insights into Azure Firewall events. You can learn about your application and network rules, see metrics for firewall activities across URLs, ports, and addresses across multiple workspaces.",
        "dataTypesDependencies": [
            "AzureDiagnostics"
        ],
        "dataConnectorsDependencies": [
            "AzureFirewall"
        ],
        "previewImagesFileNames": [
            "AzureFirewallWorkbookWhite1.PNG",
            "AzureFirewallWorkbookBlack1.PNG",
            "AzureFirewallWorkbookWhite2.PNG",
            "AzureFirewallWorkbookBlack2.PNG",
            "AzureFirewallWorkbookWhite3.PNG",
            "AzureFirewallWorkbookBlack3.PNG",
            "AzureFirewallWorkbookWhite4.PNG",
            "AzureFirewallWorkbookBlack4.PNG",
            "AzureFirewallWorkbookWhite5.PNG",
            "AzureFirewallWorkbookBlack5.PNG"
        ],
        "version": "1.3.0",
        "title": "Azure Firewall",
        "templateRelativePath": "AzureFirewallWorkbook.json",
        "subtitle": "",
        "provider": "Microsoft"
    },
    {
        "workbookKey": "AzureFirewallWorkbook-StructuredLogs",
        "logoFileName": "AzFirewalls.svg",
        "description": "Gain insights into Azure Firewall events using the new Structured Logs for Azure Firewall. You can learn about your application and network rules, see metrics for firewall activities across URLs, ports, and addresses across multiple workspaces.",
        "dataTypesDependencies": [
            "AZFWNetworkRule",
            "AZFWApplicationRule",
            "AZFWDnsQuery",
            "AZFWThreatIntel"
        ],
        "dataConnectorsDependencies": [
            "AzureFirewall"
        ],
        "previewImagesFileNames": [
            "AzureFirewallWorkbookWhite1.PNG",
            "AzureFirewallWorkbookBlack1.PNG",
            "AzureFirewallWorkbookWhite2.PNG",
            "AzureFirewallWorkbookBlack2.PNG",
            "AzureFirewallWorkbookWhite3.PNG",
            "AzureFirewallWorkbookBlack3.PNG",
            "AzureFirewallWorkbookWhite4.PNG",
            "AzureFirewallWorkbookBlack4.PNG",
            "AzureFirewallWorkbookWhite5.PNG",
            "AzureFirewallWorkbookBlack5.PNG"
        ],
        "version": "1.0.0",
        "title": "Azure Firewall Structured Logs",
        "templateRelativePath": "AzureFirewallWorkbook-StructuredLogs.json",
        "subtitle": "",
        "provider": "Microsoft"
    },
    {
        "workbookKey": "AzureDDoSStandardProtection",
        "logoFileName": "AzDDoS.svg",
        "description": "This workbook visualizes security-relevant Azure DDoS events across several filterable panels. Offering a summary tab, metrics and a investigate tabs across multiple workspaces.",
        "dataTypesDependencies": [
            "AzureDiagnostics"
        ],
        "dataConnectorsDependencies": [
            "DDOS"
        ],
        "previewImagesFileNames": [
            "AzureDDoSWhite1.PNG",
            "AzureDDoSBlack1.PNG",
            "AzureDDoSWhite2.PNG",
            "AzureDDoSBlack2.PNG",
            "AzureDDoSWhite2.PNG",
            "AzureDDoSBlack2.PNG"
        ],
        "version": "1.0.2",
        "title": "Azure DDoS Protection Workbook",
        "templateRelativePath": "AzDDoSStandardWorkbook.json",
        "subtitle": "",
        "provider": "Microsoft"
    },
    {
        "workbookKey": "MicrosoftCloudAppSecurityWorkbook",
        "logoFileName": "Microsoft_logo.svg",
        "description": "Using this workbook, you can identify which cloud apps are being used in your organization, gain insights from usage trends and drill down to a specific user and application.",
        "dataTypesDependencies": [
            "McasShadowItReporting"
        ],
        "dataConnectorsDependencies": [
            "MicrosoftCloudAppSecurity"
        ],
        "previewImagesFileNames": [
            "McasDiscoveryBlack.png",
            "McasDiscoveryWhite.png"
        ],
        "version": "1.2.0",
        "title": "Microsoft Cloud App Security - discovery logs",
        "templateRelativePath": "MicrosoftCloudAppSecurity.json",
        "subtitle": "",
        "provider": "Microsoft"
    },
    {
        "workbookKey": "F5BIGIPSytemMetricsWorkbook",
        "logoFileName": "f5_logo.svg",
        "description": "Gain insight into F5 BIG-IP health and performance.  This workbook provides visibility of various metrics including CPU, memory, connectivity, throughput and disk utilization.",
        "dataTypesDependencies": [
            "F5Telemetry_system_CL",
            "F5Telemetry_AVR_CL"
        ],
        "dataConnectorsDependencies": [
            "F5BigIp"
        ],
        "previewImagesFileNames": [
            "F5SMBlack.png",
            "F5SMWhite.png"
        ],
        "version": "1.1.0",
        "title": "F5 BIG-IP System Metrics",
        "templateRelativePath": "F5BIGIPSystemMetrics.json",
        "subtitle": "",
        "provider": "F5 Networks"
    },
    {
        "workbookKey": "F5NetworksWorkbook",
        "logoFileName": "f5_logo.svg",
        "description": "Gain insights into F5 BIG-IP Application Security Manager (ASM), by analyzing traffic and activities.\nThis workbook provides insight into F5's web application firewall events and identifies attack traffic patterns across multiple ASM instances as well as overall BIG-IP health.",
        "dataTypesDependencies": [
            "F5Telemetry_LTM_CL",
            "F5Telemetry_system_CL",
            "F5Telemetry_ASM_CL"
        ],
        "dataConnectorsDependencies": [
            "F5BigIp"
        ],
        "previewImagesFileNames": [
            "F5White.png",
            "F5Black.png"
        ],
        "version": "1.1.0",
        "title": "F5 BIG-IP ASM",
        "templateRelativePath": "F5Networks.json",
        "subtitle": "",
        "provider": "F5 Networks"
    },
    {
        "workbookKey": "AzureNetworkWatcherWorkbook",
        "logoFileName": "networkwatcher_logo.svg",
        "description": "Gain deeper understanding of your organization's Azure network traffic by analyzing, and correlating Network Security Group flow logs. \nYou can trace malicious traffic flows, and drill down into their protocols, source and destination IP addresses, machines, countries, and subnets. \nThis workbook also helps you protect your network by identifying weak NSG rules.",
        "dataTypesDependencies": [
            "AzureNetworkAnalytics_CL"
        ],
        "dataConnectorsDependencies": [],
        "previewImagesFileNames": [
            "AzureNetworkWatcherWhite.png",
            "AzureNetworkWatcherBlack.png"
        ],
        "version": "1.1.0",
        "title": "Azure Network Watcher",
        "templateRelativePath": "AzureNetworkWatcher.json",
        "subtitle": "",
        "provider": "Microsoft"
    },
    {
        "workbookKey": "ZscalerFirewallWorkbook",
        "logoFileName": "zscaler_logo.svg",
        "description": "Gain insights into your ZIA cloud firewall logs by connecting to Microsoft Sentinel.\nThe Zscaler firewall overview workbook provides an overview and ability to drill down into all cloud firewall activity in your Zscaler instance including non-web related networking events, security events, firewall rules, and bandwidth consumption",
        "dataTypesDependencies": [
            "CommonSecurityLog"
        ],
        "dataConnectorsDependencies": [
            "Zscaler"
        ],
        "previewImagesFileNames": [
            "ZscalerFirewallWhite1.png",
            "ZscalerFirewallBlack1.png",
            "ZscalerFirewallWhite2.png",
            "ZscalerFirewallBlack2.png"
        ],
        "version": "1.1.0",
        "title": "Zscaler Firewall",
        "templateRelativePath": "ZscalerFirewall.json",
        "subtitle": "",
        "provider": "Zscaler"
    },
    {
        "workbookKey": "ZscalerWebOverviewWorkbook",
        "logoFileName": "zscaler_logo.svg",
        "description": "Gain insights into your ZIA web logs by connecting to Microsoft Sentinel.\nThe Zscaler web overview workbook provides a bird's eye view and ability to drill down into all the security and networking events related to web transactions, types of devices, and bandwidth consumption.",
        "dataTypesDependencies": [
            "CommonSecurityLog"
        ],
        "dataConnectorsDependencies": [
            "Zscaler"
        ],
        "previewImagesFileNames": [
            "ZscalerWebOverviewWhite.png",
            "ZscalerWebOverviewBlack.png"
        ],
        "version": "1.1.0",
        "title": "Zscaler Web Overview",
        "templateRelativePath": "ZscalerWebOverview.json",
        "subtitle": "",
        "provider": "Zscaler"
    },
    {
        "workbookKey": "ZscalerThreatsOverviewWorkbook",
        "logoFileName": "zscaler_logo.svg",
        "description": "Gain insights into threats blocked by Zscaler Internet access on your network.\nThe Zscaler threat overview workbook shows your entire threat landscape including blocked malware, IPS/AV rules, and blocked cloud apps. Threats are displayed by threat categories, filetypes, inbound vs outbound threats, usernames, user location, and more.",
        "dataTypesDependencies": [
            "CommonSecurityLog"
        ],
        "dataConnectorsDependencies": [
            "Zscaler"
        ],
        "previewImagesFileNames": [
            "ZscalerThreatsWhite.png",
            "ZscalerThreatsBlack.png"
        ],
        "version": "1.2.0",
        "title": "Zscaler Threats",
        "templateRelativePath": "ZscalerThreats.json",
        "subtitle": "",
        "provider": "Zscaler"
    },
    {
        "workbookKey": "ZscalerOffice365AppsWorkbook",
        "logoFileName": "zscaler_logo.svg",
        "description": "Gain insights into Office 365 use on your network.\nThe Zscaler Office 365 overview workbook shows you the Microsoft apps running on your network and their individual bandwidth consumption. It also helps identify phishing attempts in which attackers disguised themselves as Microsoft services.",
        "dataTypesDependencies": [
            "CommonSecurityLog"
        ],
        "dataConnectorsDependencies": [
            "Zscaler"
        ],
        "previewImagesFileNames": [
            "ZscalerOffice365White.png",
            "ZscalerOffice365Black.png"
        ],
        "version": "1.1.0",
        "title": "Zscaler Office365 Apps",
        "templateRelativePath": "ZscalerOffice365Apps.json",
        "subtitle": "",
        "provider": "Zscaler"
    },
    {
        "workbookKey": "InsecureProtocolsWorkbook",
        "logoFileName": "Microsoft_logo.svg",
        "description": "Gain insights into insecure protocol traffic by collecting and analyzing security events from Microsoft products.\nYou can view analytics and quickly identify use of weak authentication as well as sources of legacy protocol traffic, like NTLM and SMBv1.\nYou will also have the ability to monitor use of weak ciphers, allowing you to find weak spots in your organization's security.",
        "dataTypesDependencies": [
            "SecurityEvent",
            "Event",
            "SigninLogs"
        ],
        "dataConnectorsDependencies": [
            "SecurityEvents",
            "AzureActiveDirectory",
            "WindowsSecurityEvents"
        ],
        "previewImagesFileNames": [
            "InsecureProtocolsWhite1.png",
            "InsecureProtocolsBlack1.png",
            "InsecureProtocolsWhite2.png",
            "InsecureProtocolsBlack2.png"
        ],
        "version": "2.1.0",
        "title": "Insecure Protocols",
        "templateRelativePath": "InsecureProtocols.json",
        "subtitle": "",
        "provider": "Microsoft"
    },
    {
        "workbookKey": "AmazonWebServicesNetworkActivitiesWorkbook",
        "logoFileName": "amazon_web_services_Logo.svg",
        "description": "Gain insights into AWS network related resource activities, including the creation, update, and deletions of security groups, network ACLs and routes, gateways, elastic load balancers, VPCs, subnets, and network interfaces.",
        "dataTypesDependencies": [
            "AWSCloudTrail"
        ],
        "dataConnectorsDependencies": [
            "AWS"
        ],
        "previewImagesFileNames": [
            "AwsNetworkActivitiesWhite.png",
            "AwsNetworkActivitiesBlack.png"
        ],
        "version": "1.0.0",
        "title": "AWS Network Activities",
        "templateRelativePath": "AmazonWebServicesNetworkActivities.json",
        "subtitle": "",
        "provider": "Microsoft"
    },
    {
        "workbookKey": "AmazonWebServicesUserActivitiesWorkbook",
        "logoFileName": "amazon_web_services_Logo.svg",
        "description": "Gain insights into AWS user activities, including failed sign-in attempts, IP addresses, regions, user agents, and identity types, as well as potential malicious user activities with assumed roles.",
        "dataTypesDependencies": [
            "AWSCloudTrail"
        ],
        "dataConnectorsDependencies": [
            "AWS"
        ],
        "previewImagesFileNames": [
            "AwsUserActivitiesWhite.png",
            "AwsUserActivitiesBlack.png"
        ],
        "version": "1.0.0",
        "title": "AWS User Activities",
        "templateRelativePath": "AmazonWebServicesUserActivities.json",
        "subtitle": "",
        "provider": "Microsoft"
    },
    {
        "workbookKey": "TrendMicroDeepSecurityAttackActivityWorkbook",
        "logoFileName": "trendmicro_logo.svg",
        "description": "Visualize and gain insights into the MITRE ATT&CK related activity detected by Trend Micro Deep Security.",
        "dataTypesDependencies": [
            "CommonSecurityLog"
        ],
        "dataConnectorsDependencies": [
            "TrendMicro"
        ],
        "previewImagesFileNames": [
            "TrendMicroDeepSecurityAttackActivityWhite.png",
            "TrendMicroDeepSecurityAttackActivityBlack.png"
        ],
        "version": "1.0.0",
        "title": "Trend Micro Deep Security ATT&CK Related Activity",
        "templateRelativePath": "TrendMicroDeepSecurityAttackActivity.json",
        "subtitle": "",
        "provider": "Trend Micro"
    },
    {
        "workbookKey": "TrendMicroDeepSecurityOverviewWorkbook",
        "logoFileName": "trendmicro_logo.svg",
        "description": "Gain insights into your Trend Micro Deep Security security event data by visualizing your Deep Security Anti-Malware, Firewall, Integrity Monitoring, Intrusion Prevention, Log Inspection, and Web Reputation event data.",
        "dataTypesDependencies": [
            "CommonSecurityLog"
        ],
        "dataConnectorsDependencies": [
            "TrendMicro"
        ],
        "previewImagesFileNames": [
            "TrendMicroDeepSecurityOverviewWhite1.png",
            "TrendMicroDeepSecurityOverviewBlack1.png",
            "TrendMicroDeepSecurityOverviewWhite2.png",
            "TrendMicroDeepSecurityOverviewBlack2.png"
        ],
        "version": "1.0.0",
        "title": "Trend Micro Deep Security Events",
        "templateRelativePath": "TrendMicroDeepSecurityOverview.json",
        "subtitle": "",
        "provider": "Trend Micro"
    },
    {
        "workbookKey": "ExtraHopDetectionSummaryWorkbook",
        "logoFileName": "extrahop_logo.svg",
        "description": "Gain insights into ExtraHop Reveal(x) detections by analyzing traffic and activities.\nThis workbook provides an overview of security detections in your organization's network, including high-risk detections and top participants.",
        "dataTypesDependencies": [
            "CommonSecurityLog"
        ],
        "dataConnectorsDependencies": [
            "ExtraHopNetworks"
        ],
        "previewImagesFileNames": [
            "ExtrahopWhite.png",
            "ExtrahopBlack.png"
        ],
        "version": "1.0.0",
        "title": "ExtraHop",
        "templateRelativePath": "ExtraHopDetectionSummary.json",
        "subtitle": "",
        "provider": "ExtraHop Networks"
    },
    {
        "workbookKey": "BarracudaCloudFirewallWorkbook",
        "logoFileName": "barracuda_logo.svg",
        "description": "Gain insights into your Barracuda CloudGen Firewall by analyzing firewall operations and events.\nThis workbook provides insights into rule enforcement, network activities, including number of connections, top users, and helps you identify applications that are popular on your network.",
        "dataTypesDependencies": [
            "CommonSecurityLog",
            "Syslog"
        ],
        "dataConnectorsDependencies": [
            "BarracudaCloudFirewall"
        ],
        "previewImagesFileNames": [
            "BarracudaWhite1.png",
            "BarracudaBlack1.png",
            "BarracudaWhite2.png",
            "BarracudaBlack2.png"
        ],
        "version": "1.0.0",
        "title": "Barracuda CloudGen FW",
        "templateRelativePath": "Barracuda.json",
        "subtitle": "",
        "provider": "Barracuda"
    },
    {
        "workbookKey": "CitrixWorkbook",
        "logoFileName": "citrix_logo.svg",
        "description": "Citrix Analytics for Security aggregates and correlates information across network traffic, users, files and endpoints in Citrix environments. This generates actionable insights that enable Citrix administrators and security teams to remediate user security threats through automation while optimizing IT operations. Machine learning and artificial intelligence empowers Citrix Analytics for Security to identify and take automated action to prevent data exfiltration. While delivered as a cloud service, Citrix Analytics for Security can generate insights from resources located on-premises, in the cloud, or in hybrid architectures. The Citrix Analytics Workbook further enhances the value of both your Citrix Analytics for Security and Microsoft Sentinel. The Workbook enables you to integrate data sources together, helping you gain even richer insights. It also gives Security Operations (SOC) teams the ability to correlate data from disparate logs, helping you identify and proactively remediate security risk quickly. Additionally, valuable dashboards that were unique to the Citrix Analytics for Security can now be implemented in Sentinel. You can also create new custom Workbooks that were not previously available, helping extend the value of both investments.",
        "dataTypesDependencies": [
            "CitrixAnalytics_userProfile_CL",
            "CitrixAnalytics_riskScoreChange_CL",
            "CitrixAnalytics_indicatorSummary_CL",
            "CitrixAnalytics_indicatorEventDetails_CL"
        ],
        "dataConnectorsDependencies": [
            "Citrix"
        ],
        "previewImagesFileNames": [
            "CitrixWhite.png",
            "CitrixBlack.png"
        ],
        "version": "2.1.0",
        "title": "Citrix Analytics",
        "templateRelativePath": "Citrix.json",
        "subtitle": "",
        "provider": "Citrix Systems Inc."
    },
    {
        "workbookKey": "OneIdentityWorkbook",
        "logoFileName": "oneIdentity_logo.svg",
        "description": "This simple workbook gives an overview of sessions going through your SafeGuard for Privileged Sessions device.",
        "dataTypesDependencies": [
            "CommonSecurityLog"
        ],
        "dataConnectorsDependencies": [
            "OneIdentity"
        ],
        "previewImagesFileNames": [
            "OneIdentityWhite.png",
            "OneIdentityBlack.png"
        ],
        "version": "1.0.0",
        "title": "One Identity",
        "templateRelativePath": "OneIdentity.json",
        "subtitle": "",
        "provider": "One Identity LLC."
    },
    {
        "workbookKey": "SecurityStatusWorkbook",
        "logoFileName": "",
        "description": "This workbook gives an overview of Security Settings for VMs and Azure Arc.",
        "dataTypesDependencies": [
            "CommonSecurityLog",
            "SecurityEvent",
            "Syslog"
        ],
        "dataConnectorsDependencies": [],
        "previewImagesFileNames": [
            "AzureSentinelSecurityStatusBlack.png",
            "AzureSentinelSecurityStatusWhite.png"
        ],
        "version": "1.3.0",
        "title": "Security Status",
        "templateRelativePath": "SecurityStatus.json",
        "subtitle": "",
        "provider": "Microsoft"
    },
    {
        "workbookKey": "AzureSentinelSecurityAlertsWorkbook",
        "logoFileName": "Azure_Sentinel.svg",
        "description": "Security Alerts dashboard for alerts in your Microsoft Sentinel environment.",
        "dataTypesDependencies": [
            "SecurityAlert"
        ],
        "dataConnectorsDependencies": [],
        "previewImagesFileNames": [
            "AzureSentinelSecurityAlertsWhite.png",
            "AzureSentinelSecurityAlertsBlack.png"
        ],
        "version": "1.1.0",
        "title": "Security Alerts",
        "templateRelativePath": "AzureSentinelSecurityAlerts.json",
        "subtitle": "",
        "provider": "Microsoft"
    },
    {
        "workbookKey": "SquadraTechnologiesSecRMMWorkbook",
        "logoFileName": "SquadraTechnologiesLogo.svg",
        "description": "This workbook gives an overview of security data for removable storage activity such as USB thumb drives and USB connected mobile devices.",
        "dataTypesDependencies": [
            "secRMM_CL"
        ],
        "dataConnectorsDependencies": [
            "SquadraTechnologiesSecRmm"
        ],
        "previewImagesFileNames": [
            "SquadraTechnologiesSecRMMWhite.PNG",
            "SquadraTechnologiesSecRMMBlack.PNG"
        ],
        "version": "1.0.0",
        "title": "Squadra Technologies SecRMM - USB removable storage security",
        "templateRelativePath": "SquadraTechnologiesSecRMM.json",
        "subtitle": "",
        "provider": "Squadra Technologies"
    },
    {
        "workbookKey": "IoT-Alerts",
        "logoFileName": "IoTIcon.svg",
        "description": "Gain insights into your IoT data workloads from Azure IoT Hub managed deployments, monitor alerts across all your IoT Hub deployments, detect devices at risk and act upon potential threats.",
        "dataTypesDependencies": [
            "SecurityAlert"
        ],
        "dataConnectorsDependencies": [
            "IoT"
        ],
        "previewImagesFileNames": [
            "IOTBlack1.png",
            "IOTWhite1.png"
        ],
        "version": "1.2.0",
        "title": "Azure Defender for IoT Alerts",
        "templateRelativePath": "IOT_Alerts.json",
        "subtitle": "",
        "provider": "Microsoft"
    },
    {
        "workbookKey": "IoTAssetDiscovery",
        "logoFileName": "IoTIcon.svg",
        "description": "IoT Devices asset discovery from Firewall logs By Azure Defender for IoT",
        "dataTypesDependencies": [
            "CommonSecurityLog"
        ],
        "dataConnectorsDependencies": [
            "Fortinet"
        ],
        "previewImagesFileNames": [
            "workbook-iotassetdiscovery-screenshot-Black.PNG",
            "workbook-iotassetdiscovery-screenshot-White.PNG"
        ],
        "version": "1.0.0",
        "title": "IoT Asset Discovery",
        "templateRelativePath": "IoTAssetDiscovery.json",
        "subtitle": "",
        "provider": "Microsoft"
    },
    {
        "workbookKey": "ForcepointCASBWorkbook",
        "logoFileName": "FP_Green_Emblem_RGB-01.svg",
        "description": "Get insights on user risk with the Forcepoint CASB (Cloud Access Security Broker) workbook.",
        "dataTypesDependencies": [
            "CommonSecurityLog"
        ],
        "dataConnectorsDependencies": [
            "ForcepointCasb",
			"ForcepointCasbAma"
        ],
        "previewImagesFileNames": [
            "ForcepointCASBWhite.png",
            "ForcepointCASBBlack.png"
        ],
        "version": "1.0.0",
        "title": "Forcepoint Cloud Access Security Broker (CASB)",
        "templateRelativePath": "ForcepointCASB.json",
        "subtitle": "",
        "provider": "Forcepoint"
    },
    {
        "workbookKey": "ForcepointNGFWWorkbook",
        "logoFileName": "FP_Green_Emblem_RGB-01.svg",
        "description": "Get insights on firewall activities with the Forcepoint NGFW (Next Generation Firewall) workbook.",
        "dataTypesDependencies": [
            "CommonSecurityLog"
        ],
        "dataConnectorsDependencies": [
            "ForcepointNgfw",
			"ForcepointNgfwAma"
        ],
        "previewImagesFileNames": [
            "ForcepointNGFWWhite.png",
            "ForcepointNGFWBlack.png"
        ],
        "version": "1.0.0",
        "title": "Forcepoint Next Generation Firewall (NGFW)",
        "templateRelativePath": "ForcepointNGFW.json",
        "subtitle": "",
        "provider": "Forcepoint"
    },
    {
        "workbookKey": "ForcepointDLPWorkbook",
        "logoFileName": "FP_Green_Emblem_RGB-01.svg",
        "description": "Get insights on DLP incidents with the Forcepoint DLP (Data Loss Prevention) workbook.",
        "dataTypesDependencies": [
            "ForcepointDLPEvents_CL"
        ],
        "dataConnectorsDependencies": [
            "ForcepointDlp"
        ],
        "previewImagesFileNames": [
            "ForcepointDLPWhite.png",
            "ForcepointDLPBlack.png"
        ],
        "version": "1.0.0",
        "title": "Forcepoint Data Loss Prevention (DLP)",
        "templateRelativePath": "ForcepointDLP.json",
        "subtitle": "",
        "provider": "Forcepoint"
    },
    {
        "workbookKey": "ZimperiumMTDWorkbook",
        "logoFileName": "ZIMPERIUM-logo_square2.svg",
        "description": "This workbook provides insights on Zimperium Mobile Threat Defense (MTD) threats and mitigations.",
        "dataTypesDependencies": [
            "ZimperiumThreatLog_CL",
            "ZimperiumMitigationLog_CL"
        ],
        "dataConnectorsDependencies": [
            "ZimperiumMtdAlerts"
        ],
        "previewImagesFileNames": [
            "ZimperiumWhite.png",
            "ZimperiumBlack.png"
        ],
        "version": "1.0.0",
        "title": "Zimperium Mobile Threat Defense (MTD)",
        "templateRelativePath": "ZimperiumWorkbooks.json",
        "subtitle": "",
        "provider": "Zimperium"
    },
    {
        "workbookKey": "AzureAuditActivityAndSigninWorkbook",
        "logoFileName": "azureactivedirectory_logo.svg",
        "description": "Gain insights into Azure Active Directory Audit, Activity and Signins with one workbook. This workbook can be used by Security and Azure administrators.",
        "dataTypesDependencies": [
            "AzureActivity",
            "AuditLogs",
            "SigninLogs"
        ],
        "dataConnectorsDependencies": [
            "AzureActiveDirectory"
        ],
        "previewImagesFileNames": [
            "AzureAuditActivityAndSigninWhite1.png",
            "AzureAuditActivityAndSigninWhite2.png",
            "AzureAuditActivityAndSigninBlack1.png",
            "AzureAuditActivityAndSigninBlack2.png"
        ],
        "version": "1.2.0",
        "title": "Azure AD Audit, Activity and Sign-in logs",
        "templateRelativePath": "AzureAuditActivityAndSignin.json",
        "subtitle": "",
        "provider": "Microsoft Sentinel community"
    },
    {
        "workbookKey": "WindowsFirewall",
        "logoFileName": "Microsoft_logo.svg",
        "description": "Gain insights into Windows Firewall logs in combination with security and Azure signin logs",
        "dataTypesDependencies": [
            "WindowsFirewall",
            "SecurityEvent",
            "SigninLogs"
        ],
        "dataConnectorsDependencies": [
            "SecurityEvents",
            "WindowsFirewall",
            "WindowsSecurityEvents"
        ],
        "previewImagesFileNames": [
            "WindowsFirewallWhite1.png",
            "WindowsFirewallWhite2.png",
            "WindowsFirewallBlack1.png",
            "WindowsFirewallBlack2.png"
        ],
        "version": "1.0.0",
        "title": "Windows Firewall",
        "templateRelativePath": "WindowsFirewall.json",
        "subtitle": "",
        "provider": "Microsoft Sentinel community"
    },
    {
        "workbookKey": "EventAnalyzerwWorkbook",
        "logoFileName": "",
        "description": "The Event Analyzer workbook allows to explore, audit and speed up analysis of Windows Event Logs, including all event details and attributes, such as security, application, system, setup, directory service, DNS and others.",
        "dataTypesDependencies": [
            "SecurityEvent"
        ],
        "dataConnectorsDependencies": [
            "SecurityEvents",
            "WindowsSecurityEvents"
        ],
        "previewImagesFileNames": [
            "EventAnalyzer-Workbook-White.png",
            "EventAnalyzer-Workbook-Black.png"
        ],
        "version": "1.0.0",
        "title": "Event Analyzer",
        "templateRelativePath": "EventAnalyzer.json",
        "subtitle": "",
        "provider": "Microsoft Sentinel community"
    },
    {
        "workbookKey": "ASC-ComplianceandProtection",
        "logoFileName": "",
        "description": "Gain insight into regulatory compliance, alert trends, security posture, and more with this workbook based on Azure Security Center data.",
        "dataTypesDependencies": [
            "SecurityAlert",
            "ProtectionStatus",
            "SecurityRecommendation",
            "SecurityBaseline",
            "SecurityBaselineSummary",
            "Update",
            "ConfigurationChange"
        ],
        "dataConnectorsDependencies": [
            "AzureSecurityCenter"
        ],
        "previewImagesFileNames": [
            "ASCCaPBlack.png",
            "ASCCaPWhite.png"
        ],
        "version": "1.2.0",
        "title": "ASC Compliance and Protection",
        "templateRelativePath": "ASC-ComplianceandProtection.json",
        "subtitle": "",
        "provider": "Microsoft Sentinel community"
    },
    {
        "workbookKey": "AIVectraDetectWorkbook",
        "logoFileName": "AIVectraDetect.svg",
        "description": "Start investigating network attacks surfaced by Vectra Detect directly from Sentinel. View critical hosts, accounts, campaigns and detections. Also monitor Vectra system health and audit logs.",
        "dataTypesDependencies": [
            "CommonSecurityLog"
        ],
        "dataConnectorsDependencies": [
            "AIVectraDetect"
        ],
        "previewImagesFileNames": [
            "AIVectraDetectWhite1.png",
            "AIVectraDetectBlack1.png"
        ],
        "version": "1.1.1",
        "title": "Vectra AI Detect",
        "templateRelativePath": "AIVectraDetectWorkbook.json",
        "subtitle": "",
        "provider": "Vectra AI"
    },
    {
        "workbookKey": "Perimeter81OverviewWorkbook",
        "logoFileName": "Perimeter81_Logo.svg",
        "description": "Gain insights and comprehensive monitoring into your Perimeter 81 account by analyzing activities.",
        "dataTypesDependencies": [
            "Perimeter81_CL"
        ],
        "dataConnectorsDependencies": [
            "Perimeter81ActivityLogs"
        ],
        "previewImagesFileNames": [
            "Perimeter81OverviewWhite1.png",
            "Perimeter81OverviewBlack1.png",
            "Perimeter81OverviewWhite2.png",
            "Perimeter81OverviewBlack2.png"
        ],
        "version": "1.0.0",
        "title": "Perimeter 81 Overview",
        "templateRelativePath": "Perimeter81OverviewWorkbook.json",
        "subtitle": "",
        "provider": "Perimeter 81"
    },
    {
        "workbookKey": "SymantecProxySGWorkbook",
        "logoFileName": "symantec_logo.svg",
        "description": "Gain insight into Symantec ProxySG by analyzing, collecting and correlating proxy data.\nThis workbook provides visibility into ProxySG Access logs",
        "dataTypesDependencies": [
            "Syslog"
        ],
        "dataConnectorsDependencies": [
            "SymantecProxySG"
        ],
        "previewImagesFileNames": [
            "SymantecProxySGWhite.png",
            "SymantecProxySGBlack.png"
        ],
        "version": "1.0.0",
        "title": "Symantec ProxySG",
        "templateRelativePath": "SymantecProxySG.json",
        "subtitle": "",
        "provider": "Symantec"
    },
    {
        "workbookKey": "IllusiveASMWorkbook",
        "logoFileName": "illusive_logo_workbook.svg",
        "description": "Gain insights into your organization's Cyber Hygiene and Attack Surface risk.\nIllusive ASM automates discovery and clean-up of credential violations, allows drill-down inspection of pathways to critical assets, and provides risk insights that inform intelligent decision-making to reduce attacker mobility.",
        "dataTypesDependencies": [
            "CommonSecurityLog"
        ],
        "dataConnectorsDependencies": [
            "illusiveAttackManagementSystem"
        ],
        "previewImagesFileNames": [
            "IllusiveASMWhite.png",
            "IllusiveASMBlack.png"
        ],
        "version": "1.0.0",
        "title": "Illusive ASM Dashboard",
        "templateRelativePath": "IllusiveASM.json",
        "subtitle": "",
        "provider": "Illusive"
    },
    {
        "workbookKey": "IllusiveADSWorkbook",
        "logoFileName": "illusive_logo_workbook.svg",
        "description": "Gain insights into unauthorized lateral movement in your organization's network.\nIllusive ADS is designed to paralyzes attackers and eradicates in-network threats by creating a hostile environment for the attackers across all the layers of the attack surface.",
        "dataTypesDependencies": [
            "CommonSecurityLog"
        ],
        "dataConnectorsDependencies": [
            "illusiveAttackManagementSystem"
        ],
        "previewImagesFileNames": [
            "IllusiveADSWhite.png",
            "IllusiveADSBlack.png"
        ],
        "version": "1.0.0",
        "title": "Illusive ADS Dashboard",
        "templateRelativePath": "IllusiveADS.json",
        "subtitle": "",
        "provider": "Illusive"
    },
    {
        "workbookKey": "PulseConnectSecureWorkbook",
        "logoFileName": "",
        "description": "Gain insight into Pulse Secure VPN by analyzing, collecting and correlating vulnerability data.\nThis workbook provides visibility into user VPN activities",
        "dataTypesDependencies": [
            "Syslog"
        ],
        "dataConnectorsDependencies": [
            "PulseConnectSecure"
        ],
        "previewImagesFileNames": [
            "PulseConnectSecureWhite.png",
            "PulseConnectSecureBlack.png"
        ],
        "version": "1.0.0",
        "title": "Pulse Connect Secure",
        "templateRelativePath": "PulseConnectSecure.json",
        "subtitle": "",
        "provider": "Pulse Secure"
    },
    {
        "workbookKey": "InfobloxNIOSWorkbook",
        "logoFileName": "infoblox_logo.svg",
        "description": "Gain insight into Infoblox NIOS by analyzing, collecting and correlating DHCP and DNS data.\nThis workbook provides visibility into DHCP and DNS traffic",
        "dataTypesDependencies": [
            "Syslog"
        ],
        "dataConnectorsDependencies": [
            "InfobloxNIOS"
        ],
        "previewImagesFileNames": [],
        "version": "1.1.0",
        "title": "Infoblox NIOS",
        "templateRelativePath": "Infoblox-Workbook-V2.json",
        "subtitle": "",
        "provider": "Infoblox"
    },
    {
        "workbookKey": "SymantecVIPWorkbook",
        "logoFileName": "symantec_logo.svg",
        "description": "Gain insight into Symantec VIP by analyzing, collecting and correlating strong authentication data.\nThis workbook provides visibility into user authentications",
        "dataTypesDependencies": [
            "Syslog"
        ],
        "dataConnectorsDependencies": [
            "SymantecVIP"
        ],
        "previewImagesFileNames": [
            "SymantecVIPWhite.png",
            "SymantecVIPBlack.png"
        ],
        "version": "1.0.0",
        "title": "Symantec VIP",
        "templateRelativePath": "SymantecVIP.json",
        "subtitle": "",
        "provider": "Symantec"
    },
    {
        "workbookKey": "ProofPointTAPWorkbook",
        "logoFileName": "proofpointlogo.svg",
        "description": "Gain extensive insight into Proofpoint Targeted Attack Protection (TAP) by analyzing, collecting and correlating TAP log events.\nThis workbook provides visibility into message and click events that were permitted, delivered, or blocked",
        "dataTypesDependencies": [
            "ProofPointTAPMessagesBlocked_CL",
            "ProofPointTAPMessagesDelivered_CL",
            "ProofPointTAPClicksPermitted_CL",
            "ProofPointTAPClicksBlocked_CL"
        ],
        "dataConnectorsDependencies": [
            "ProofpointTAP"
        ],
        "previewImagesFileNames": [
            "ProofpointTAPWhite.png",
            "ProofpointTAPBlack.png"
        ],
        "version": "1.0.0",
        "title": "Proofpoint TAP",
        "templateRelativePath": "ProofpointTAP.json",
        "subtitle": "",
        "provider": "Proofpoint"
    },
    {
        "workbookKey": "QualysVMV2Workbook",
        "logoFileName": "qualys_logo.svg",
        "description": "Gain insight into Qualys Vulnerability Management by analyzing, collecting and correlating vulnerability data.\nThis workbook provides visibility into vulnerabilities detected from vulnerability scans",
        "dataTypesDependencies": [
            "QualysHostDetectionV2_CL"
        ],
        "dataConnectorsDependencies": [
            "QualysVulnerabilityManagement"
        ],
        "previewImagesFileNames": [
            "QualysVMWhite.png",
            "QualysVMBlack.png"
        ],
        "version": "1.0.0",
        "title": "Qualys Vulnerability Management",
        "templateRelativePath": "QualysVMv2.json",
        "subtitle": "",
        "provider": "Qualys"
    },
    {
        "workbookKey": "GitHubSecurityWorkbook",
        "logoFileName": "GitHub.svg",
        "description": "Gain insights to GitHub activities that may be interesting for security.",
        "dataTypesDependencies": [
            "Github_CL",
            "GitHubRepoLogs_CL"
        ],
        "dataConnectorsDependencies": [],
        "previewImagesFileNames": [
            "GitHubSecurityWhite.png",
            "GitHubSecurityBlack.png"
        ],
        "version": "1.0.0",
        "title": "GitHub Security",
        "templateRelativePath": "GitHubSecurityWorkbook.json",
        "subtitle": "",
        "provider": "Microsoft Sentinel community"
    },
    {
        "workbookKey": "VisualizationDemo",
        "logoFileName": "",
        "description": "Learn and explore the many ways of displaying information within Microsoft Sentinel workbooks",
        "dataTypesDependencies": [
            "SecurityAlert"
        ],
        "dataConnectorsDependencies": [],
        "previewImagesFileNames": [
            "VisualizationDemoBlack.png",
            "VisualizationDemoWhite.png"
        ],
        "version": "1.0.0",
        "title": "Visualizations Demo",
        "templateRelativePath": "VisualizationDemo.json",
        "subtitle": "",
        "provider": "Microsoft Sentinel Community"
    },
    {
        "workbookKey": "SophosXGFirewallWorkbook",
        "logoFileName": "sophos_logo.svg",
        "description": "Gain insight into Sophos XG Firewall by analyzing, collecting and correlating firewall data.\nThis workbook provides visibility into network traffic",
        "dataTypesDependencies": [
            "Syslog"
        ],
        "dataConnectorsDependencies": [
            "SophosXGFirewall"
        ],
        "previewImagesFileNames": [
            "SophosXGFirewallWhite.png",
            "SophosXGFirewallBlack.png"
        ],
        "version": "1.0.0",
        "title": "Sophos XG Firewall",
        "templateRelativePath": "SophosXGFirewall.json",
        "subtitle": "",
        "provider": "Sophos"
    },
    {
        "workbookKey": "SysmonThreatHuntingWorkbook",
        "logoFileName": "",
        "description": "Simplify your threat hunts using Sysmon data mapped to MITRE ATT&CK data. This workbook gives you the ability to drilldown into system activity based on known ATT&CK techniques as well as other threat hunting entry points such as user activity, network connections or virtual machine Sysmon events.\nPlease note that for this workbook to work you must have deployed Sysmon on your virtual machines in line with the instructions at https://github.com/BlueTeamLabs/sentinel-attack/wiki/Onboarding-sysmon-data-to-Azure-Sentinel",
        "dataTypesDependencies": [
            "Event"
        ],
        "dataConnectorsDependencies": [],
        "previewImagesFileNames": [
            "SysmonThreatHuntingWhite1.png",
            "SysmonThreatHuntingBlack1.png"
        ],
        "version": "1.4.0",
        "title": "Sysmon Threat Hunting",
        "templateRelativePath": "SysmonThreatHunting.json",
        "subtitle": "",
        "provider": "Microsoft Sentinel community"
    },
    {
        "workbookKey": "WebApplicationFirewallWAFTypeEventsWorkbook",
        "logoFileName": "webapplicationfirewall(WAF)_logo.svg",
        "description": "Gain insights into your organization's Azure web application firewall (WAF) across various services such as Azure Front Door Service and Application Gateway. You can view event triggers, full messages, attacks over time, among other data. Several aspects of the workbook are interactable to allow users to further understand their data",
        "dataTypesDependencies": [
            "AzureDiagnostics"
        ],
        "dataConnectorsDependencies": [
            "WAF"
        ],
        "previewImagesFileNames": [
            "WAFFirewallWAFTypeEventsBlack1.PNG",
            "WAFFirewallWAFTypeEventsBlack2.PNG",
            "WAFFirewallWAFTypeEventsBlack3.PNG",
            "WAFFirewallWAFTypeEventsBlack4.PNG",
            "WAFFirewallWAFTypeEventsWhite1.png",
            "WAFFirewallWAFTypeEventsWhite2.PNG",
            "WAFFirewallWAFTypeEventsWhite3.PNG",
            "WAFFirewallWAFTypeEventsWhite4.PNG"
        ],
        "version": "1.1.0",
        "title": "Microsoft Web Application Firewall (WAF) - Azure WAF",
        "templateRelativePath": "WebApplicationFirewallWAFTypeEvents.json",
        "subtitle": "",
        "provider": "Microsoft"
    },
    {
        "workbookKey": "OrcaAlertsOverviewWorkbook",
        "logoFileName": "Orca_logo.svg",
        "description": "A visualized overview of Orca security alerts.\nExplore, analize and learn about your security posture using Orca alerts Overview",
        "dataTypesDependencies": [
            "OrcaAlerts_CL"
        ],
        "dataConnectorsDependencies": [
            "OrcaSecurityAlerts"
        ],
        "previewImagesFileNames": [
            "OrcaAlertsWhite.png",
            "OrcaAlertsBlack.png"
        ],
        "version": "1.1.0",
        "title": "Orca alerts overview",
        "templateRelativePath": "OrcaAlerts.json",
        "subtitle": "",
        "provider": "Orca Security"
    },
    {
        "workbookKey": "CyberArkWorkbook",
        "logoFileName": "CyberArk_Logo.svg",
        "description": "The CyberArk Syslog connector allows you to easily connect all your CyberArk security solution logs with your Microsoft Sentinel, to view dashboards, create custom alerts, and improve investigation. Integration between CyberArk and Microsoft Sentinel makes use of the CEF Data Connector to properly parse and display CyberArk Syslog messages.",
        "dataTypesDependencies": [
            "CommonSecurityLog"
        ],
        "dataConnectorsDependencies": [
            "CyberArk"
        ],
        "previewImagesFileNames": [
            "CyberArkActivitiesWhite.PNG",
            "CyberArkActivitiesBlack.PNG"
        ],
        "version": "1.1.0",
        "title": "CyberArk EPV Events",
        "templateRelativePath": "CyberArkEPV.json",
        "subtitle": "",
        "provider": "CyberArk"
    },
    {
        "workbookKey": "UserEntityBehaviorAnalyticsWorkbook",
        "logoFileName": "Azure_Sentinel.svg",
        "description": "Identify compromised users and insider threats using User and Entity Behavior Analytics. Gain insights into anomalous user behavior from baselines learned from behavior patterns",
        "dataTypesDependencies": [
            "BehaviorAnalytics"
        ],
        "dataConnectorsDependencies": [],
        "previewImagesFileNames": [
            "UserEntityBehaviorAnalyticsBlack1.png",
            "UserEntityBehaviorAnalyticsWhite1.png"
        ],
        "version": "1.2.0",
        "title": "User And Entity Behavior Analytics",
        "templateRelativePath": "UserEntityBehaviorAnalytics.json",
        "subtitle": "",
        "provider": "Microsoft"
    },
    {
        "workbookKey": "CitrixWAF",
        "logoFileName": "citrix_logo.svg",
        "description": "Gain insight into the Citrix WAF logs",
        "dataTypesDependencies": [
            "CommonSecurityLog"
        ],
        "dataConnectorsDependencies": [
            "CitrixWAF",
			"CitrixWAFAma"
        ],
        "previewImagesFileNames": [
            "CitrixWAFBlack.png",
            "CitrixWAFWhite.png"
        ],
        "version": "1.0.0",
        "title": "Citrix WAF (Web App Firewall)",
        "templateRelativePath": "CitrixWAF.json",
        "subtitle": "",
        "provider": "Citrix Systems Inc."
    },
    {
        "workbookKey": "UnifiSGWorkbook",
        "logoFileName": "",
        "description": "Gain insights into Unifi Security Gateways analyzing traffic and activities.",
        "dataTypesDependencies": [
            "CommonSecurityLog"
        ],
        "dataConnectorsDependencies": [],
        "previewImagesFileNames": [
            "UnifiSGBlack.png",
            "UnifiSGWhite.png"
        ],
        "version": "1.0.0",
        "title": "Unifi Security Gateway",
        "templateRelativePath": "UnfiSG.json",
        "subtitle": "",
        "provider": "Microsoft Sentinel community"
    },
    {
        "workbookKey": "UnifiSGNetflowWorkbook",
        "logoFileName": "",
        "description": "Gain insights into Unifi Security Gateways analyzing traffic and activities using Netflow.",
        "dataTypesDependencies": [
            "netflow_CL"
        ],
        "dataConnectorsDependencies": [],
        "previewImagesFileNames": [
            "UnifiSGNetflowBlack.png",
            "UnifiSGNetflowWhite.png"
        ],
        "version": "1.0.0",
        "title": "Unifi Security Gateway - NetFlow",
        "templateRelativePath": "UnfiSGNetflow.json",
        "subtitle": "",
        "provider": "Microsoft Sentinel community"
    },
    {
        "workbookKey": "NormalizedNetworkEventsWorkbook",
        "logoFileName": "Azure_Sentinel.svg",
        "description": "See insights on multiple networking appliances and other network sessions, that have been parsed or mapped to the normalized networking sessions table. Note this requires enabling parsers for the different products - to learn more, visit https://aka.ms/sentinelnormalizationdocs",
        "dataTypesDependencies": [],
        "dataConnectorsDependencies": [],
        "previewImagesFileNames": [
            "NormalizedNetworkEventsWhite.png",
            "NormalizedNetworkEventsBlack.png"
        ],
        "version": "1.0.0",
        "title": "Normalized network events",
        "templateRelativePath": "NormalizedNetworkEvents.json",
        "subtitle": "",
        "provider": "Microsoft"
    },
    {
        "workbookKey": "WorkspaceAuditingWorkbook",
        "logoFileName": "Azure_Sentinel.svg",
        "description": "Workspace auditing report\r\nUse this report to understand query runs across your workspace.",
        "dataTypesDependencies": [
            "LAQueryLogs"
        ],
        "dataConnectorsDependencies": [],
        "previewImagesFileNames": [
            "WorkspaceAuditingWhite.png",
            "WorkspaceAuditingBlack.png"
        ],
        "version": "1.0.0",
        "title": "Workspace audit",
        "templateRelativePath": "WorkspaceAuditing.json",
        "subtitle": "",
        "provider": "Microsoft Sentinel community"
    },
    {
        "workbookKey": "MITREATTACKWorkbook",
        "logoFileName": "Azure_Sentinel.svg",
        "description": "Workbook to showcase MITRE ATT&CK Coverage for Microsoft Sentinel",
        "dataTypesDependencies": [
            "SecurityAlert"
        ],
        "dataConnectorsDependencies": [],
        "previewImagesFileNames": [
            "MITREATTACKWhite1.PNG",
            "MITREATTACKWhite2.PNG",
            "MITREATTACKBlack1.PNG",
            "MITREATTACKBlack2.PNG"
        ],
        "version": "1.0.1",
        "title": "MITRE ATT&CK Workbook",
        "templateRelativePath": "MITREAttack.json",
        "subtitle": "",
        "provider": "Microsoft Sentinel community"
    },
    {
        "workbookKey": "BETTERMTDWorkbook",
        "logoFileName": "BETTER_MTD_logo.svg",
        "description": "Workbook using the BETTER Mobile Threat Defense (MTD) connector, to give insights into your mobile devices, installed application and overall device security posture.",
        "dataTypesDependencies": [
            "BetterMTDDeviceLog_CL",
            "BetterMTDAppLog_CL",
            "BetterMTDIncidentLog_CL",
            "BetterMTDNetflowLog_CL"
        ],
        "dataConnectorsDependencies": [
            "BetterMTD"
        ],
        "previewImagesFileNames": [
            "BetterMTDWorkbookPreviewWhite1.png",
            "BetterMTDWorkbookPreviewWhite2.png",
            "BetterMTDWorkbookPreviewWhite3.png",
            "BetterMTDWorkbookPreviewBlack1.png",
            "BetterMTDWorkbookPreviewBlack2.png",
            "BetterMTDWorkbookPreviewBlack3.png"
        ],
        "version": "1.1.0",
        "title": "BETTER Mobile Threat Defense (MTD)",
        "templateRelativePath": "BETTER_MTD_Workbook.json",
        "subtitle": "",
        "provider": "BETTER Mobile"
    },
    {
        "workbookKey": "AlsidIoEWorkbook",
        "logoFileName": "Alsid.svg",
        "description": "Workbook showcasing the state and evolution of your Alsid for AD Indicators of Exposures alerts.",
        "dataTypesDependencies": [
            "AlsidForADLog_CL"
        ],
        "dataConnectorsDependencies": [
            "AlsidForAD"
        ],
        "previewImagesFileNames": [
            "AlsidIoEBlack1.png",
            "AlsidIoEBlack2.png",
            "AlsidIoEBlack3.png",
            "AlsidIoEWhite1.png",
            "AlsidIoEWhite2.png",
            "AlsidIoEWhite3.png"
        ],
        "version": "1.0.0",
        "title": "Alsid for AD | Indicators of Exposure",
        "templateRelativePath": "AlsidIoE.json",
        "subtitle": "",
        "provider": "Alsid"
    },
    {
        "workbookKey": "AlsidIoAWorkbook",
        "logoFileName": "Alsid.svg",
        "description": "Workbook showcasing the state and evolution of your Alsid for AD Indicators of Attack alerts.",
        "dataTypesDependencies": [
            "AlsidForADLog_CL"
        ],
        "dataConnectorsDependencies": [
            "AlsidForAD"
        ],
        "previewImagesFileNames": [
            "AlsidIoABlack1.png",
            "AlsidIoABlack2.png",
            "AlsidIoABlack3.png",
            "AlsidIoAWhite1.png",
            "AlsidIoAWhite2.png",
            "AlsidIoAWhite3.png"
        ],
        "version": "1.0.0",
        "title": "Alsid for AD | Indicators of Attack",
        "templateRelativePath": "AlsidIoA.json",
        "subtitle": "",
        "provider": "Alsid"
    },
    {
        "workbookKey": "InvestigationInsightsWorkbook",
        "logoFileName": "Microsoft_logo.svg",
        "description": "Help analysts gain insight into incident, bookmark and entity data through the Investigation Insights Workbook. This workbook provides common queries and detailed visualizations to help an analyst investigate suspicious activities quickly with an easy to use interface. Analysts can start their investigation from a Microsoft Sentinel incident, bookmark, or by simply entering the entity data into the workbook manually.",
        "dataTypesDependencies": [
            "AuditLogs",
            "AzureActivity",
            "CommonSecurityLog",
            "OfficeActivity",
            "SecurityEvent",
            "SigninLogs",
            "ThreatIntelligenceIndicator"
        ],
        "dataConnectorsDependencies": [
            "AzureActivity",
            "SecurityEvents",
            "Office365",
            "AzureActiveDirectory",
            "ThreatIntelligence",
            "ThreatIntelligenceTaxii",
            "WindowsSecurityEvents"
        ],
        "previewImagesFileNames": [
            "InvestigationInsightsWhite1.png",
            "InvestigationInsightsBlack1.png",
            "InvestigationInsightsWhite2.png",
            "InvestigationInsightsBlack2.png"
        ],
        "version": "1.4.0",
        "title": "Investigation Insights",
        "templateRelativePath": "InvestigationInsights.json",
        "subtitle": "",
        "provider": "Microsoft Sentinel community"
    },
    {
        "workbookKey": "AksSecurityWorkbook",
        "logoFileName": "Kubernetes_services.svg",
        "description": "See insights about the security of your AKS clusters. The workbook helps to identify sensitive operations in the clusters and get insights based on Azure Defender alerts.",
        "dataTypesDependencies": [
            "SecurityAlert",
            "AzureDiagnostics"
        ],
        "dataConnectorsDependencies": [
            "AzureSecurityCenter",
            "AzureKubernetes"
        ],
        "previewImagesFileNames": [
            "AksSecurityWhite.png",
            "AksSecurityBlack.png"
        ],
        "version": "1.5.0",
        "title": "Azure Kubernetes Service (AKS) Security",
        "templateRelativePath": "AksSecurity.json",
        "subtitle": "",
        "provider": "Microsoft"
    },
    {
        "workbookKey": "AzureKeyVaultWorkbook",
        "logoFileName": "KeyVault.svg",
        "description": "See insights about the security of your Azure key vaults. The workbook helps to identify sensitive operations in the key vaults and get insights based on Azure Defender alerts.",
        "dataTypesDependencies": [
            "SecurityAlert",
            "AzureDiagnostics"
        ],
        "dataConnectorsDependencies": [
            "AzureSecurityCenter",
            "AzureKeyVault"
        ],
        "previewImagesFileNames": [
            "AkvSecurityWhite.png",
            "AkvSecurityBlack.png"
        ],
        "version": "1.1.0",
        "title": "Azure Key Vault Security",
        "templateRelativePath": "AzureKeyVaultWorkbook.json",
        "subtitle": "",
        "provider": "Microsoft"
    },
    {
        "workbookKey": "IncidentOverview",
        "logoFileName": "Azure_Sentinel.svg",
        "description": "The Incident Overview workbook is designed to assist in triaging and investigation by providing in-depth information about the incident, including:\r\n* General information\r\n* Entity data\r\n* Triage time (time between incident creation and first response)\r\n* Mitigation time (time between incident creation and closing)\r\n* Comments\r\n\r\nCustomize this workbook by saving and editing it. \r\nYou can reach this workbook template from the incidents panel as well. Once you have customized it, the link from the incident panel will open the customized workbook instead of the template.\r\n",
        "dataTypesDependencies": [
            "SecurityAlert",
            "SecurityIncident"
        ],
        "dataConnectorsDependencies": [],
        "previewImagesFileNames": [
            "IncidentOverviewBlack1.png",
            "IncidentOverviewWhite1.png",
            "IncidentOverviewBlack2.png",
            "IncidentOverviewWhite2.png"
        ],
        "version": "2.1.0",
        "title": "Incident overview",
        "templateRelativePath": "IncidentOverview.json",
        "subtitle": "",
        "provider": "Microsoft"
    },
    {
        "workbookKey": "SecurityOperationsEfficiency",
        "logoFileName": "Azure_Sentinel.svg",
        "description": "Security operations center managers can view overall efficiency metrics and measures regarding the performance of their team. They can find operations by multiple indicators over time including severity, MITRE tactics, mean time to triage, mean time to resolve and more. The SOC manager can develop a picture of the performance in both general and specific areas over time and use it to improve efficiency.",
        "dataTypesDependencies": [
            "SecurityAlert",
            "SecurityIncident"
        ],
        "dataConnectorsDependencies": [],
        "previewImagesFileNames": [
            "SecurityEfficiencyWhite1.png",
            "SecurityEfficiencyWhite2.png",
            "SecurityEfficiencyBlack1.png",
            "SecurityEfficiencyBlack2.png"
        ],
        "version": "1.5.0",
        "title": "Security Operations Efficiency",
        "templateRelativePath": "SecurityOperationsEfficiency.json",
        "subtitle": "",
        "provider": "Microsoft"
    },
    {
        "workbookKey": "DataCollectionHealthMonitoring",
        "logoFileName": "Azure_Sentinel.svg",
        "description": "Gain insights into your workspace's data ingestion status. In this workbook, you can view additional monitors and detect anomalies that will help you determine your workspace\u2019s data collection health.",
        "dataTypesDependencies": [],
        "dataConnectorsDependencies": [],
        "previewImagesFileNames": [
            "HealthMonitoringWhite1.png",
            "HealthMonitoringWhite2.png",
            "HealthMonitoringWhite3.png",
            "HealthMonitoringBlack1.png",
            "HealthMonitoringBlack2.png",
            "HealthMonitoringBlack3.png"
        ],
        "version": "1.0.0",
        "title": "Data collection health monitoring",
        "templateRelativePath": "DataCollectionHealthMonitoring.json",
        "subtitle": "",
        "provider": "Microsoft"
    },
    {
        "workbookKey": "OnapsisAlarmsWorkbook",
        "logoFileName": "onapsis_logo.svg",
        "description": "Gain insights into what is going on in your SAP Systems with this overview of the alarms triggered in the Onapsis Platform. Incidents are enriched with context and next steps to help your Security team respond effectively.",
        "dataTypesDependencies": [
            "CommonSecurityLog"
        ],
        "dataConnectorsDependencies": [
            "OnapsisPlatform"
        ],
        "previewImagesFileNames": [
            "OnapsisWhite1.PNG",
            "OnapsisBlack1.PNG",
            "OnapsisWhite2.PNG",
            "OnapsisBlack2.PNG"
        ],
        "version": "1.0.0",
        "title": "Onapsis Alarms Overview",
        "templateRelativePath": "OnapsisAlarmsOverview.json",
        "subtitle": "",
        "provider": "Onapsis"
    },
    {
        "workbookKey": "DelineaWorkbook",
        "logoFileName": "DelineaLogo.svg",
        "description": "The Delinea Secret Server Syslog connector",
        "dataTypesDependencies": [
            "CommonSecurityLog"
        ],
        "dataConnectorsDependencies": [
            "DelineaSecretServer_CEF"
        ],
        "previewImagesFileNames": [
            "DelineaWorkbookWhite.PNG",
            "DelineaWorkbookBlack.PNG"
        ],
        "version": "1.0.0",
        "title": "Delinea Secret Server Workbook",
        "templateRelativePath": "DelineaWorkbook.json",
        "subtitle": "",
        "provider": "Delinea"
    },
    {
        "workbookKey": "ForcepointCloudSecurityGatewayWorkbook",
        "logoFileName": "Forcepoint_new_logo.svg",
        "description": "Use this report to understand query runs across your workspace.",
        "dataTypesDependencies": [
            "CommonSecurityLog"
        ],
        "dataConnectorsDependencies": [
            "ForcepointCSG"
        ],
        "previewImagesFileNames": [
            "ForcepointCloudSecurityGatewayWhite.png",
            "ForcepointCloudSecurityGatewayBlack.png"
        ],
        "version": "1.0.0",
        "title": "Forcepoint Cloud Security Gateway Workbook",
        "templateRelativePath": "ForcepointCloudSecuirtyGatewayworkbook.json",
        "subtitle": "",
        "provider": "Forcepoint"
    },
    {
        "workbookKey": "IntsightsIOCWorkbook",
        "logoFileName": "IntSights_logo.svg",
        "description": "This Microsoft Sentinel workbook provides an overview of Indicators of Compromise (IOCs) and their correlations allowing users to analyze and visualize indicators based on severity, type, and other parameters.",
        "dataTypesDependencies": [
            "ThreatIntelligenceIndicator",
            "SecurityAlert"
        ],
        "dataConnectorsDependencies": [
            "ThreatIntelligenceTaxii"
        ],
        "previewImagesFileNames": [
            "IntsightsIOCWhite.png",
            "IntsightsMatchedWhite.png",
            "IntsightsMatchedBlack.png",
            "IntsightsIOCBlack.png"
        ],
        "version": "2.0.0",
        "title": "IntSights IOC Workbook",
        "templateRelativePath": "IntsightsIOCWorkbook.json",
        "subtitle": "",
        "provider": "IntSights Cyber Intelligence"
    },
    {
        "workbookKey": "DarktraceSummaryWorkbook",
        "logoFileName": "Darktrace.svg",
        "description": "A workbook containing relevant KQL queries to help you visualise the data in model breaches from the Darktrace Connector",
        "dataTypesDependencies": [
            "CommonSecurityLog"
        ],
        "dataConnectorsDependencies": [
            "Darktrace"
        ],
        "previewImagesFileNames": [
            "AIA-DarktraceSummaryWhite.png",
            "AIA-DarktraceSummaryBlack.png"
        ],
        "version": "1.1.0",
        "title": "AI Analyst Darktrace Model Breach Summary",
        "templateRelativePath": "AIA-Darktrace.json",
        "subtitle": "",
        "provider": "Darktrace"
    },
    {
        "workbookKey": "TrendMicroXDR",
        "logoFileName": "trendmicro_logo.svg",
        "description": "Gain insights from Trend Vision One with this overview of the Alerts triggered.",
        "dataTypesDependencies": [
            "TrendMicro_XDR_WORKBENCH_CL"
        ],
        "dataConnectorsDependencies": [
            "TrendMicroXDR"
        ],
        "previewImagesFileNames": [
            "TrendMicroXDROverviewWhite.png",
            "TrendMicroXDROverviewBlack.png"
        ],
        "version": "1.3.0",
        "title": "Trend Vision One Alert Overview",
        "templateRelativePath": "TrendMicroXDROverview.json",
        "subtitle": "",
        "provider": "Trend Micro"
    },
    {
        "workbookKey": "CyberpionOverviewWorkbook",
        "logoFileName": "cyberpion_logo.svg",
        "description": "Use Cyberpion's Security Logs and this workbook, to get an overview of your online assets, gain insights into their current state, and find ways to better secure your ecosystem.",
        "dataTypesDependencies": [
            "CyberpionActionItems_CL"
        ],
        "dataConnectorsDependencies": [
            "CyberpionSecurityLogs"
        ],
        "previewImagesFileNames": [
            "CyberpionActionItemsBlack.png",
            "CyberpionActionItemsWhite.png"
        ],
        "version": "1.0.0",
        "title": "Cyberpion Overview",
        "templateRelativePath": "CyberpionOverviewWorkbook.json",
        "subtitle": "",
        "provider": "Cyberpion"
    },
    {
        "workbookKey": "SolarWindsPostCompromiseHuntingWorkbook",
        "logoFileName": "MSTIC-Logo.svg",
        "description": "This hunting workbook is intended to help identify activity related to the Solorigate compromise and subsequent attacks discovered in December 2020",
        "dataTypesDependencies": [
            "CommonSecurityLog",
            "SigninLogs",
            "AuditLogs",
            "AADServicePrincipalSignInLogs",
            "OfficeActivity",
            "BehaviorAnalytics",
            "SecurityEvent",
            "DeviceProcessEvents",
            "SecurityAlert",
            "DnsEvents"
        ],
        "dataConnectorsDependencies": [
            "AzureActiveDirectory",
            "SecurityEvents",
            "Office365",
            "MicrosoftThreatProtection",
            "DNS",
            "WindowsSecurityEvents"
        ],
        "previewImagesFileNames": [
            "SolarWindsPostCompromiseHuntingWhite.png",
            "SolarWindsPostCompromiseHuntingBlack.png"
        ],
        "version": "1.5.0",
        "title": "SolarWinds Post Compromise Hunting",
        "templateRelativePath": "SolarWindsPostCompromiseHunting.json",
        "subtitle": "",
        "provider": "Microsoft"
    },
    {
        "workbookKey": "ProofpointPODWorkbook",
        "logoFileName": "proofpointlogo.svg",
        "description": "Gain insights into your Proofpoint on Demand Email Security activities, including maillog and messages data. The Workbook provides users with an executive dashboard showing the reporting capabilities, message traceability and monitoring.",
        "dataTypesDependencies": [
            "ProofpointPOD_maillog_CL",
            "ProofpointPOD_message_CL"
        ],
        "dataConnectorsDependencies": [
            "ProofpointPOD"
        ],
        "previewImagesFileNames": [
            "ProofpointPODMainBlack1.png",
            "ProofpointPODMainBlack2.png",
            "ProofpointPODMainWhite1.png",
            "ProofpointPODMainWhite2.png",
            "ProofpointPODMessageSummaryBlack.png",
            "ProofpointPODMessageSummaryWhite.png",
            "ProofpointPODTLSBlack.png",
            "ProofpointPODTLSWhite.png"
        ],
        "version": "1.0.0",
        "title": "Proofpoint On-Demand Email Security",
        "templateRelativePath": "ProofpointPOD.json",
        "subtitle": "",
        "provider": "Proofpoint"
    },
    {
        "workbookKey": "CiscoUmbrellaWorkbook",
        "logoFileName": "cisco_logo.svg",
        "description": "Gain insights into Cisco Umbrella activities, including the DNS, Proxy and Cloud Firewall data. Workbook shows general information along with threat landscape including categories, blocked destinations and URLs.",
        "dataTypesDependencies": [
            "Cisco_Umbrella_dns_CL",
            "Cisco_Umbrella_proxy_CL",
            "Cisco_Umbrella_ip_CL",
            "Cisco_Umbrella_cloudfirewall_CL"
        ],
        "dataConnectorsDependencies": [
            "CiscoUmbrellaDataConnector"
        ],
        "previewImagesFileNames": [
            "CiscoUmbrellaDNSBlack1.png",
            "CiscoUmbrellaDNSBlack2.png",
            "CiscoUmbrellaDNSWhite1.png",
            "CiscoUmbrellaDNSWhite2.png",
            "CiscoUmbrellaFirewallBlack.png",
            "CiscoUmbrellaFirewallWhite.png",
            "CiscoUmbrellaMainBlack1.png",
            "CiscoUmbrellaMainBlack2.png",
            "CiscoUmbrellaMainWhite1.png",
            "CiscoUmbrellaMainWhite2.png",
            "CiscoUmbrellaProxyBlack1.png",
            "CiscoUmbrellaProxyBlack2.png",
            "CiscoUmbrellaProxyWhite1.png",
            "CiscoUmbrellaProxyWhite2.png"
        ],
        "version": "1.0.0",
        "title": "Cisco Umbrella",
        "templateRelativePath": "CiscoUmbrella.json",
        "subtitle": "",
        "provider": "Cisco"
    },
    {
        "workbookKey": "AnalyticsEfficiencyWorkbook",
        "logoFileName": "Azure_Sentinel.svg",
        "description": "Gain insights into the efficacy of your analytics rules. In this workbook you can analyze and monitor the analytics rules found in your workspace to achieve better performance by your SOC.",
        "dataTypesDependencies": [
            "SecurityAlert",
            "SecurityIncident"
        ],
        "dataConnectorsDependencies": [],
        "previewImagesFileNames": [
            "AnalyticsEfficiencyBlack.png",
            "AnalyticsEfficiencyWhite.png"
        ],
        "version": "1.2.0",
        "title": "Analytics Efficiency",
        "templateRelativePath": "AnalyticsEfficiency.json",
        "subtitle": "",
        "provider": "Microsoft"
    },
    {
        "workbookKey": "WorkspaceUsage",
        "logoFileName": "Azure_Sentinel.svg",
        "description": "Gain insights into your workspace's usage. In this workbook, you can view your workspace\u2019s data consumption, latency, recommended tasks and Cost and Usage statistics.",
        "dataTypesDependencies": [],
        "dataConnectorsDependencies": [],
        "previewImagesFileNames": [
            "WorkspaceUsageBlack.png",
            "WorkspaceUsageWhite.png"
        ],
        "version": "1.6.0",
        "title": "Workspace Usage Report",
        "templateRelativePath": "WorkspaceUsage.json",
        "subtitle": "",
        "provider": "Microsoft Sentinel community"
    },
    {
        "workbookKey": "SentinelCentral",
        "logoFileName": "Azure_Sentinel.svg",
        "description": "Use this report to view Incident (and Alert data) across many workspaces, this works with Azure Lighthouse and across any subscription you have access to.",
        "dataTypesDependencies": [
            "SecurityIncident"
        ],
        "dataConnectorsDependencies": [],
        "previewImagesFileNames": [
            "SentinelCentralBlack.png",
            "SentinelCentralWhite.png"
        ],
        "version": "2.1.1",
        "title": "Microsoft Sentinel Central",
        "templateRelativePath": "SentinelCentral.json",
        "subtitle": "",
        "provider": "Microsoft Sentinel community"
    },
    {
        "workbookKey": "CognniIncidentsWorkbook",
        "logoFileName": "cognni-logo.svg",
        "description": "Gain intelligent insights into the risks to your important financial, legal, HR, and governance information. This workbook lets you monitor your at-risk information to determine when and why incidents occurred, as well as who was involved. These incidents are broken into high, medium, and low risk incidents for each information category.",
        "dataTypesDependencies": [
            "CognniIncidents_CL"
        ],
        "dataConnectorsDependencies": [
            "CognniSentinelDataConnector"
        ],
        "previewImagesFileNames": [
            "CognniBlack.PNG",
            "CognniWhite.PNG"
        ],
        "version": "1.0.0",
        "title": "Cognni Important Information Incidents",
        "templateRelativePath": "CognniIncidentsWorkbook.json",
        "subtitle": "",
        "provider": "Cognni"
    },
    {
        "workbookKey": "pfsense",
        "logoFileName": "pfsense_logo.svg",
        "description": "Gain insights into pfsense logs from both filterlog and nginx.",
        "dataTypesDependencies": [
            "CommonSecurityLog"
        ],
        "dataConnectorsDependencies": [],
        "previewImagesFileNames": [
            "pfsenseBlack.png",
            "pfsenseWhite.png"
        ],
        "version": "1.0.0",
        "title": "pfsense",
        "templateRelativePath": "pfsense.json",
        "subtitle": "",
        "provider": "Microsoft Sentinel community"
    },
    {
        "workbookKey": "ExchangeCompromiseHunting",
        "logoFileName": "MSTIC-Logo.svg",
        "description": "This workbook is intended to help defenders in responding to the Exchange Server vulnerabilities disclosed in March 2021, as well as hunting for potential compromise activity. More details on these vulnearbilities can be found at: https://aka.ms/exchangevulns",
        "dataTypesDependencies": [
            "SecurityEvent",
            "W3CIISLog"
        ],
        "dataConnectorsDependencies": [
            "SecurityEvents",
            "AzureMonitor(IIS)",
            "WindowsSecurityEvents"
        ],
        "previewImagesFileNames": [
            "ExchangeBlack.png",
            "ExchangeWhite.png"
        ],
        "version": "1.0.0",
        "title": "Exchange Compromise Hunting",
        "templateRelativePath": "ExchangeCompromiseHunting.json",
        "subtitle": "",
        "provider": "Microsoft"
    },
    {
        "workbookKey": "SOCProcessFramework",
        "logoFileName": "Azure_Sentinel.svg",
        "description": "Built by Microsoft's Sentinel GBB's - This workbook contains years of SOC Best Practices and is intended to help SOCs mature and leverage industry standards in Operationalizing their SOC in using Microsoft Sentinel. It contains Processes and Procedures every SOC should consider and builds a high level of operational excellence.",
        "dataTypesDependencies": [],
        "dataConnectorsDependencies": [],
        "previewImagesFileNames": [
            "SOCProcessFrameworkCoverImage1White.png",
            "SOCProcessFrameworkCoverImage1Black.png",
            "SOCProcessFrameworkCoverImage2White.png",
            "SOCProcessFrameworkCoverImage2Black.png"
        ],
        "version": "1.1.0",
        "title": "SOC Process Framework",
        "templateRelativePath": "SOCProcessFramework.json",
        "subtitle": "",
        "provider": "Microsoft Sentinel Community"
    },
    {
        "workbookKey": "Building_a_SOCLargeStaffWorkbook",
        "logoFileName": "Azure_Sentinel.svg",
        "description": "Built by Microsoft's Sentinel GBB's - This workbook contains years of SOC Best Practices and is intended to help SOCs mature and leverage industry standards in Operationalizing their SOC in using Microsoft Sentinel. It contains Processes and Procedures every SOC should consider and builds a high level of operational excellence.",
        "dataTypesDependencies": [],
        "dataConnectorsDependencies": [],
        "previewImagesFileNames": [
            "SOCProcessFrameworkCoverImage1White.png",
            "SOCProcessFrameworkCoverImage1Black.png",
            "SOCProcessFrameworkCoverImage2White.png",
            "SOCProcessFrameworkCoverImage2Black.png"
        ],
        "version": "1.1.0",
        "title": "SOC Large Staff",
        "templateRelativePath": "Building_a_SOCLargeStaff.json",
        "subtitle": "",
        "provider": "Microsoft Sentinel Community"
    },
    {
        "workbookKey": "Building_a_SOCMediumStaffWorkbook",
        "logoFileName": "Azure_Sentinel.svg",
        "description": "Built by Microsoft's Sentinel GBB's - This workbook contains years of SOC Best Practices and is intended to help SOCs mature and leverage industry standards in Operationalizing their SOC in using Microsoft Sentinel. It contains Processes and Procedures every SOC should consider and builds a high level of operational excellence.",
        "dataTypesDependencies": [],
        "dataConnectorsDependencies": [],
        "previewImagesFileNames": [
            "SOCProcessFrameworkCoverImage1White.png",
            "SOCProcessFrameworkCoverImage1Black.png",
            "SOCProcessFrameworkCoverImage2White.png",
            "SOCProcessFrameworkCoverImage2Black.png"
        ],
        "version": "1.1.0",
        "title": "SOC Medium Staff",
        "templateRelativePath": "Building_a_SOCMediumStaff.json",
        "subtitle": "",
        "provider": "Microsoft Sentinel Community"
    },
    {
        "workbookKey": "Building_a_SOCPartTimeStaffWorkbook",
        "logoFileName": "Azure_Sentinel.svg",
        "description": "Built by Microsoft's Sentinel GBB's - This workbook contains years of SOC Best Practices and is intended to help SOCs mature and leverage industry standards in Operationalizing their SOC in using Microsoft Sentinel. It contains Processes and Procedures every SOC should consider and builds a high level of operational excellence.",
        "dataTypesDependencies": [],
        "dataConnectorsDependencies": [],
        "previewImagesFileNames": [
            "SOCProcessFrameworkCoverImage1White.png",
            "SOCProcessFrameworkCoverImage1Black.png",
            "SOCProcessFrameworkCoverImage2White.png",
            "SOCProcessFrameworkCoverImage2Black.png"
        ],
        "version": "1.1.0",
        "title": "SOC Part Time Staff",
        "templateRelativePath": "Building_a_SOCPartTimeStaff.json",
        "subtitle": "",
        "provider": "Microsoft Sentinel Community"
    },
    {
        "workbookKey": "Building_a_SOCSmallStaffWorkbook",
        "logoFileName": "Azure_Sentinel.svg",
        "description": "Built by Microsoft's Sentinel GBB's - This workbook contains years of SOC Best Practices and is intended to help SOCs mature and leverage industry standards in Operationalizing their SOC in using Microsoft Sentinel. It contains Processes and Procedures every SOC should consider and builds a high level of operational excellence.",
        "dataTypesDependencies": [],
        "dataConnectorsDependencies": [],
        "previewImagesFileNames": [
            "SOCProcessFrameworkCoverImage1White.png",
            "SOCProcessFrameworkCoverImage1Black.png",
            "SOCProcessFrameworkCoverImage2White.png",
            "SOCProcessFrameworkCoverImage2Black.png"
        ],
        "version": "1.1.0",
        "title": "SOC Small Staff",
        "templateRelativePath": "Building_a_SOCSmallStaff.json",
        "subtitle": "",
        "provider": "Microsoft Sentinel Community"
    },
    {
        "workbookKey": "SOCIRPlanningWorkbook",
        "logoFileName": "Azure_Sentinel.svg",
        "description": "Built by Microsoft's Sentinel GBB's - This workbook contains years of SOC Best Practices and is intended to help SOCs mature and leverage industry standards in Operationalizing their SOC in using Microsoft Sentinel. It contains Processes and Procedures every SOC should consider and builds a high level of operational excellence.",
        "dataTypesDependencies": [],
        "dataConnectorsDependencies": [],
        "previewImagesFileNames": [
            "SOCProcessFrameworkCoverImage1White.png",
            "SOCProcessFrameworkCoverImage1Black.png",
            "SOCProcessFrameworkCoverImage2White.png",
            "SOCProcessFrameworkCoverImage2Black.png"
        ],
        "version": "1.1.0",
        "title": "SOC IR Planning",
        "templateRelativePath": "SOCIRPlanning.json",
        "subtitle": "",
        "provider": "Microsoft Sentinel Community"
    },
    {
        "workbookKey": "UpdateSOCMaturityScoreWorkbook",
        "logoFileName": "Azure_Sentinel.svg",
        "description": "Built by Microsoft's Sentinel GBB's - This workbook contains years of SOC Best Practices and is intended to help SOCs mature and leverage industry standards in Operationalizing their SOC in using Microsoft Sentinel. It contains Processes and Procedures every SOC should consider and builds a high level of operational excellence.",
        "dataTypesDependencies": [],
        "dataConnectorsDependencies": [],
        "previewImagesFileNames": [
            "SOCProcessFrameworkCoverImage1White.png",
            "SOCProcessFrameworkCoverImage1Black.png",
            "SOCProcessFrameworkCoverImage2White.png",
            "SOCProcessFrameworkCoverImage2Black.png"
        ],
        "version": "1.1.0",
        "title": "Update SOC Maturity Score",
        "templateRelativePath": "UpdateSOCMaturityScore.json",
        "subtitle": "",
        "provider": "Microsoft Sentinel Community"
    },
    {
        "workbookKey": "Microsoft365SecurityPosture",
        "logoFileName": "M365securityposturelogo.svg",
        "description": "This workbook presents security posture data collected from Azure Security Center, M365 Defender, Defender for Endpoint, and Microsoft Cloud App Security. This workbook relies on the M365 Security Posture Playbook in order to bring the data in.",
        "dataTypesDependencies": [
            "M365SecureScore_CL",
            "MDfESecureScore_CL",
            "MDfEExposureScore_CL",
            "MDfERecommendations_CL",
            "MDfEVulnerabilitiesList_CL",
            "McasShadowItReporting"
        ],
        "dataConnectorsDependencies": [],
        "previewImagesFileNames": [
            "M365securitypostureblack.png",
            "M365securityposturewhite.png"
        ],
        "version": "1.0.0",
        "title": "Microsoft 365 Security Posture",
        "templateRelativePath": "M365SecurityPosture.json",
        "subtitle": "",
        "provider": "Microsoft Sentinel Community"
    },
    {
        "workbookKey": "AzureSentinelCost",
        "logoFileName": "Azure_Sentinel.svg",
        "description": "This workbook provides an estimated cost across the main billed items in Microsoft Sentinel: ingestion, retention and automation. It also provides insight about the possible impact of the Microsoft 365 E5 offer.",
        "dataTypesDependencies": [
            "Usage"
        ],
        "dataConnectorsDependencies": [],
        "previewImagesFileNames": [
            "AzureSentinelCostWhite.png",
            "AzureSentinelCostBlack.png"
        ],
        "version": "1.5.1",
        "title": "Microsoft Sentinel Cost",
        "templateRelativePath": "AzureSentinelCost.json",
        "subtitle": "",
        "provider": "Microsoft Sentinel Community"
    },
    {
        "workbookKey": "ADXvsLA",
        "logoFileName": "Azure_Sentinel.svg",
        "description": "This workbook shows the tables from Microsoft Sentinel which are backed up in ADX. It also provides a comparison between the entries in the Microsoft Sentinel tables and the ADX tables. Lastly some general information about the queries and ingestion on ADX is shown.",
        "dataTypesDependencies": [],
        "dataConnectorsDependencies": [],
        "previewImagesFileNames": [
            "ADXvsLABlack.PNG",
            "ADXvsLAWhite.PNG"
        ],
        "version": "1.0.0",
        "title": "ADXvsLA",
        "templateRelativePath": "ADXvsLA.json",
        "subtitle": "",
        "provider": "Microsoft Sentinel Community"
    },
    {
        "workbookKey": "ProofPointThreatDashboard",
        "logoFileName": "",
        "description": "Provides an overview of email threat activity based on log data provided by ProofPoint",
        "dataTypesDependencies": [
            "ProofpointPOD_message_CL",
            "ProofpointPOD_maillog_CL",
            "ProofPointTAPClicksBlocked_CL",
            "ProofPointTAPClicksPermitted_CL",
            "ProofPointTAPMessagesBlocked_CL",
            "ProofPointTAPMessagesDelivered_CL"
        ],
        "dataConnectorsDependencies": [
            "ProofpointTAP",
            "ProofpointPOD"
        ],
        "previewImagesFileNames": [
            "ProofPointThreatDashboardBlack1.png",
            "ProofPointThreatDashboardWhite1.png"
        ],
        "version": "1.0.0",
        "title": "ProofPoint Threat Dashboard",
        "templateRelativePath": "ProofPointThreatDashboard.json",
        "subtitle": "",
        "provider": "Microsoft Sentinel Community"
    },
    {
        "workbookKey": "AMAmigrationTracker",
        "logoFileName": "Azure_Sentinel.svg",
        "description": "See what Azure and Azure Arc servers have Log Analytics agent or Azure Monitor agent installed. Review what DCR (data collection rules) apply to your machines and whether you are collecting logs from those machines into your selected workspaces.",
        "dataTypesDependencies": [],
        "dataConnectorsDependencies": [],
        "previewImagesFileNames": [
            "AMAtrackingWhite1.png",
            "AMAtrackingWhite2.png",
            "AMAtrackingWhite3.png",
            "AMAtrackingBlack1.png",
            "AMAtrackingBlack2.png",
            "AMAtrackingBlack3.png"
        ],
        "version": "1.1.0",
        "title": "AMA migration tracker",
        "templateRelativePath": "AMAmigrationTracker.json",
        "subtitle": "",
        "provider": "Microsoft Sentinel Community"
    },
    {
        "workbookKey": "AdvancedKQL",
        "logoFileName": "Azure_Sentinel.svg",
        "description": "This interactive Workbook is designed to improve your KQL proficiency by using a use-case driven approach.",
        "dataTypesDependencies": [],
        "dataConnectorsDependencies": [],
        "previewImagesFileNames": [
            "AdvancedKQLWhite.png",
            "AdvancedKQLBlack.png"
        ],
        "version": "1.3.0",
        "title": "Advanced KQL for Microsoft Sentinel",
        "templateRelativePath": "AdvancedKQL.json",
        "subtitle": "",
        "provider": "Microsoft Sentinel Community"
    },
    {
        "workbookKey": "DSTIMWorkbook",
        "logoFileName": "DSTIM.svg",
        "description": "Identify sensitive data blast radius (i.e., who accessed sensitive data, what kinds of sensitive data, from where and when) in a given data security incident investigation or as part of Threat Hunting. Prioritize your investigation based on insights provided with integrations with Watchlists(VIPUsers, TerminatedEmployees and HighValueAssets), Threat Intelligence feed, UEBA baselines and much more.",
        "dataTypesDependencies": [
            "DSMAzureBlobStorageLogs",
            "DSMDataClassificationLogs",
            "DSMDataLabelingLogs",
            "Anomalies",
            "ThreatIntelligenceIndicator",
            "AADManagedIdentitySignInLogs",
            "SecurityAlert",
            "SigninLogs"
        ],
        "dataConnectorsDependencies": [],
        "previewImagesFileNames": [
            "DSTIMWorkbookBlack.png",
            "DSTIMWorkbookWhite.png"
        ],
        "version": "1.9.0",
        "title": "Data Security - Sensitive Data Impact Assessment",
        "templateRelativePath": "DSTIMWorkbook.json",
        "subtitle": "",
        "provider": "Microsoft",
        "featureFlag": "DSTIMWorkbook"
    },
    {
        "workbookKey": "IntrotoKQLWorkbook",
        "logoFileName": "",
        "description": "Learn and practice the Kusto Query Language. This workbook introduces and provides 100 to 200 level content for new and existing users looking to learn KQL. This workbook will be updated with content over time.",
        "dataTypesDependencies": [],
        "dataConnectorsDependencies": [],
        "previewImagesFileNames": [
            "IntrotoKQL-black.png",
            "IntrotoKQL-white.png"
        ],
        "version": "1.0.0",
        "title": "Intro to KQL",
        "templateRelativePath": "IntrotoKQL.json",
        "subtitle": "",
        "provider": "Microsoft Sentinel Community"
    },
    {
        "workbookKey": "Log4jPostCompromiseHuntingWorkbook",
        "logoFileName": "",
        "description": "This hunting workbook is intended to help identify activity related to the Log4j compromise discovered in December 2021.",
        "dataTypesDependencies": [
            "SecurityNestedRecommendation",
            "AzureDiagnostics",
            "OfficeActivity",
            "W3CIISLog",
            "AWSCloudTrail",
            "SigninLogs",
            "AADNonInteractiveUserSignInLogs",
            "imWebSessions",
            "imNetworkSession"
        ],
        "dataConnectorsDependencies": [],
        "previewImagesFileNames": [
            "Log4jPostCompromiseHuntingBlack.png",
            "Log4jPostCompromiseHuntingWhite.png"
        ],
        "version": "1.0.0",
        "title": "Log4j Post Compromise Hunting",
        "templateRelativePath": "Log4jPostCompromiseHunting.json",
        "subtitle": "",
        "provider": "Microsoft Sentinel Community"
    },
    {
        "workbookKey": "Log4jImpactAssessmentWorkbook",
        "logoFileName": "",
        "description": "This hunting workbook is intended to help identify activity related to the Log4j compromise discovered in December 2021.",
        "dataTypesDependencies": [
            "SecurityIncident",
            "SecurityAlert",
            "AzureSecurityCenter",
            "MDfESecureScore_CL",
            "MDfEExposureScore_CL",
            "MDfERecommendations_CL",
            "MDfEVulnerabilitiesList_CL"
        ],
        "dataConnectorsDependencies": [],
        "previewImagesFileNames": [],
        "version": "1.0.0",
        "title": "Log4j Impact Assessment",
        "templateRelativePath": "Log4jImpactAssessment.json",
        "subtitle": "",
        "provider": "Microsoft Sentinel Community"
    },
    {
        "workbookKey": "UserMap",
        "logoFileName": "",
        "description": "This Workbook shows MaliciousIP, User SigninLog Data (this shows user Signin Locations and distance between as well as order visited) and WAF information.",
        "dataTypesDependencies": [
            "SigninLogs",
            "AzureDiagnostics",
            "WireData",
            "VMconnection",
            "CommonSecurityLog",
            "WindowsFirewall",
            "W3CIISLog",
            "DnsEvents"
        ],
        "dataConnectorsDependencies": [
            "AzureActiveDirectory"
        ],
        "previewImagesFileNames": [
            "UserMapBlack.png",
            "UserMapWhite.png"
        ],
        "version": "1.0.0",
        "title": "User Map information",
        "templateRelativePath": "UserMap.json",
        "subtitle": "",
        "provider": "Microsoft Sentinel Community"
    },
    {
        "workbookKey": "AWSS3",
        "logoFileName": "",
        "description": ".",
        "dataTypesDependencies": [
            "AWSCloudTrail",
            "AWSGuardDuty",
            "AWSVPCFlow"
        ],
        "dataConnectorsDependencies": [
            "AWSS3"
        ],
        "previewImagesFileNames": [
            "AWSS3Black.png",
            "AWSS3White.png",
            "AWSS3White1.png"
        ],
        "version": "1.0.0",
        "title": "AWS S3 Workbook",
        "templateRelativePath": "AWSS3.json",
        "subtitle": "",
        "provider": "Microsoft Sentinel Community"
    },
    {
        "workbookKey": "LogSourcesAndAnalyticRulesCoverageWorkbook",
        "logoFileName": "",
        "description": "This workbook is intended to show how the different tables in a Log Analytics workspace are being used by the different Microsoft Sentinel features, like analytics, hunting queries, playbooks and queries in general.",
        "dataTypesDependencies": [],
        "dataConnectorsDependencies": [],
        "previewImagesFileNames": [
            "LogSourcesAndAnalyticRulesCoverageBlack.png",
            "LogSourcesAndAnalyticRulesCoverageWhite.png"
        ],
        "version": "1.1.0",
        "title": "Log Sources & Analytic Rules Coverage",
        "templateRelativePath": "LogSourcesAndAnalyticRulesCoverage.json",
        "subtitle": "",
        "provider": "Microsoft Sentinel Community"
    },
    {
        "workbookKey": "CiscoFirepower",
        "logoFileName": "",
        "description": "Gain insights into your Cisco Firepower firewalls. This workbook analyzes Cisco Firepower device logs.",
        "dataTypesDependencies": [
            "CommonSecurityLog"
        ],
        "dataConnectorsDependencies": [],
        "previewImagesFileNames": [
            "CiscoFirepowerBlack.png",
            "CiscoFirepowerWhite.png"
        ],
        "version": "1.0.0",
        "title": "Cisco Firepower",
        "templateRelativePath": "CiscoFirepower.json",
        "subtitle": "",
        "provider": "Microsoft Sentinel Community"
    },
    {
        "workbookKey": "MicrorosftTeams",
        "logoFileName": "microsoftteams.svg",
        "description": "This workbook is intended to identify the activities on Microrsoft Teams.",
        "dataTypesDependencies": [
            "OfficeActivity"
        ],
        "dataConnectorsDependencies": [],
        "previewImagesFileNames": [
            "MicrosoftTeamsBlack.png",
            "MicrosoftTeamsWhite.png"
        ],
        "version": "1.0.0",
        "title": "Microsoft Teams",
        "templateRelativePath": "MicrosoftTeams.json",
        "subtitle": "",
        "provider": "Microsoft Sentinel Community"
    },
    {
        "workbookKey": "ArchivingBasicLogsRetention",
        "logoFileName": "ArchivingBasicLogsRetention.svg",
        "description": "This workbooks shows workspace and table retention periods, basic logs, and search & restore tables. It also allows you to update table retention periods, plans, and delete search or restore tables.",
        "dataTypesDependencies": [],
        "dataConnectorsDependencies": [],
        "previewImagesFileNames": [
            "ArchivingBasicLogsRetentionBlack1.png",
            "ArchivingBasicLogsRetentionWhite1.png"
        ],
        "version": "1.1.0",
        "title": "Archiving, Basic Logs, and Retention",
        "templateRelativePath": "ArchivingBasicLogsRetention.json",
        "subtitle": "",
        "provider": "Microsoft Sentinel Community"
    },
    {
        "workbookKey": "OktaSingleSignOnWorkbook",
        "logoFileName": "okta_logo.svg",
        "description": "Gain extensive insight into Okta Single Sign-On (SSO) by analyzing, collecting and correlating Audit and Event events.\nThis workbook provides visibility into message and click events that were permitted, delivered, or blocked",
        "dataTypesDependencies": [
            "Okta_CL"
        ],
        "dataConnectorsDependencies": [
            "OktaSSO"
        ],
        "previewImagesFileNames": [
            "OktaSingleSignOnWhite.png",
            "OktaSingleSignOnBlack.png"
        ],
        "version": "1.2",
        "title": "Okta Single Sign-On",
        "templateRelativePath": "OktaSingleSignOn.json",
        "subtitle": "",
        "provider": "Okta"
    },
    {
        "workbookKey": "Dynamics365Workbooks",
        "logoFileName": "DynamicsLogo.svg",
        "description": "This workbook brings together queries and visualizations to assist you in identifying potential threats in your Dynamics 365 audit data.",
        "dataTypesDependencies": [
            "Dynamics365Activity"
        ],
        "dataConnectorsDependencies": [
            "Dynamics365"
        ],
        "previewImagesFileNames": [
            "Dynamics365WorkbookBlack.png",
            "Dynamics365WorkbookWhite.png"
        ],
        "version": "1.0.3",
        "title": "Dynamics365Workbooks",
        "templateRelativePath": "Dynamics365Workbooks.json",
        "subtitle": "",
        "provider": "Microsoft Sentinel Community"
    },
    {
        "workbookKey": "CiscoMerakiWorkbook",
        "logoFileName": "",
        "description": "Gain insights into the Events from Cisco Meraki Solution and analyzing all the different types of Security Events. This workbook also helps in identifying the Events from affected devices, IPs and the nodes where malware was successfully detected.\nIP data received in Events is correlated with Threat Intelligence to identify if the reported IP address is known bad based on threat intelligence data.",
        "dataTypesDependencies": [
            "meraki_CL",
            "CiscoMerakiNativePoller",
            "ThreatIntelligenceIndicator"
        ],
        "dataConnectorsDependencies": [
            "CiscoMeraki",
            "CiscoMerakiNativePolling",
            "ThreatIntelligence"
        ],
        "previewImagesFileNames": [
            "CiscoMerakiWorkbookWhite.png",
            "CiscoMerakiWorkbookBlack.png"
        ],
        "version": "1.0.0",
        "title": "CiscoMerakiWorkbook",
        "templateRelativePath": "CiscoMerakiWorkbook.json",
        "subtitle": "",
        "provider": "Microsoft"
    },
    {
        "workbookKey": "SentinelOneWorkbook",
        "logoFileName": "",
        "description": "Sets the time name for analysis.",
        "dataTypesDependencies": [
            "SentinelOne_CL"
        ],
        "dataConnectorsDependencies": [
            "SentinelOne"
        ],
        "previewImagesFileNames": [
            "SentinelOneBlack.png",
            "SentinelOneWhite.png"
        ],
        "version": "1.0.0",
        "title": "SentinelOneWorkbook",
        "templateRelativePath": "SentinelOne.json",
        "subtitle": "",
        "provider": "Microsoft"
    },
    {
        "workbookKey": "TrendMicroApexOneWorkbook",
        "logoFileName": "trendmicro_logo.svg",
        "description": "Sets the time name for analysis.",
        "dataTypesDependencies": [
            "CommonSecurityLog"
        ],
        "dataConnectorsDependencies": [
            "TrendMicroApexOne"
        ],
        "previewImagesFileNames": [
            "TrendMicroApexOneBlack.png",
            "TrendMicroApexOneWhite.png"
        ],
        "version": "1.0.0",
        "title": "Trend Micro Apex One",
        "templateRelativePath": "TrendMicroApexOne.json",
        "subtitle": "",
        "provider": "TrendMicro"
    },
    {
        "workbookKey": "ContrastProtect",
        "logoFileName": "contrastsecurity_logo.svg",
        "description": "Select the time range for this Overview.",
        "dataTypesDependencies": [
            "CommonSecurityLog"
        ],
        "dataConnectorsDependencies": [
            "ContrastProtect"
        ],
        "previewImagesFileNames": [
            "ContrastProtectAllBlack.png",
            "ContrastProtectAllWhite.png",
            "ContrastProtectEffectiveBlack.png",
            "ContrastProtectEffectiveWhite.png",
            "ContrastProtectSummaryBlack.png",
            "ContrastProtectSummaryWhite.png"
        ],
        "version": "1.0.0",
        "title": "Contrast Protect",
        "templateRelativePath": "ContrastProtect.json",
        "subtitle": "",
        "provider": "contrast security"
    },
    {
        "workbookKey": "ArmorbloxOverview",
        "logoFileName": "armorblox.svg",
        "description": "INCIDENTS FROM SELECTED TIME RANGE",
        "dataTypesDependencies": [
            "Armorblox_CL"
        ],
        "dataConnectorsDependencies": [
            "Armorblox"
        ],
        "previewImagesFileNames": [
            "ArmorbloxOverviewBlack01.png",
            "ArmorbloxOverviewBlack02.png",
            "ArmorbloxOverviewWhite01.png",
            "ArmorbloxOverviewWhite02.png"
        ],
        "version": "1.0.0",
        "title": "Armorblox",
        "templateRelativePath": "ArmorbloxOverview.json",
        "subtitle": "",
        "provider": "Armorblox"
    },
    {
        "workbookKey": "PaloAltoCDL",
        "logoFileName": "paloalto_logo.svg",
        "description": "Sets the time name for analysis",
        "dataTypesDependencies": [
            "CommonSecurityLog"
        ],
        "dataConnectorsDependencies": [
            "PaloAltoCDL"
        ],
        "previewImagesFileNames": [
            "PaloAltoBlack.png",
            "PaloAltoWhite.png"
        ],
        "version": "1.0.0",
        "title": "Palo Alto Networks Cortex Data Lake",
        "templateRelativePath": "PaloAltoCDL.json",
        "subtitle": "",
        "provider": "Palo Alto Networks"
    },
    {
        "workbookKey": "VMwareCarbonBlack",
        "logoFileName": "Azure_Sentinel.svg",
        "description": "Sets the time name for analysis",
        "dataTypesDependencies": [
            "CarbonBlackEvents_CL",
            "CarbonBlackAuditLogs_CL",
            "CarbonBlackNotifications_CL"
        ],
        "dataConnectorsDependencies": [
            "VMwareCarbonBlack"
        ],
        "previewImagesFileNames": [
            "VMwareCarbonBlack.png",
            "VMwareCarbonWhite.png"
        ],
        "version": "1.0.0",
        "title": "VMware Carbon Black Cloud",
        "templateRelativePath": "VMwareCarbonBlack.json",
        "subtitle": "",
        "provider": "Microsoft"
    },
    {
        "workbookKey": "arista-networks",
        "logoFileName": "AristaAwakeSecurity.svg",
        "description": "Sets the time name for analysis",
        "dataTypesDependencies": [
            "CommonSecurityLog"
        ],
        "dataConnectorsDependencies": [
            "AristaAwakeSecurity"
        ],
        "previewImagesFileNames": [
            "AristaAwakeSecurityDevicesBlack.png",
            "AristaAwakeSecurityDevicesWhite.png",
            "AristaAwakeSecurityModelsBlack.png",
            "AristaAwakeSecurityModelsWhite.png",
            "AristaAwakeSecurityOverviewBlack.png",
            "AristaAwakeSecurityOverviewWhite.png"
        ],
        "version": "1.0.0",
        "title": "Arista Awake",
        "templateRelativePath": "AristaAwakeSecurityWorkbook.json",
        "subtitle": "",
        "provider": "Arista Networks"
    },
    {
        "workbookKey": "TomcatWorkbook",
        "logoFileName": "Azure_Sentinel.svg",
        "description": "Sets the time name for analysis",
        "dataTypesDependencies": [
            "Tomcat_CL"
        ],
        "dataConnectorsDependencies": [
            "ApacheTomcat"
        ],
        "previewImagesFileNames": [
            "TomcatBlack.png",
            "TomcatWhite.png"
        ],
        "version": "1.0.0",
        "title": "ApacheTomcat",
        "templateRelativePath": "Tomcat.json",
        "subtitle": "",
        "provider": "Apache"
    },
    {
        "workbookKey": "ClarotyWorkbook",
        "logoFileName": "Azure_Sentinel.svg",
        "description": "Sets the time name for analysis",
        "dataTypesDependencies": [
            "CommonSecurityLog"
        ],
        "dataConnectorsDependencies": [
            "Claroty"
        ],
        "previewImagesFileNames": [
            "ClarotyBlack.png",
            "ClarotyWhite.png"
        ],
        "version": "1.0.0",
        "title": "Claroty",
        "templateRelativePath": "ClarotyOverview.json",
        "subtitle": "",
        "provider": "Claroty"
    },
    {
        "workbookKey": "ApacheHTTPServerWorkbook",
        "logoFileName": "apache.svg",
        "description": "Sets the time name for analysis",
        "dataTypesDependencies": [
            "ApacheHTTPServer_CL"
        ],
        "dataConnectorsDependencies": [
            "ApacheHTTPServer"
        ],
        "previewImagesFileNames": [
            "ApacheHTTPServerOverviewBlack01.png",
            "ApacheHTTPServerOverviewBlack02.png",
            "ApacheHTTPServerOverviewWhite01.png",
            "ApacheHTTPServerOverviewWhite02.png"
        ],
        "version": "1.0.0",
        "title": "Apache HTTP Server",
        "templateRelativePath": "ApacheHTTPServer.json",
        "subtitle": "",
        "provider": "Apache Software Foundation"
    },
    {
        "workbookKey": "OCIWorkbook",
        "logoFileName": "Azure_Sentinel.svg",
        "description": "Sets the time name for analysis",
        "dataTypesDependencies": [
            "OCI_Logs_CL"
        ],
        "dataConnectorsDependencies": [
            "OracleCloudInfrastructureLogsConnector"
        ],
        "previewImagesFileNames": [
            "OCIBlack.png",
            "OCIWhite.png"
        ],
        "version": "1.0.0",
        "title": "Oracle Cloud Infrastructure",
        "templateRelativePath": "OracleCloudInfrastructureOCI.json",
        "subtitle": "",
        "provider": "Microsoft"
    },
    {
        "workbookKey": "OracleWeblogicServerWorkbook",
        "logoFileName": "Azure_Sentinel.svg",
        "description": "Sets the time name for analysis",
        "dataTypesDependencies": [
            "OracleWebLogicServer_CL"
        ],
        "dataConnectorsDependencies": [
            "OracleWebLogicServer"
        ],
        "previewImagesFileNames": [
            "OracleWeblogicServerBlack.png",
            "OracleWeblogicServerWhite.png"
        ],
        "version": "1.0.0",
        "title": "Oracle WebLogic Server",
        "templateRelativePath": "OracleWorkbook.json",
        "subtitle": "",
        "provider": "Oracle"
    },
    {
        "workbookKey": "BitglassWorkbook",
        "logoFileName": "Azure_Sentinel.svg",
        "description": "Sets the time name for analysis",
        "dataTypesDependencies": [
            "BitglassLogs_CL"
        ],
        "dataConnectorsDependencies": [
            "Bitglass"
        ],
        "previewImagesFileNames": [
            "BitglassBlack.png",
            "BitglassWhite.png"
        ],
        "version": "1.0.0",
        "title": "Bitglass",
        "templateRelativePath": "Bitglass.json",
        "subtitle": "",
        "provider": "Bitglass"
    },
    {
        "workbookKey": "NGINXWorkbook",
        "logoFileName": "Azure_Sentinel.svg",
        "description": "Sets the time name for analysis",
        "dataTypesDependencies": [
            "NGINX_CL"
        ],
        "dataConnectorsDependencies": [
            "NGINXHTTPServer"
        ],
        "previewImagesFileNames": [
            "NGINXOverviewBlack01.png",
            "NGINXOverviewBlack02.png",
            "NGINXOverviewWhite01.png",
            "NGINXOverviewWhite02.png"
        ],
        "version": "1.0.0",
        "title": "NGINX HTTP Server",
        "templateRelativePath": "NGINX.json",
        "subtitle": "",
        "provider": "Microsoft"
    },
    {
        "workbookKey": "vArmourAppContollerWorkbook",
        "logoFileName": "varmour-logo.svg",
        "description": "Sets the time name for analysis",
        "dataTypesDependencies": [
            "CommonSecurityLog"
        ],
        "dataConnectorsDependencies": [
            "vArmourAC",
			"vArmourACAma"
        ],
        "previewImagesFileNames": [
            "vArmourAppControllerAppBlack.png",
            "vArmourAppControllerAppBlack-1.png",
            "vArmourAppControllerAppBlack-2.png",
            "vArmourAppControllerAppBlack-3.png",
            "vArmourAppControllerAppBlack-4.png",
            "vArmourAppControllerAppBlack-5.png",
            "vArmourAppControllerAppBlack-6.png",
            "vArmourAppControllerAppBlack-7.png",
            "vArmourAppControllerAppWhite.png",
            "vArmourAppControllerAppWhite-1.png",
            "vArmourAppControllerAppWhite-2.png",
            "vArmourAppControllerAppWhite-3.png",
            "vArmourAppControllerAppWhite-4.png",
            "vArmourAppControllerAppWhite-5.png",
            "vArmourAppControllerAppWhite-6.png",
            "vArmourAppControllerAppWhite-7.png"
        ],
        "version": "1.0.0",
        "title": "vArmour Application Controller",
        "templateRelativePath": "vArmour_AppContoller_Workbook.json",
        "subtitle": "",
        "provider": "vArmour"
    },
    {
        "workbookKey": "CorelightWorkbook",
        "logoFileName": "corelight.svg",
        "description": "Sets the time name for analysis",
        "dataTypesDependencies": [
            "Corelight_CL"
        ],
        "dataConnectorsDependencies": [
            "Corelight"
        ],
        "previewImagesFileNames": [
            "CorelightConnectionsBlack1.png",
            "CorelightConnectionsBlack2.png",
            "CorelightConnectionsWhite1.png",
            "CorelightConnectionsWhite2.png",
            "CorelightDNSBlack1.png",
            "CorelightDNSWhite1.png",
            "CorelightFileBlack1.png",
            "CorelightFileBlack2.png",
            "CorelightFileWhite1.png",
            "CorelightFileWhite2.png",
            "CorelightMainBlack1.png",
            "CorelightMainWhite1.png",
            "CorelightSoftwareBlack1.png",
            "CorelightSoftwareWhite1.png"
        ],
        "version": "1.0.0",
        "title": "Corelight",
        "templateRelativePath": "Corelight.json",
        "subtitle": "",
        "provider": "Corelight"
    },
    {
        "workbookKey": "LookoutEvents",
        "logoFileName": "lookout.svg",
        "description": "Sets the time name for analysis",
        "dataTypesDependencies": [
            "Lookout_CL"
        ],
        "dataConnectorsDependencies": [
            "LookoutAPI"
        ],
        "previewImagesFileNames": [
            "SampleLookoutWorkBookBlack.png",
            "SampleLookoutWorkBookWhite.png"
        ],
        "version": "1.0.0",
        "title": "Lookout",
        "templateRelativePath": "LookoutEvents.json",
        "subtitle": "",
        "provider": "Lookout"
    },
    {
        "workbookKey": "sentinel-MicrosoftPurview",
        "logoFileName": "MicrosoftPurview.svg",
        "description": "Sets the time name for analysis",
        "dataTypesDependencies": [
            "AzureDiagnostics"
        ],
        "dataConnectorsDependencies": [
            "MicrosoftAzurePurview"
        ],
        "previewImagesFileNames": [
            ""
        ],
        "version": "1.0.0",
        "title": "Microsoft Purview",
        "templateRelativePath": "MicrosoftPurview.json",
        "subtitle": "",
        "provider": "Microsoft"
    },
    {
        "workbookKey": "InfobloxCDCB1TDWorkbook",
        "logoFileName": "infoblox_logo.svg",
        "description": "Sets the time name for analysis",
        "dataTypesDependencies": [
            "CommonSecurityLog"
        ],
        "dataConnectorsDependencies": [
            "InfobloxCloudDataConnector"
        ],
        "previewImagesFileNames": [
            "InfobloxCDCB1TDBlack.png",
            "InfobloxCDCB1TDWhite.png"
        ],
        "version": "1.0.0",
        "title": "Infoblox Cloud Data Connector",
        "templateRelativePath": "InfobloxCDCB1TDWorkbook.json",
        "subtitle": "",
        "provider": "InfoBlox"
    },
    {
        "workbookKey": "UbiquitiUniFiWorkbook",
        "logoFileName": "ubiquiti.svg",
        "description": "Sets the time name for analysis",
        "dataTypesDependencies": [
            "Ubiquiti_CL"
        ],
        "dataConnectorsDependencies": [
            "UbiquitiUnifi"
        ],
        "previewImagesFileNames": [
            "UbiquitiOverviewBlack01.png",
            "UbiquitiOverviewBlack02.png",
            "UbiquitiOverviewWhite01.png",
            "UbiquitiOverviewWhite02.png"
        ],
        "version": "1.0.0",
        "title": "Ubiquiti UniFi",
        "templateRelativePath": "Ubiquiti.json",
        "subtitle": "",
        "provider": "Microsoft"
    },
    {
        "workbookKey": "VMwareESXiWorkbook",
        "logoFileName": "Azure_Sentinel.svg",
        "description": "Sets the time name for analysis",
        "dataTypesDependencies": [
            "Syslog"
        ],
        "dataConnectorsDependencies": [
            "VMwareESXi"
        ],
        "previewImagesFileNames": [
            "VMWareESXiBlack.png",
            "VMWareESXiWhite.png"
        ],
        "version": "1.0.0",
        "title": "VMware ESXi",
        "templateRelativePath": "VMWareESXi.json",
        "subtitle": "",
        "provider": "Microsoft"
    },
    {
        "workbookKey": "SnowflakeWorkbook",
        "logoFileName": "Azure_Sentinel.svg",
        "description": "Sets the time name for analysis",
        "dataTypesDependencies": [
            "Snowflake_CL"
        ],
        "dataConnectorsDependencies": [
            "SnowflakeDataConnector"
        ],
        "previewImagesFileNames": [
            "SnowflakeBlack.png",
            "SnowflakeWhite.png"
        ],
        "version": "1.0.0",
        "title": "Snowflake",
        "templateRelativePath": "Snowflake.json",
        "subtitle": "",
        "provider": "Snowflake"
    },
    {
        "workbookKey": "LastPassWorkbook",
        "logoFileName": "LastPass.svg",
        "description": "Sets the time name for analysis",
        "dataTypesDependencies": [
            "LastPassNativePoller_CL"
        ],
        "dataConnectorsDependencies": [
            "LastPassAPIConnector"
        ],
        "previewImagesFileNames": [
            "LastPassBlack.png",
            "LastPassWhite.png"
        ],
        "version": "1.0.0",
        "title": "Lastpass Enterprise Activity Monitoring",
        "templateRelativePath": "LastPassWorkbook.json",
        "subtitle": "",
        "provider": "LastPass"
    },
    {
        "workbookKey": "SecurityBridgeWorkbook",
        "logoFileName": "SecurityBridgeLogo-Vector-TM_75x75.svg",
        "description": "Sets the time name for analysis",
        "dataTypesDependencies": [
            "SecurityBridgeLogs"
        ],
        "dataConnectorsDependencies": [
            "SecurityBridgeSAP"
        ],
        "previewImagesFileNames": [
            "SecurityBridgeThreatDetectionWhite.png",
            "SecurityBridgeThreatDetectionWhite1.png"
        ],
        "version": "1.0.0",
        "title": "SecurityBridge App",
        "templateRelativePath": "SecurityBridgeThreatDetectionforSAP.json",
        "subtitle": "",
        "provider": "SecurityBridge"
    },
    {
        "workbookKey": "PaloAltoPrismaCloudWorkbook",
        "logoFileName": "paloalto_logo.svg",
        "description": "Sets the time name for analysis.",
        "dataTypesDependencies": [
            "PaloAltoPrismaCloudAlert_CL",
            "PaloAltoPrismaCloudAudit_CL"
        ],
        "dataConnectorsDependencies": [
            "PaloAltoPrismaCloud"
        ],
        "previewImagesFileNames": [
            "PaloAltoPrismaCloudBlack01.png",
            "PaloAltoPrismaCloudBlack02.png",
            "PaloAltoPrismaCloudWhite01.png",
            "PaloAltoPrismaCloudWhite02.png"
        ],
        "version": "1.0.0",
        "title": "Palo Alto Prisma",
        "templateRelativePath": "PaloAltoPrismaCloudOverview.json",
        "subtitle": "",
        "provider": "Microsoft"
    },
    {
        "workbookKey": "PingFederateWorkbook",
        "logoFileName": "PingIdentity.svg",
        "description": "Sets the time name for analysis",
        "dataTypesDependencies": [
            "PingFederateEvent"
        ],
        "dataConnectorsDependencies": [
            "PingFederate",
			"PingFederateAma"
        ],
        "previewImagesFileNames": [
            "PingFederateBlack1.png",
            "PingFederateWhite1.png"
        ],
        "version": "1.0.0",
        "title": "PingFederate",
        "templateRelativePath": "PingFederate.json",
        "subtitle": "",
        "provider": "Microsoft"
    },
    {
        "workbookKey": "McAfeeePOWorkbook",
        "logoFileName": "mcafee_logo.svg",
        "description": "Sets the time name for analysis",
        "dataTypesDependencies": [
            "McAfeeEPOEvent"
        ],
        "dataConnectorsDependencies": [
            "McAfeeePO"
        ],
        "previewImagesFileNames": [
            "McAfeeePOBlack1.png",
            "McAfeeePOBlack2.png",
            "McAfeeePOWhite1.png",
            "McAfeeePOWhite2.png"
        ],
        "version": "1.0.0",
        "title": "McAfee ePolicy Orchestrator",
        "templateRelativePath": "McAfeeePOOverview.json",
        "subtitle": "",
        "provider": "Microsoft"
    },
    {
        "workbookKey": "OracleDatabaseAudit",
        "logoFileName": "oracle_logo.svg",
        "description": "Sets the time name for analysis",
        "dataTypesDependencies": [
            "Syslog"
        ],
        "dataConnectorsDependencies": [
            "OracleDatabaseAudit"
        ],
        "previewImagesFileNames": [
            "OracleDatabaseAuditBlack1.png",
            "OracleDatabaseAuditBlack2.png",
            "OracleDatabaseAuditWhite1.png",
            "OracleDatabaseAuditWhite2.png"
        ],
        "version": "1.0.0",
        "title": "Oracle Database Audit",
        "templateRelativePath": "OracleDatabaseAudit.json",
        "subtitle": "",
        "provider": "Oracle"
    },
    {
        "workbookKey": "SenservaProAnalyticsWorkbook",
        "logoFileName": "SenservaPro_logo.svg",
        "description": "Sets the time name for analysis",
        "dataTypesDependencies": [
            "SenservaPro_CL"
        ],
        "dataConnectorsDependencies": [
            "SenservaPro"
        ],
        "previewImagesFileNames": [
            "SenservaProAnalyticsBlack.png",
            "SenservaProAnalyticsWhite.png"
        ],
        "version": "1.0.0",
        "title": "SenservaProAnalytics",
        "templateRelativePath": "SenservaProAnalyticsWorkbook.json",
        "subtitle": "",
        "provider": "Senserva Pro"
    },
    {
        "workbookKey": "SenservaProMultipleWorkspaceWorkbook",
        "logoFileName": "SenservaPro_logo.svg",
        "description": "Sets the time name for analysis",
        "dataTypesDependencies": [
            "SenservaPro_CL"
        ],
        "dataConnectorsDependencies": [
            "SenservaPro"
        ],
        "previewImagesFileNames": [
            "SenservaProMultipleWorkspaceWorkbookBlack.png",
            "SenservaProMultipleWorkspaceWorkbookWhite.png"
        ],
        "version": "1.0.0",
        "title": "SenservaProMultipleWorkspace",
        "templateRelativePath": "SenservaProMultipleWorkspaceWorkbook.json",
        "subtitle": "",
        "provider": "Senserva Pro"
    },
    {
        "workbookKey": "SenservaProSecureScoreMultiTenantWorkbook",
        "logoFileName": "SenservaPro_logo.svg",
        "description": "Sets the time name for analysis",
        "dataTypesDependencies": [
            "SenservaPro_CL"
        ],
        "dataConnectorsDependencies": [
            "SenservaPro"
        ],
        "previewImagesFileNames": [
            "SenservaProSecureScoreMultiTenantBlack.png",
            "SenservaProSecureScoreMultiTenantWhite.png"
        ],
        "version": "1.0.0",
        "title": "SenservaProSecureScoreMultiTenant",
        "templateRelativePath": "SenservaProSecureScoreMultiTenantWorkbook.json",
        "subtitle": "",
        "provider": "Senserva Pro"
    },
    {
        "workbookKey": "CiscoSecureEndpointOverviewWorkbook",
        "logoFileName": "cisco-logo-72px.svg",
        "description": "Sets the time name for analysis",
        "dataTypesDependencies": [
            "CiscoSecureEndpoint"
        ],
        "dataConnectorsDependencies": [
            "CiscoSecureEndpoint"
        ],
        "previewImagesFileNames": [
            "CiscoSecureEndpointBlack.png",
            "CiscoSecureEndpointWhite.png"
        ],
        "version": "1.0.0",
        "title": "Cisco Secure Endpoint",
        "templateRelativePath": "Cisco Secure Endpoint Overview.json",
        "subtitle": "",
        "provider": "Cisco"
    },
    {
        "workbookKey": "InfoSecGlobalWorkbook",
        "logoFileName": "infosecglobal.svg",
        "description": "Sets the time name for analysis.",
        "dataTypesDependencies": [
            "InfoSecAnalytics_CL"
        ],
        "dataConnectorsDependencies": [
            "InfoSecDataConnector"
        ],
        "previewImagesFileNames": [
            "InfoSecGlobalWorkbookBlack.png",
            "InfoSecGlobalWorkbookWhite.png"
        ],
        "version": "1.0.0",
        "title": "AgileSec Analytics Connector",
        "templateRelativePath": "InfoSecGlobal.json",
        "subtitle": "",
        "provider": "InfoSecGlobal"
    },
    {
        "workbookKey": "CrowdStrikeFalconEndpointProtectionWorkbook",
        "logoFileName": "crowdstrike.svg",
        "description": "Sets the time name for analysis",
        "dataTypesDependencies": [
            "CrowdstrikeReplicatorLogs_CL"
        ],
        "dataConnectorsDependencies": [
            "CrowdstrikeReplicator"
        ],
        "previewImagesFileNames": [
            "CrowdStrikeFalconEndpointProtectionBlack.png",
            "CrowdStrikeFalconEndpointProtectionWhite.png"
        ],
        "version": "1.0.0",
        "title": "CrowdStrike Falcon Endpoint Protection",
        "templateRelativePath": "CrowdStrikeFalconEndpointProtection.json",
        "subtitle": "",
        "provider": "Microsoft"
    },
    {
        "workbookKey": "IronDefenseAlertDashboard",
        "logoFileName": "IronNet.svg",
        "description": "Sets the time name for analysis",
        "dataTypesDependencies": [
            "CommonSecurityLog"
        ],
        "dataConnectorsDependencies": [
            "IronNetIronDefense"
        ],
        "previewImagesFileNames": [
            "IronDefenseDashboardBlack.png",
            "IronDefenseDashboardWhit.png"
        ],
        "version": "1.0.0",
        "title": "IronDefenseAlertDashboard",
        "templateRelativePath": "IronDefenseAlertDashboard.json",
        "subtitle": "",
        "provider": "Microsoft"
    },
    {
        "workbookKey": "IronDefenseAlertDetails",
        "logoFileName": "IronNet.svg",
        "description": "Sets the time name for analysis",
        "dataTypesDependencies": [
            "CommonSecurityLog"
        ],
        "dataConnectorsDependencies": [
            "IronNetIronDefense"
        ],
        "previewImagesFileNames": [
            "IronDefenseAlertsBlack.png",
            "IronDefenseAlertsWhite.png"
        ],
        "version": "1.0.0",
        "title": "IronDefenseAlertDetails",
        "templateRelativePath": "IronDefenseAlertDetails.json",
        "subtitle": "",
        "provider": "Microsoft"
    },
    {
        "workbookKey": "CiscoSEGWorkbook",
        "logoFileName": "cisco-logo-72px.svg",
        "description": "Sets the time name for analysis",
        "dataTypesDependencies": [
            "CommonSecurityLog"
        ],
        "dataConnectorsDependencies": [
            "CiscoSEG"
        ],
        "previewImagesFileNames": [
            "CiscoSEGBlack.png",
            "CiscoSEGWhite.png"
        ],
        "version": "1.0.0",
        "title": "Cisco Secure Email Gateway",
        "templateRelativePath": "CiscoSEG.json",
        "subtitle": "",
        "provider": "Cisco"
    },
    {
        "workbookKey": "EatonForeseerHealthAndAccess",
        "logoFileName": "Azure_Sentinel.svg",
        "description": "This workbook gives an insight into the health of all the Windows VMs in this subscription running Eaton Foreseer and       the unauthorized access into the Eaton Foreseer application running on these VMs.",
        "dataTypesDependencies": [
            "SecurityEvent"
        ],
        "dataConnectorsDependencies": [],
        "previewImagesFileNames": [
            "EatonForeseerHealthAndAccessBlack.png",
            "EatonForeseerHealthAndAccessWhite.png"
        ],
        "version": "1.0.0",
        "title": "EatonForeseerHealthAndAccess",
        "templateRelativePath": "EatonForeseerHealthAndAccess.json",
        "subtitle": "",
        "provider": "Eaton"
    },
    {
        "workbookKey": "PCIDSSComplianceWorkbook",
        "logoFileName": "Azure_Sentinel.svg",
        "description": "Choose your subscription and workspace in which PCI assets are deployed",
        "dataTypesDependencies": [
            "AzureDaignostics",
            "SecurityEvent",
            "SecurityAlert",
            "OracleDatabaseAuditEvent",
            "Syslog",
            "Anomalies"
        ],
        "dataConnectorsDependencies": [],
        "previewImagesFileNames": [
            "PCIDSSComplianceBlack01.PNG",
            "PCIDSSComplianceBlack02.PNG",
            "PCIDSSComplianceWhite01.PNG",
            "PCIDSSComplianceWhite02.PNG"
        ],
        "version": "1.0.0",
        "title": "PCI DSS Compliance",
        "templateRelativePath": "PCIDSSCompliance.json",
        "subtitle": "",
        "provider": "Microsoft"
    },
    {
        "workbookKey": "SonraiSecurityWorkbook",
        "logoFileName": "Sonrai.svg",
        "description": "Sets the time name for analysis",
        "dataTypesDependencies": [
            "Sonrai_Tickets_CL"
        ],
        "dataConnectorsDependencies": [
            "SonraiDataConnector"
        ],
        "previewImagesFileNames": [
            "SonraiWorkbookBlack.png",
            "SonraiWorkbookWhite.png"
        ],
        "version": "1.0.0",
        "title": "Sonrai",
        "templateRelativePath": "Sonrai.json",
        "subtitle": "",
        "provider": "Sonrai"
    },
    {
        "workbookKey": "SemperisDSPWorkbook",
        "logoFileName": "Semperis.svg",
        "description": "Specify the time range on which to query the data",
        "dataTypesDependencies": [
            "dsp_parser"
        ],
        "dataConnectorsDependencies": [
            "SemperisDSP"
        ],
        "previewImagesFileNames": [
            "SemperisDSPOverview1Black.png",
            "SemperisDSPOverview1White.png",
            "SemperisDSPOverview2Black.png",
            "SemperisDSPOverview2White.png",
            "SemperisDSPOverview3Black.png",
            "SemperisDSPOverview3White.png"
        ],
        "version": "1.0.0",
        "title": "Semperis Directory Services Protector",
        "templateRelativePath": "SemperisDSPWorkbook.json",
        "subtitle": "",
        "provider": "Semperis"
    },
    {
        "workbookKey": "BoxWorkbook",
        "logoFileName": "box.svg",
        "description": "Sets the time name for analysis",
        "dataTypesDependencies": [
            "BoxEvents_CL"
        ],
        "dataConnectorsDependencies": [
            "BoxDataConnector"
        ],
        "previewImagesFileNames": [
            "BoxBlack1.png",
            "BoxWhite1.png",
            "BoxBlack2.png",
            "BoxWhite2.png"
        ],
        "version": "1.0.0",
        "title": "Box",
        "templateRelativePath": "Box.json",
        "subtitle": "",
        "provider": "Box"
    },
    {
        "workbookKey": "SymantecEndpointProtection",
        "logoFileName": "symantec_logo.svg",
        "description": "Sets the time name for analysis",
        "dataTypesDependencies": [
            "SymantecEndpointProtection"
        ],
        "dataConnectorsDependencies": [
            "SymantecEndpointProtection"
        ],
        "previewImagesFileNames": [
            "SymantecEndpointProtectionBlack.png",
            "SymantecEndpointProtectionWhite.png"
        ],
        "version": "1.0.0",
        "title": "Symantec Endpoint Protection",
        "templateRelativePath": "SymantecEndpointProtection.json",
        "subtitle": "",
        "provider": "Symantec"
    },
    {
        "workbookKey": "DynamicThreatModeling&Response",
        "logoFileName": "",
        "description": "Sets the time name for analysis",
        "dataTypesDependencies": [
            "SecurityAlert"
        ],
        "dataConnectorsDependencies": [],
        "previewImagesFileNames": [
            "ThreatAnalysis&ResponseWhite1.png",
            "ThreatAnalysis&ResponseWhite2.png"
        ],
        "version": "1.0.0",
        "title": "Dynamic Threat Modeling Response",
        "templateRelativePath": "DynamicThreatModeling&Response.json",
        "subtitle": "",
        "provider": "Microsoft"
    },
    {
        "workbookKey": "ThreatAnalysis&Response",
        "logoFileName": "",
        "description": "The Defenders for IoT workbook provide guided investigations for OT entities based on open incidents, alert notifications, and activities for OT assets. They also provide a hunting experience across the MITRE ATT&CK® framework for ICS, and are designed to enable analysts, security engineers, and MSSPs to gain situational awareness of OT security posture.",
        "dataTypesDependencies": [
            "SecurityAlert"
        ],
        "dataConnectorsDependencies": [],
        "previewImagesFileNames": [
            "ThreatAnalysis&ResponseWhite.png"
        ],
        "version": "1.0.1",
        "title": "Threat Analysis Response",
        "templateRelativePath": "ThreatAnalysis&Response.json",
        "subtitle": "",
        "provider": "Microsoft"
    },
    {
        "workbookKey": "TrendMicroCAS",
        "logoFileName": "Trend_Micro_Logo.svg",
        "description": "Sets the time name for analysis",
        "dataTypesDependencies": [
            "TrendMicroCAS_CL"
        ],
        "dataConnectorsDependencies": [
            "TrendMicroCAS"
        ],
        "previewImagesFileNames": [
            "TrendMicroCASBlack.png",
            "TrendMicroCASWhite.png"
        ],
        "version": "1.0.0",
        "title": "TrendMicroCAS",
        "templateRelativePath": "TrendMicroCAS.json",
        "subtitle": "",
        "provider": "TrendMicro"
    },
    {
        "workbookKey": "GitHubSecurityWorkbook",
        "logoFileName": "GitHub.svg",
        "description": "Gain insights to GitHub activities that may be interesting for security.",
        "dataTypesDependencies": [
            "GitHubAuditLogPolling_CL"
        ],
        "dataConnectorsDependencies": [
            "GitHubEcAuditLogPolling"
        ],
        "previewImagesFileNames": [],
        "version": "1.0.0",
        "title": "GithubWorkbook",
        "templateRelativePath": "GitHubWorkbook.json",
        "subtitle": "",
        "provider": "Microsoft"
    },
    {
        "workbookKey": "GCPDNSWorkbook",
        "logoFileName": "google_logo.svg",
        "description": "Sets the time name for analysis",
        "dataTypesDependencies": [
            "GCPCloudDNS"
        ],
        "dataConnectorsDependencies": [
            "GCPDNSDataConnector"
        ],
        "previewImagesFileNames": [
            "GCPDNSBlack.png",
            "GCPDNSWhite.png"
        ],
        "version": "1.0.0",
        "title": "Google Cloud Platform DNS",
        "templateRelativePath": "GCPDNS.json",
        "subtitle": "",
        "provider": "Microsoft"
    },
    {
        "workbookKey": "AtlassianJiraAuditWorkbook",
        "logoFileName": "",
        "description": "Sets the time name for analysis",
        "dataTypesDependencies": [
            "AtlassianJiraNativePoller_CL"
        ],
        "dataConnectorsDependencies": [
            "AtlassianJira"
        ],
        "previewImagesFileNames": [
            "AtlassianJiraAuditWhite.png",
            "AtlassianJiraAuditBlack.png"
        ],
        "version": "1.0.0",
        "title": "AtlassianJiraAudit",
        "templateRelativePath": "AtlassianJiraAudit.json",
        "subtitle": "",
        "provider": "Atlassian"
    },
    {
        "workbookKey": "DigitalGuardianWorkbook",
        "logoFileName": "Azure_Sentinel.svg",
        "description": "Sets the time name for analysis",
        "dataTypesDependencies": [
            "DigitalGuardianDLPEvent"
        ],
        "dataConnectorsDependencies": [
            "DigitalGuardianDLP"
        ],
        "previewImagesFileNames": [
            "DigitalGuardianBlack.png",
            "DigitalGuardianWhite.png"
        ],
        "version": "1.0.0",
        "title": "DigitalGuardianDLP",
        "templateRelativePath": "DigitalGuardian.json",
        "subtitle": "",
        "provider": "Digital Guardian"
    },
    {
        "workbookKey": "CiscoDuoWorkbook",
        "logoFileName": "cisco-logo-72px.svg",
        "description": "Sets the time name for analysis",
        "dataTypesDependencies": [
            "CiscoDuo_CL"
        ],
        "dataConnectorsDependencies": [
            "CiscoDuoSecurity"
        ],
        "previewImagesFileNames": [
            "CiscoDuoWhite.png",
            "CiscoDuoBlack.png"
        ],
        "version": "1.0.0",
        "title": "CiscoDuoSecurity",
        "templateRelativePath": "CiscoDuo.json",
        "subtitle": "",
        "provider": "Cisco"
    },
    {
        "workbookKey": "SlackAudit",
        "logoFileName": "slacklogo.svg",
        "description": "Sets the time name for analysis",
        "dataTypesDependencies": [
            "SlackAudit_CL"
        ],
        "dataConnectorsDependencies": [
            "SlackAuditAPI"
        ],
        "previewImagesFileNames": [
            "SlackAuditApplicationActivityBlack1.png",
            "SlackAuditApplicationActivityWhite1.png"
        ],
        "version": "1.0.0",
        "title": "SlackAudit",
        "templateRelativePath": "SlackAudit.json",
        "subtitle": "",
        "provider": "Slack"
    },
    {
        "workbookKey": "CiscoWSAWorkbook",
        "logoFileName": "cisco-logo-72px.svg",
        "description": "Sets the time name for analysis",
        "dataTypesDependencies": [
            "Syslog"
        ],
        "dataConnectorsDependencies": [
            "CiscoWSA"
        ],
        "previewImagesFileNames": [
            "CiscoWSAWhite.png",
            "CiscoWSABlack.png"
        ],
        "version": "1.0.0",
        "title": "CiscoWSA",
        "templateRelativePath": "CiscoWSA.json",
        "subtitle": "",
        "provider": "Cisco"
    },
    {
        "workbookKey": "GCP-IAM-Workbook",
        "logoFileName": "google_logo.svg",
        "description": "Sets the time name for analysis",
        "dataTypesDependencies": [
            "GCP_IAM_CL"
        ],
        "dataConnectorsDependencies": [
            "GCPIAMDataConnector"
        ],
        "previewImagesFileNames": [
            "GCPIAMBlack01.png",
            "GCPIAMBlack02.png",
            "GCPIAMWhite01.png",
            "GCPIAMWhite02.png"
        ],
        "version": "1.0.0",
        "title": "Google Cloud Platform IAM",
        "templateRelativePath": "GCP_IAM.json",
        "subtitle": "",
        "provider": "Google"
    },
    {
        "workbookKey": "ImpervaWAFCloudWorkbook",
        "logoFileName": "Imperva_DarkGrey_final_75x75.svg",
        "description": "Sets the time name for analysis.",
        "dataTypesDependencies": [
            "ImpervaWAFCloud_CL"
        ],
        "dataConnectorsDependencies": [
            "ImpervaWAFCloudAPI"
        ],
        "previewImagesFileNames": [
            "ImpervaWAFCloudBlack01.png",
            "ImpervaWAFCloudBlack02.png",
            "ImpervaWAFCloudWhite01.png",
            "ImpervaWAFCloudWhite02.png"
        ],
        "version": "1.0.0",
        "title": "Imperva WAF Cloud Overview",
        "templateRelativePath": "Imperva WAF Cloud Overview.json",
        "subtitle": "",
        "provider": "Microsoft"
    },
    {
        "workbookKey": "ZscalerZPAWorkbook",
        "logoFileName": "ZscalerLogo.svg",
        "description": "Select the time range for this Overview.",
        "dataTypesDependencies": [
            "ZPA_CL"
        ],
        "dataConnectorsDependencies": [
            "ZscalerPrivateAccess"
        ],
        "previewImagesFileNames": [
            "ZscalerZPABlack.png",
            "ZscalerZPAWhite.png"
        ],
        "version": "1.0.0",
        "title": "Zscaler Private Access (ZPA)",
        "templateRelativePath": "ZscalerZPA.json",
        "subtitle": "",
        "provider": "Zscaler"
    },
    {
        "workbookKey": "GoogleWorkspaceWorkbook",
        "logoFileName": "google_logo.svg",
        "description": "Sets the time name for analysis",
        "dataTypesDependencies": [
            "GWorkspace_ReportsAPI_admin_CL",
            "GWorkspace_ReportsAPI_calendar_CL",
            "GWorkspace_ReportsAPI_drive_CL",
            "GWorkspace_ReportsAPI_login_CL",
            "GWorkspace_ReportsAPI_login_CL",
            "GWorkspace_ReportsAPI_mobile_CL"
        ],
        "dataConnectorsDependencies": [
            "GoogleWorkspaceReportsAPI"
        ],
        "previewImagesFileNames": [
            "GoogleWorkspaceBlack.png",
            "GoogleWorkspaceWhite.png"
        ],
        "version": "1.0.0",
        "title": "GoogleWorkspaceReports",
        "templateRelativePath": "GoogleWorkspace.json",
        "subtitle": "",
        "provider": "Microsoft"
    },
    {
        "workbookKey": "NCProtectWorkbook",
        "logoFileName": "NCProtectIcon.svg",
        "description": "Sets the time name for analysis",
        "dataTypesDependencies": [
            "NCProtectUAL_CL"
        ],
        "dataConnectorsDependencies": [
            "NucleusCyberNCProtect"
        ],
        "previewImagesFileNames": [
            "",
            ""
        ],
        "version": "1.0.0",
        "title": "NucleusCyberProtect",
        "templateRelativePath": "NucleusCyber_NCProtect_Workbook.json",
        "subtitle": "",
        "provider": "archTIS"
    },
    {
        "workbookKey": "CiscoISEWorkbook",
        "logoFileName": "cisco-logo-72px.svg",
        "description": "Sets the time name for analysis",
        "dataTypesDependencies": [
            "Syslog"
        ],
        "dataConnectorsDependencies": [
            "CiscoISE"
        ],
        "previewImagesFileNames": [],
        "version": "1.0.0",
        "title": "Cisco ISE",
        "templateRelativePath": "CiscoISE.json",
        "subtitle": "",
        "provider": "Cisco"
    },
    {
        "workbookKey": "IoTOTThreatMonitoringwithDefenderforIoTWorkbook",
        "logoFileName": "",
        "description": "The OT Threat Monitoring with Defender for IoT Workbook features OT filtering for Security Alerts, Incidents, Vulnerabilities and Asset Inventory. The workbook features a dynamic assessment of the MITRE ATT&CK for ICS matrix across your environment to analyze and respond to OT-based threats. This workbook is designed to enable SecOps Analysts, Security Engineers, and MSSPs to gain situational awareness for IT/OT security posture.",
        "dataTypesDependencies": [
            "SecurityAlert",
            "SecurityIncident"
        ],
        "dataConnectorsDependencies": [],
        "previewImagesFileNames": [],
        "version": "1.0.0",
        "title": "Microsoft Defender for IoT",
        "templateRelativePath": "IoTOTThreatMonitoringwithDefenderforIoT.json",
        "subtitle": "",
        "provider": "Microsoft"
    },
    {
        "workbookKey": "ZeroTrust(TIC3.0)Workbook",
        "logoFileName": "Azure_Sentinel.svg",
        "description": "Sets the time name for analysis",
        "dataTypesDependencies": [
            "SecurityRecommendation"
        ],
        "dataConnectorsDependencies": [],
        "previewImagesFileNames": [
            "ZeroTrust(TIC3.0)Black1.PNG",
            "ZeroTrust(TIC3.0)White1.PNG"
        ],
        "version": "1.0.0",
        "title": "ZeroTrust(TIC3.0)",
        "templateRelativePath": "ZeroTrustTIC3.json",
        "subtitle": "",
        "provider": "Microsoft"
    },
    {
        "workbookKey": "CybersecurityMaturityModelCertification(CMMC)2.0Workbook",
        "logoFileName": "",
        "description": "Sets the time name for analysis.",
        "dataTypesDependencies": [
            "InformationProtectionLogs_CL",
            "AuditLogs",
            "SecurityIncident",
            "SigninLogs",
            "AzureActivity"
        ],
        "dataConnectorsDependencies": [],
        "previewImagesFileNames": [],
        "version": "1.0.0",
        "title": "CybersecurityMaturityModelCertification(CMMC)2.0",
        "templateRelativePath": "CybersecurityMaturityModelCertification_CMMCV2.json",
        "subtitle": "",
        "provider": "Microsoft"
    },
    {
        "workbookKey": "NISTSP80053Workbook",
        "logoFileName": "",
        "description": "Sets the time name for analysis.",
        "dataTypesDependencies": [
            "SigninLogs",
            "AuditLogs",
            "AzureActivity",
            "OfficeActivity",
            "SecurityEvents",
            "CommonSecurityLog",
            "SecurityIncident",
            "SecurityRecommendation"
        ],
        "dataConnectorsDependencies": [
            "SecurityEvents"
        ],
        "previewImagesFileNames": [],
        "version": "1.0.0",
        "title": "NISTSP80053workbook",
        "templateRelativePath": "NISTSP80053.json",
        "subtitle": "",
        "provider": "Microsoft"
    },
    {
        "workbookKey": "DarktraceWorkbook",
        "logoFileName": "Darktrace.svg",
        "description": "The Darktrace Workbook visualises Model Breach and AI Analyst data received by the Darktrace Data Connector and visualises events across the network, SaaS, IaaS and Email.",
        "dataTypesDependencies": [
            "darktrace_model_alerts_CL"
        ],
        "dataConnectorsDependencies": [
            "DarktraceRESTConnector"
        ],
        "previewImagesFileNames": [
            "DarktraceWorkbookBlack01.png",
            "DarktraceWorkbookBlack02.png",
            "DarktraceWorkbookWhite01.png",
            "DarktraceWorkbookWhite02.png"
        ],
        "version": "1.0.1",
        "title": "Darktrace",
        "templateRelativePath": "DarktraceWorkbook.json",
        "subtitle": "",
        "provider": "Darktrace"
    },
    {
        "workbookKey": "RecordedFutureDomainC2DNSWorkbook",
        "logoFileName": "RecordedFuture.svg",
        "description": "Sets the time name for DNS Events and Threat Intelligence Time Range",
        "dataTypesDependencies": [
            "ThreatIntelligenceIndicator"
        ],
        "dataConnectorsDependencies": [],
        "previewImagesFileNames": [],
        "version": "1.0.0",
        "title": "Recorded Future -  C&C DNS Name to DNS Events - Correlation&Threat Hunting",
        "templateRelativePath": "Recorded Future -  C&C DNS Name to DNS Events - Correlation&Threat Hunting.json",
        "subtitle": "",
        "provider": "Recorded Future"
    },
    {
        "workbookKey": "RecordedFutureIPActiveC2Workbook",
        "logoFileName": "RecordedFuture.svg",
        "description": "Sets the time name for DNS Events and Threat Intelligence Time Range",
        "dataTypesDependencies": [
            "ThreatIntelligenceIndicator"
        ],
        "dataConnectorsDependencies": [],
        "previewImagesFileNames": [],
        "version": "1.0.0",
        "title": "Recorded Future - Actively Communicating C&C IPs to DNS Events - Correlation&Threat Hunting",
        "templateRelativePath": "Recorded Future - Actively Communicating C&C IPs to DNS Events - Correlation&Threat Hunting.json",
        "subtitle": "",
        "provider": "Recorded Future"
    },
    {
        "workbookKey": "MaturityModelForEventLogManagement_M2131",
        "logoFileName": "contrastsecurity_logo.svg",
        "description": "Select the time range for this Overview.",
        "dataTypesDependencies": [],
        "dataConnectorsDependencies": [],
        "previewImagesFileNames": [
            "MaturityModelForEventLogManagement_M2131Black.png"
        ],
        "version": "1.0.0",
        "title": "MaturityModelForEventLogManagementM2131",
        "templateRelativePath": "MaturityModelForEventLogManagement_M2131.json",
        "subtitle": "",
        "provider": "Microsoft"
    },
    {
        "workbookKey": "AzureSQLSecurityWorkbook",
        "logoFileName": "AzureSQL.svg",
        "description": "Sets the time window in days to search around the alert",
        "dataTypesDependencies": [
            "AzureDiagnostics",
            "SecurityAlert",
            "SecurityIncident"
        ],
        "dataConnectorsDependencies": [
            "AzureSql"
        ],
        "previewImagesFileNames": [],
        "version": "1.0.0",
        "title": "Azure SQL Database Workbook",
        "templateRelativePath": "Workbook-AzureSQLSecurity.json",
        "subtitle": "",
        "provider": "Microsoft"
    },
    {
        "workbookKey": "ContinuousDiagnostics&Mitigation",
        "logoFileName": "",
        "description": "Select the time range for this Overview.",
        "dataTypesDependencies": [],
        "dataConnectorsDependencies": [],
        "previewImagesFileNames": [
            "ContinuousDiagnostics&MitigationBlack.png"
        ],
        "version": "1.0.0",
        "title": "ContinuousDiagnostics&Mitigation",
        "templateRelativePath": "ContinuousDiagnostics&Mitigation.json",
        "subtitle": "",
        "provider": "Microsoft"
    },
    {
        "workbookKey": "UserWorkbook-alexdemichieli-github-update-1",
        "logoFileName": "GitHub.svg",
        "description": "Repository selector.",
        "dataTypesDependencies": [
            "githubscanaudit_CL"
        ],
        "dataConnectorsDependencies": [
            "GitHubWebhook"
        ],
        "previewImagesFileNames": [],
        "version": "1.0.0",
        "title": "GithubWorkbook-update-to-workbook-1",
        "templateRelativePath": "update-to-workbook-1.json",
        "subtitle": "",
        "provider": "Microsoft"
    },
    {
        "workbookKey": "AtlasianJiraAuditWorkbook",
        "logoFileName": "",
        "description": "Select the time range for this Overview.",
        "dataTypesDependencies": [
            "AtlassianJiraNativePoller_CL"
        ],
        "dataConnectorsDependencies": [
            "AtlassianJira"
        ],
        "previewImagesFileNames": [
            "AtlassianJiraAuditBlack.png",
            "AtlassianJiraAuditWhite.png"
        ],
        "version": "1.0.0",
        "title": "AtlasianJiraAuditWorkbook",
        "templateRelativePath": "AtlasianJiraAuditWorkbook.json",
        "subtitle": "",
        "provider": "Microsoft"
    },
    {
        "workbookKey": "AzureSecurityBenchmark",
        "logoFileName": "",
        "description": "Azure Security Benchmark v3 Workbook provides a mechanism for viewing log queries, azure resource graph, and policies aligned to ASB controls across Microsoft security offerings, Azure, Microsoft 365, 3rd Party, On-Premises, and Multi-cloud workloads. This workbook enables Security Architects, Engineers, SecOps Analysts, Managers, and IT Pros to gain situational awareness visibility for the security posture of cloud workloads. There are also recommendations for selecting, designing, deploying, and configuring Microsoft offerings for alignment with respective ASB requirements and practices.",
        "dataTypesDependencies": [
            "SecurityRegulatoryCompliance",
            "AzureDiagnostics",
            "SecurityIncident",
            "SigninLogs",
            "SecurityAlert"
        ],
        "dataConnectorsDependencies": [],
        "previewImagesFileNames": [
            "AzureSecurityBenchmark1.png",
            "AzureSecurityBenchmark2.png",
            "AzureSecurityBenchmark3.png"
        ],
        "version": "1.0.0",
        "title": "Azure Security Benchmark",
        "templateRelativePath": "AzureSecurityBenchmark.json",
        "subtitle": "",
        "provider": "Microsoft"
    },
    {
        "workbookKey": "ZNAccessOchestratorAudit",
        "logoFileName": "",
        "description": "This workbook provides a summary of ZeroNetworks data.",
        "dataTypesDependencies": [
            "ZNAccessOrchestratorAudit_CL",
            "ZNAccessOrchestratorAuditNativePoller_CL"
        ],
        "dataConnectorsDependencies": [
            "ZeroNetworksAccessOrchestratorAuditFunction",
            "ZeroNetworksAccessOrchestratorAuditNativePoller"
        ],
        "previewImagesFileNames": [],
        "version": "1.0.0",
        "title": "Zero NetWork",
        "templateRelativePath": "ZNSegmentAudit.json",
        "subtitle": "",
        "provider": "Zero Networks"
    },
    {
        "workbookKey": "FireworkWorkbook",
        "logoFileName": "FlareSystems.svg",
        "description": "Select the time range for this Overview.",
        "dataTypesDependencies": [
            "Firework_CL"
        ],
        "dataConnectorsDependencies": [
            "FlareSystemsFirework"
        ],
        "previewImagesFileNames": [
            "FireworkOverviewBlack01.png",
            "FireworkOverviewBlack02.png",
            "FireworkOverviewWhite01.png",
            "FireworkOverviewWhite02.png"
        ],
        "version": "1.0.0",
        "title": "FlareSystemsFirework",
        "templateRelativePath": "FlareSystemsFireworkOverview.json",
        "subtitle": "",
        "provider": "Flare Systems"
    },
    {
        "workbookKey": "UserWorkbook-alexdemichieli-github-update-1",
        "logoFileName": "GitHub.svg",
        "description": "Gain insights to GitHub activities that may be interesting for security.",
        "dataTypesDependencies": [
            "GitHubAuditLogPolling_CL"
        ],
        "dataConnectorsDependencies": [
            "GitHubEcAuditLogPolling"
        ],
        "previewImagesFileNames": [],
        "version": "1.0.0",
        "title": "GitHub Security",
        "templateRelativePath": "GitHubAdvancedSecurity.json",
        "subtitle": "",
        "provider": "Microsoft"
    },
    {
        "workbookKey": "TaniumWorkbook",
        "logoFileName": "Tanium.svg",
        "description": "Visualize Tanium endpoint and module data",
        "dataTypesDependencies": [
            "TaniumComplyCompliance_CL",
            "TaniumComplyVulnerabilities_CL",
            "TaniumDefenderHealth_CL",
            "TaniumDiscoverUnmanagedAssets_CL",
            "TaniumHighUptime_CL",
            "TaniumMainAsset_CL",
            "TaniumPatchListApplicability_CL",
            "TaniumPatchListCompliance_CL",
            "TaniumSCCMClientHealth_CL",
            "TaniumThreatResponse_CL"
        ],
        "dataConnectorsDependencies": [],
        "previewImagesFileNames": [
            "TaniumComplyDark.png",
            "TaniumComplyLight.png",
            "TaniumDiscoverDark.png",
            "TaniumDiscoverLight.png",
            "TaniumMSToolingHealthDark.png",
            "TaniumMSToolingHealthLight.png",
            "TaniumPatchDark.png",
            "TaniumPatchLight.png",
            "TaniumThreatResponseAlertsDark.png",
            "TaniumThreatResponseAlertsLight.png",
            "TaniumThreatResponseDark.png",
            "TaniumThreatResponseLight.png"
        ],
        "version": "1.0",
        "title": "Tanium Workbook",
        "templateRelativePath": "TaniumWorkbook.json",
        "subtitle": "",
        "provider": "Tanium"
    },
    {
        "workbookKey": "ActionableAlertsDashboard",
        "logoFileName": "",
        "description": "None.",
        "dataTypesDependencies": [
            "CyberSixgill_Alerts_CL"
        ],
        "dataConnectorsDependencies": [
            "CybersixgillActionableAlerts"
        ],
        "previewImagesFileNames": [],
        "version": "1.0.0",
        "title": "Cybersixgill Actionable Alerts Dashboard",
        "templateRelativePath": "ActionableAlertsDashboard.json",
        "subtitle": "",
        "provider": "Cybersixgill"
    },
    {
        "workbookKey": "ActionableAlertsList",
        "logoFileName": "",
        "description": "None.",
        "dataTypesDependencies": [
            "CyberSixgill_Alerts_CL"
        ],
        "dataConnectorsDependencies": [
            "CybersixgillActionableAlerts"
        ],
        "previewImagesFileNames": [],
        "version": "1.0.0",
        "title": "Cybersixgill Actionable Alerts List",
        "templateRelativePath": "ActionableAlertsList.json",
        "subtitle": "",
        "provider": "Cybersixgill"
    },
    {
        "workbookKey": "ArgosCloudSecurityWorkbook",
        "logoFileName": "argos-logo.svg",
        "description": "The ARGOS Cloud Security integration for Microsoft Sentinel allows you to have all your important cloud security events in one place.",
        "dataTypesDependencies": [
            "ARGOS_CL"
        ],
        "dataConnectorsDependencies": [
            "ARGOSCloudSecurity"
        ],
        "previewImagesFileNames": [
            "ARGOSCloudSecurityWorkbookBlack.png",
            "ARGOSCloudSecurityWorkbookWhite.png"
        ],
        "version": "1.0.0",
        "title": "ARGOS Cloud Security",
        "templateRelativePath": "ARGOSCloudSecurityWorkbook.json",
        "subtitle": "",
        "provider": "ARGOS Cloud Security"
    },
    {
        "workbookKey": "JamfProtectWorkbook",
        "logoFileName": "jamf_logo.svg",
        "description": "This Jamf Protect Workbook for Microsoft Sentinel enables you to ingest Jamf Protect events forwarded into Microsoft Sentinel.\n Providing reports into all alerts, device controls and Unfied Logs.",
        "dataTypesDependencies": [
            "jamfprotect_CL"
        ],
        "dataConnectorsDependencies": [],
        "previewImagesFileNames": [
            "JamfProtectDashboardBlack.png",
            "JamfProtectDashboardWhite.png"
        ],
        "version": "2.0.0",
        "title": "Jamf Protect Workbook",
        "templateRelativePath": "JamfProtectDashboard.json",
        "subtitle": "",
        "provider": "Jamf Software, LLC"
    },
    {
        "workbookKey": "AIVectraStream",
        "logoFileName": "",
        "description": "",
        "dataTypesDependencies": [
            "VectraStream_CL"
        ],
        "dataConnectorsDependencies": [
            "AIVectraStream"
        ],
        "previewImagesFileNames": [],
        "version": "1.0.0",
        "title": "AIVectraStreamWorkbook",
        "templateRelativePath": "AIVectraStreamWorkbook.json",
        "subtitle": "",
        "provider": "Vectra AI"
    },
    {
        "workbookKey": "SecurityScorecardWorkbook",
        "logoFileName": "",
        "description": "This Workbook provides immediate insight into the data coming from SecurityScorecard’s three Sentinel data connectors: SecurityScorecard Cybersecurity Ratings, SecurityScorecard Cybersecurity Ratings - Factors, and SecurityScorecard Cybersecurity Ratings - Issues.",
        "dataTypesDependencies": [
            "SecurityScorecardFactor_CL",
            "SecurityScorecardIssues_CL",
            "SecurityScorecardRatings_CL"
        ],
        "dataConnectorsDependencies": [
            "SecurityScorecardFactorAzureFunctions",
            "SecurityScorecardIssueAzureFunctions",
            "SecurityScorecardRatingsAzureFunctions"
        ],
        "previewImagesFileNames": [
            "SecurityScorecardBlack1.png",
            "SecurityScorecardBlack2.png",
            "SecurityScorecardBlack3.png",
            "SecurityScorecardBlack4.png",
            "SecurityScorecardBlack5.png",
            "SecurityScorecardBlack6.png",
            "SecurityScorecardWhite1.png",
            "SecurityScorecardWhite2.png",
            "SecurityScorecardWhite3.png",
            "SecurityScorecardWhite4.png",
            "SecurityScorecardWhite5.png",
            "SecurityScorecardWhite6.png"
        ],
        "version": "1.0.0",
        "title": "SecurityScorecard",
        "templateRelativePath": "SecurityScorecardWorkbook.json",
        "subtitle": "",
        "provider": "SecurityScorecard"
    },
    {
        "workbookKey": "DigitalShadowsWorkbook",
        "logoFileName": "DigitalShadowsLogo.svg",
        "description": "For gaining insights into Digital Shadows logs.",
        "dataTypesDependencies": [
            "DigitalShadows_CL"
        ],
        "dataConnectorsDependencies": [
            "DigitalShadowsSearchlightAzureFunctions"
        ],
        "previewImagesFileNames": [
            "DigitalShadowsBlack1.png",
            "DigitalShadowsBlack2.png",
            "DigitalShadowsBlack3.png",
            "DigitalShadowsWhite1.png",
            "DigitalShadowsWhite2.png",
            "DigitalShadowsWhite3.png"
        ],
        "version": "1.0.0",
        "title": "Digital Shadows",
        "templateRelativePath": "DigitalShadows.json",
        "subtitle": "",
        "provider": "Digital Shadows"
    },
    {
        "workbookKey": "SalesforceServiceCloudWorkbook",
        "logoFileName": "salesforce_logo.svg",
        "description": "Sets the time name for analysis.",
        "dataTypesDependencies": [
            "SalesforceServiceCloud"
        ],
        "dataConnectorsDependencies": [
            "SalesforceServiceCloud_CL"
        ],
        "previewImagesFileNames": [],
        "version": "1.0.0",
        "title": "Salesforce Service Cloud",
        "templateRelativePath": "SalesforceServiceCloud.json",
        "subtitle": "",
        "provider": "Salesforce"
    },
    {
        "workbookKey": "NetworkSessionSolution",
        "logoFileName": "Azure_Sentinel.svg",
        "description": "This workbook is included as part of Network Session Essentials solution and gives a summary of analyzed traffic, helps with threat analysis and investigating suspicious IP’s and traffic analysis. Network Session Essentials Solution also includes playbooks to periodically summarize the logs thus enhancing user experience and improving data search. For the effective usage of workbook, we highly recommend to enable the summarization playbooks that are provided with this solution.",
        "dataTypesDependencies": [
            "AWSVPCFlow",
            "DeviceNetworkEvents",
            "SecurityEvent",
            "WindowsEvent",
            "CommonSecurityLog",
            "Syslog",
            "CommonSecurityLog",
            "VMConnection",
            "AzureDiagnostics",
            "AzureDiagnostics",
            "CommonSecurityLog",
            "Corelight_CL",
            "VectraStream",
            "CommonSecurityLog",
            "CommonSecurityLog",
            "Syslog",
            "CiscoMerakiNativePoller"
        ],
        "dataConnectorsDependencies": [
            "AWSS3",
            "MicrosoftThreatProtection",
            "SecurityEvents",
            "WindowsForwardedEvents",
            "Zscaler",
            "MicrosoftSysmonForLinux",
            "PaloAltoNetworks",
            "AzureMonitor(VMInsights)",
            "AzureFirewall",
            "AzureNSG",
            "CiscoASA",
            "Corelight",
            "AIVectraStream",
            "CheckPoint",
            "Fortinet",
            "CiscoMeraki"
        ],
        "previewImagesFileNames": [],
        "version": "1.0.0",
        "title": "Network Session Essentials",
        "templateRelativePath": "NetworkSessionEssentials.json",
        "subtitle": "",
        "provider": "Microsoft"
    },
    {
        "workbookKey": "SAPSODAnalysis",
        "logoFileName": "AliterConsulting.svg",
        "description": "SAP SOD Analysis",
        "dataTypesDependencies": [
            "SAPAuditLog"
        ],
        "dataConnectorsDependencies": [
            "SAP"
        ],
        "previewImagesFileNames": [],
        "version": "2.0.0",
        "title": "SAP SOD Analysis",
        "templateRelativePath": "SAP - Segregation of Duties v2.0 (by Aliter Consulting).json",
        "subtitle": "",
        "provider": "Aliter Consulting"
    },
    {
        "workbookKey": "TheomWorkbook",
        "logoFileName": "theom-logo.svg",
        "description": "Theom Alert Statistics",
        "dataTypesDependencies": [
            "TheomAlerts_CL"
        ],
        "dataConnectorsDependencies": [
            "Theom"
        ],
        "previewImagesFileNames": [
            "TheomWorkbook-black.png",
            "TheomWorkbook-white.png"
        ],
        "version": "1.0.0",
        "title": "Theom",
        "templateRelativePath": "Theom.json",
        "subtitle": "",
        "provider": "Theom"
    },
    {
        "workbookKey": "DynatraceWorkbooks",
        "logoFileName": "dynatrace.svg",
        "description": "This workbook brings together queries and visualizations to assist you in identifying potential threats surfaced by Dynatrace.",
        "dataTypesDependencies": [
            "DynatraceAttacks_CL",
            "DynatraceAuditLogs_CL",
            "DynatraceProblems_CL",
            "DynatraceSecurityProblems_CL"
        ],
        "dataConnectorsDependencies": [
            "DynatraceAttacks",
            "DynatraceAuditLogs",
            "DynatraceProblems",
            "DynatraceRuntimeVulnerabilities"
        ],
        "previewImagesFileNames": [
            "DynatraceWorkbookBlack.png",
            "DynatraceWorkbookWhite.png"
        ],
        "version": "2.0.0",
        "title": "Dynatrace",
        "templateRelativePath": "Dynatrace.json",
        "subtitle": "",
        "provider": "Dynatrace"
    },
    {
        "workbookKey": "MDOWorkbook",
        "logoFileName": "",
        "description": "Gain extensive insight into your organization's Microsoft Defender for Office Activity by analyzing, and correlating events.\nYou can track malware and phishing detection over time.",
        "dataTypesDependencies": [
            "SecurityAlert"
        ],
        "dataConnectorsDependencies": [
            "MicrosoftThreatProtection"
        ],
        "previewImagesFileNames": [],
        "version": "1.0.0",
        "title": "Microsoft 365 Defender MDOWorkbook",
        "templateRelativePath": "MDO Insights.json",
        "subtitle": "",
        "provider": "Microsoft"
    },
    {
        "workbookKey": "AnomaliesVisualizationWorkbook",
        "logoFileName": "",
        "description": "A workbook that provides contextual information to a user for better insight on Anomalies and their impact. The workbook will help with investigation of anomalies as well as identify patterns that can lead to a threat.",
        "dataTypesDependencies": [
            "Anomalies"
        ],
        "dataConnectorsDependencies": [],
        "previewImagesFileNames": [
            "AnomaliesVisualizationWorkbookWhite.png",
            "AnomaliesVisualizationWorkbookBlack.png"
        ],
        "version": "1.0.0",
        "title": "AnomaliesVisulization",
        "templateRelativePath": "AnomaliesVisualization.json",
        "subtitle": "",
        "provider": "Microsoft Sentinel Community"
    },
    {
        "workbookKey": "AnomalyDataWorkbook",
        "logoFileName": "",
        "description": "A workbook providing details, related Incident, and related Hunting Workbook for a specific Anomaly.",
        "dataTypesDependencies": [
            "Anomalies"
        ],
        "dataConnectorsDependencies": [],
        "previewImagesFileNames": [
            "AnomalyDataWorkbookWhite.png",
            "AnomalyDataWorkbookBlack.png"
        ],
        "version": "1.0.0",
        "title": "AnomalyData",
        "templateRelativePath": "AnomalyData.json",
        "subtitle": "",
        "provider": "Microsoft Sentinel Community"
    },
    {
        "workbookKey": "MicrosoftExchangeLeastPrivilegewithRBAC-Online",
        "logoFileName": "Azure_Sentinel.svg",
        "description": "This Workbook, dedicated to Exchange Online environments is built to have a simple view of non-standard RBAC delegations on an Exchange Online tenant. This Workbook allow you to go deep dive on custom delegation and roles and also members of each delegation, including the nested level and the group imbrication on your environment.",
        "dataTypesDependencies": [
            "ESIExchangeOnlineConfig_CL"
        ],
        "dataConnectorsDependencies": [
            "ESI-ExchangeOnPremisesCollector",
            "ESI-ExchangeAdminAuditLogEvents",
            "ESI-ExchangeOnlineCollector"
        ],
        "previewImagesFileNames": [],
        "version": "1.0.0",
        "title": "Microsoft Exchange Least Privilege with RBAC - Online",
        "templateRelativePath": "Microsoft Exchange Least Privilege with RBAC - Online.json",
        "subtitle": "",
        "provider": "Microsoft"
    },
    {
        "workbookKey": "MicrosoftExchangeLeastPrivilegewithRBAC",
        "logoFileName": "Azure_Sentinel.svg",
        "description": "This Workbook, dedicated to On-Premises environments is built to have a simple view of non-standard RBAC delegations on an On-Premises Exchange environment. This Workbook allow you to go deep dive on custom delegation and roles and also members of each delegation, including the nested level and the group imbrication on your environment.",
        "dataTypesDependencies": [
            "ESIExchangeOnlineConfig_CL"
        ],
        "dataConnectorsDependencies": [
            "ESI-ExchangeOnPremisesCollector",
            "ESI-ExchangeAdminAuditLogEvents",
            "ESI-ExchangeOnlineCollector"
        ],
        "previewImagesFileNames": [],
        "version": "1.0.0",
        "title": "Microsoft Exchange Least Privilege with RBAC",
        "templateRelativePath": "Microsoft Exchange Least Privilege with RBAC.json",
        "subtitle": "",
        "provider": "Microsoft"
    },
    {
        "workbookKey": "MicrosoftExchangeSearchAdminAuditLog",
        "logoFileName": "Azure_Sentinel.svg",
        "description": "This workbook is dedicated to On-Premises Exchange organizations. It uses the MSExchange Management event logs to give you a simple way to view administrators’ activities in your Exchange environment with Cmdlets usage statistics and multiple pivots to understand who and/or what is affected to modifications on your environment.",
        "dataTypesDependencies": [
            "ESIExchangeOnlineConfig_CL"
        ],
        "dataConnectorsDependencies": [
            "ESI-ExchangeOnPremisesCollector",
            "ESI-ExchangeAdminAuditLogEvents",
            "ESI-ExchangeOnlineCollector"
        ],
        "previewImagesFileNames": [],
        "version": "1.0.0",
        "title": "Microsoft Exchange Search AdminAuditLog",
        "templateRelativePath": "Microsoft Exchange Search AdminAuditLog.json",
        "subtitle": "",
        "provider": "Microsoft"
    },
    {
        "workbookKey": "MicrosoftExchangeSecurityMonitoring",
        "logoFileName": "Azure_Sentinel.svg",
        "description": "This Workbook is dedicated to On-Premises Exchange organizations. It uses the MSExchange Management event logs and Microsoft Exchange Security configuration collected by data connectors. It helps to track admin actions, especially on VIP Users and/or on Sensitive Cmdlets. This workbook allows also to list Exchange Services changes, local account activities and local logon on Exchange Servers.",
        "dataTypesDependencies": [
            "ESIExchangeOnlineConfig_CL"
        ],
        "dataConnectorsDependencies": [
            "ESI-ExchangeOnPremisesCollector",
            "ESI-ExchangeAdminAuditLogEvents",
            "ESI-ExchangeOnlineCollector"
        ],
        "previewImagesFileNames": [],
        "version": "1.0.0",
        "title": "Microsoft Exchange Admin Activity",
        "templateRelativePath": "Microsoft Exchange Admin Activity.json",
        "subtitle": "",
        "provider": "Microsoft"
    },
    {
        "workbookKey": "MicrosoftExchangeSecurityReview-Online",
        "logoFileName": "Azure_Sentinel.svg",
        "description": "This Workbook is dedicated to Exchange Online tenants. It displays and highlights current Security configuration on various Exchange components specific to Online including delegations, the transport configuration and the linked security risks, and risky protocols.",
        "dataTypesDependencies": [
            "ESIExchangeOnlineConfig_CL"
        ],
        "dataConnectorsDependencies": [
            "ESI-ExchangeOnPremisesCollector",
            "ESI-ExchangeAdminAuditLogEvents",
            "ESI-ExchangeOnlineCollector"
        ],
        "previewImagesFileNames": [],
        "version": "1.0.0",
        "title": "Microsoft Exchange Security Review - Online",
        "templateRelativePath": "Microsoft Exchange Security Review - Online.json",
        "subtitle": "",
        "provider": "Microsoft"
    },
    {
        "workbookKey": "MicrosoftExchangeSecurityReview",
        "logoFileName": "Azure_Sentinel.svg",
        "description": "This Workbook is dedicated to On-Premises Exchange organizations. It displays and highlights current Security configuration on various Exchange components including delegations, rights on databases, Exchange and most important AD Groups with members including nested groups, local administrators of servers. This workbook helps also to understand the transport configuration and the linked security risks.",
        "dataTypesDependencies": [
            "ESIExchangeOnlineConfig_CL"
        ],
        "dataConnectorsDependencies": [
            "ESI-ExchangeOnPremisesCollector",
            "ESI-ExchangeAdminAuditLogEvents",
            "ESI-ExchangeOnlineCollector"
        ],
        "previewImagesFileNames": [],
        "version": "1.0.0",
        "title": "Microsoft Exchange Security Review",
        "templateRelativePath": "Microsoft Exchange Security Review.json",
        "subtitle": "",
        "provider": "Microsoft"
    },
    {
        "workbookKey": "ibossMalwareAndC2Workbook",
        "logoFileName": "",
        "description": "A workbook providing insights into malware and C2 activity detected by iboss.",
        "dataTypesDependencies": [],
        "dataConnectorsDependencies": [],
        "previewImagesFileNames": [],
        "version": "1.0.0",
        "title": "iboss Malware and C2",
        "templateRelativePath": "ibossMalwareAndC2.json",
        "subtitle": "",
        "provider": "iboss"
    },
    {
        "workbookKey": "ibossWebUsageWorkbook",
        "logoFileName": "",
        "description": "A workbook providing insights into web usage activity detected by iboss.",
        "dataTypesDependencies": [],
        "dataConnectorsDependencies": [],
        "previewImagesFileNames": [],
        "version": "1.0.0",
        "title": "iboss Web Usage",
        "templateRelativePath": "ibossWebUsage.json",
        "subtitle": "",
        "provider": "iboss"
    },
    {
        "workbookKey": "CynerioOverviewWorkbook",
        "logoFileName": "",
        "description": "An overview of Cynerio Security events",
        "dataTypesDependencies": ["CynerioEvent_CL"],
        "dataConnectorsDependencies": ["CynerioSecurityEvents"],
        "previewImagesFileNames": ["CynerioOverviewBlack.png", "CynerioOverviewWhite.png"],
        "version": "1.0.0",
        "title": "Cynerio Overview Workbook",
        "templateRelativePath": "CynerioOverviewWorkbook.json",
        "subtitle": "",
        "provider": "Cynerio"
    },
    {
        "workbookKey": "Fortiweb-workbook",
        "logoFileName": "Azure_Sentinel.svg",
        "description": "This workbook depends on a parser based on a Kusto Function to work as expected [**Fortiweb**](https://aka.ms/sentinel-FortiwebDataConnector-parser) which is deployed with the Microsoft Sentinel Solution.",
        "dataTypesDependencies": [
            "CommonSecurityLog"
        ],
        "dataConnectorsDependencies": [
            "FortinetFortiWeb"
        ],
        "previewImagesFileNames": [],
        "version": "1.0.0",
        "title": "Fortiweb-workbook",
        "templateRelativePath": "Fortiweb-workbook.json",
        "subtitle": "",
        "provider": "Microsoft"
    },
    {
        "workbookKey": "ReversingLabs-CapabilitiesOverview",
        "logoFileName": "reversinglabs.svg",
        "description": "The ReversingLabs-CapabilitiesOverview workbook provides a high level look at your threat intelligence capabilities and how they relate to your operations.",
        "dataTypesDependencies": [],
        "dataConnectorsDependencies": [],
        "previewImagesFileNames": [
            "ReversingLabsTiSummary-White.png",
            "ReversingLabsTiSummary-Black.png",
            "ReversingLabsOpsSummary-White.png",
            "ReversingLabsOpsSummary-Black.png"
        ],
        "version": "1.1.1",
        "title": "ReversingLabs-CapabilitiesOverview",
        "templateRelativePath": "ReversingLabs-CapabilitiesOverview.json",
        "subtitle": "",
        "provider": "ReversingLabs"
    },
    {
        "workbookKey": "TalonInsights",
        "logoFileName": "Talon.svg",
        "description": "This workbook provides Talon Security Insights on Log Analytics Query Logs",
        "dataTypesDependencies": [],
        "dataConnectorsDependencies": [],
        "previewImagesFileNames": [
            "TalonInsightsBlack.png",
            "TalonInsightsWhite.png"
        ],
        "version": "2.0.0",
        "title": "Talon Insights",
        "templateRelativePath": "TalonInsights.json",
        "subtitle": "",
        "provider": "Talon Security"
    },
    {
        "workbookKey": "vCenter",
        "logoFileName": [],
        "description": "This data connector depends on a parser based on Kusto Function **vCenter** to work as expected. [Follow steps to get this Kusto Function](https://aka.ms/sentinel-vCenter-parser)",
        "dataTypesDependencies": [
            "vCenter_CL"
        ],
        "dataConnectorsDependencies": [
            "VMwarevCenter"
        ],
        "previewImagesFileNames": [],
        "version": "1.0.0",
        "title": "vCenter",
        "templateRelativePath": "vCenter.json",
        "subtitle": "",
        "provider": "VMware"
    },
    {
        "workbookKey": "SAP-Monitors-AlertsandPerformance",
        "logoFileName": "SAPVMIcon.svg",
        "description": "SAP -Monitors- Alerts and Performance",
        "dataTypesDependencies": [
            "SAPAuditLog"
        ],
        "dataConnectorsDependencies": [
            "SAP"
        ],
        "previewImagesFileNames": [
            "SAPVMIcon.svg"
        ],
        "version": "2.0.1",
        "title": "SAP -Monitors- Alerts and Performance",
        "templateRelativePath": "SAP -Monitors- Alerts and Performance.json",
        "subtitle": "",
        "provider": "Microsoft"
    },
    {
        "workbookKey": "SAP-SecurityAuditlogandInitialAccess",
        "logoFileName": "SAPVMIcon.svg",
        "description": "SAP -Security Audit log and Initial Access",
        "dataTypesDependencies": [
            "SAPAuditLog"
        ],
        "dataConnectorsDependencies": [
            "SAP"
        ],
        "previewImagesFileNames": [
            "SAPVMIcon.svg"
        ],
        "version": "2.0.1",
        "title": "SAP -Security Audit log and Initial Access",
        "templateRelativePath": "SAP -Security Audit log and Initial Access.json",
        "subtitle": "",
        "provider": "Microsoft"
    },
    {
        "workbookKey": "DNSSolutionWorkbook",
        "logoFileName": "",
        "description": "This workbook is included as part of the DNS Essentials solution and gives a summary of analyzed DNS traffic. It also helps with threat analysis and investigating suspicious Domains, IPs and DNS traffic. DNS Essentials Solution also includes a playbook to periodically summarize the logs, thus enhancing the user experience and improving data search. For effective usage of workbook, we highly recommend enabling the summarization playbook that is provided with this solution.",
        "dataTypesDependencies": [],
        "dataConnectorsDependencies": [],
        "previewImagesFileNames": [
            "DNSDomainWorkbookWhite.png",
            "DNSDomainWorkbookBlack.png"
        ],
        "version": "1.0.0",
        "title": "DNS Solution Workbook",
        "templateRelativePath": "DNSSolutionWorkbook.json",
        "subtitle": "",
        "provider": "Microsoft"
    },
    {
        "workbookKey": "MicrosoftPowerBIActivityWorkbook",
        "logoFileName": "",
        "description": "This workbook provides details on Microsoft PowerBI Activity",
        "dataTypesDependencies": [
            "PowerBIActivity"
        ],
        "dataConnectorsDependencies": [
            "Microsoft PowerBI (Preview)"
        ],
        "previewImagesFileNames": [
            "MicrosoftPowerBIActivityWorkbookBlack.png",
            "MicrosoftPowerBIActivityWhite.png"
        ],
        "version": "1.0.0",
        "title": "Microsoft PowerBI Activity Workbook",
        "templateRelativePath": "MicrosoftPowerBIActivityWorkbook.json",
        "subtitle": "",
        "provider": "Microsoft"
    },
    {
        "workbookKey": "MicrosoftThreatIntelligenceWorkbook",
        "logoFileName": "",
        "description": "Gain insights into threat indicators ingestion and search for indicators at scale across Microsoft 1st Party, 3rd Party, On-Premises, Hybrid, and Multi-Cloud Workloads. Indicators Search facilitates a simple interface for finding IP, File, Hash, Sender and more across your data. Seamless pivots to correlate indicators with Microsoft Sentinel: Incidents to make your threat intelligence actionable.",
        "dataTypesDependencies": [
            "ThreatIntelligenceIndicator",
            "SecurityIncident"
        ],
        "dataConnectorsDependencies": [
            "ThreatIntelligence",
            "ThreatIntelligenceTaxii"
        ],
        "previewImagesFileNames": [
            "ThreatIntelligenceWhite.png",
            "ThreatIntelligenceBlack.png"
        ],
        "version": "1.0.0",
        "title": "Threat Intelligence",
        "templateRelativePath": "MicrosoftThreatIntelligence.json",
        "subtitle": "",
        "provider": "Microsoft"
    },
    {
        "workbookKey": "MicrosoftDefenderForEndPoint",
        "logoFileName": "",
        "description": "A wokbook to provide details about Microsoft Defender for Endpoint Advance Hunting to Overview & Analyse data brought through M365 Defender Connector.",
        "dataTypesDependencies": [],
        "dataConnectorsDependencies": [],
        "previewImagesFileNames": [
            "microsoftdefenderforendpointwhite.png",
            "microsoftdefenderforendpointblack.png"
        ],
        "version": "1.0.0",
        "title": "Microsoft Defender For EndPoint",
        "templateRelativePath": "MicrosoftDefenderForEndPoint.json",
        "subtitle": "",
        "provider": "Microsoft Sentinel Community"
    },
    {
        "workbookKey": "MicrosoftDefenderForIdentity",
        "logoFileName": "",
        "description": "Use this workbook to analyse the advance hunting data ingested for Defender For Identity.",
        "dataTypesDependencies": [
            "IdentityLogonEvents",
            "IdentityQueryEvents",
            "IdentityDirectoryEvents",
            "SecurityAlert"
        ],
        "dataConnectorsDependencies": [],
        "previewImagesFileNames": [
            "microsoftdefenderforidentityblack.png",
            "microsoftdefenderforidentitywhite.png"
        ],
        "version": "1.0.0",
        "title": "Microsoft Defender For Identity",
        "templateRelativePath": "MicrosoftDefenderForIdentity.json",
        "subtitle": "",
        "provider": "Microsoft Sentinel Community"
    },
    {
        "workbookKey": "EsetProtect",
        "logoFileName": "",
        "description": "Visualize events and threats from Eset protect.",
        "dataTypesDependencies": [
            "ESETPROTECT"
        ],
        "dataConnectorsDependencies": [
            "ESETPROTECT"
        ],
        "previewImagesFileNames": [
            "ESETPROTECTBlack.png",
            "ESETPROTECTWhite.png"
        ],
        "version": "1.0.0",
        "title": "EsetProtect",
        "templateRelativePath": "ESETPROTECT.json",
        "subtitle": "",
        "provider": "Community"
    },
    {
        "workbookKey": "CyberArkEPMWorkbook",
        "logoFileName": "CyberArk_Logo.svg",
        "description": "Sets the time name for analysis",
        "dataTypesDependencies": [
            "CyberArkEPM_CL"
        ],
        "dataConnectorsDependencies": [
            "CyberArkEPM"
        ],
        "previewImagesFileNames": [
            "CyberArkEPMBlack.png",
            "CyberArkEPMWhite.png"
        ],
        "version": "1.0.0",
        "title": "CyberArk EPM",
        "templateRelativePath": "CyberArkEPM.json",
        "subtitle": "",
        "provider": "CyberArk"
    },
    {
        "workbookKey": "NetskopeWorkbook",
        "logoFileName": "Netskope_logo.svg",
        "description": "Gain insights and comprehensive monitoring into Netskope events data by analyzing traffic and user activities.\nThis workbook provides insights into various Netskope events types such as Cloud Firewall, Network Private Access, Applications, Security Alerts as well as Web Transactions.\nYou can use this workbook to get visibility in to your Netskope Security Cloud and quickly identify threats, anamolies, traffic patterns, cloud application useage, blocked URL addresses and more.",
        "dataTypesDependencies": [
            "Netskope_Events_CL",
            "Netskope_Alerts_CL",
            "Netskope_WebTX_CL"
        ],
        "dataConnectorsDependencies": [],
        "previewImagesFileNames": [
            "Netskope-ApplicationEvents-Black.png",
            "Netskope-ApplicationEvents-White.png",
            "Netskope-SecurityAlerts-DLP-Black.png",
            "Netskope-SecurityAlerts-DLP-White.png",
            "Netskope-NetworkEvents-CFW-Black.png",
            "Netskope-NetworkEvents-CFW-White.png",
            "Netskope-SecurityAlerts-Malsite-Black.png",
            "Netskope-SecurityAlerts-Malsite-White.png",
            "Netskope-NetworkEvents-NPA-Black.png",
            "Netskope-NetworkEvents-NPA-White.png",
            "Netskope-SecurityAlerts-Malware-White.png",
            "Netskope-SecurityAlerts-Malware-Black.png",
            "Netskope-SecurityAlerts-BehaviorAnalytics-Black.png",
            "Netskope-SecurityAlerts-BehaviorAnalytics-White.png",
            "Netskope-SecurityAlerts-Overview-Black.png",
            "Netskope-SecurityAlerts-Overview-White.png",
            "Netskope-SecurityAlerts-CompormisedCredentials-Black.png",
            "Netskope-SecurityAlerts-CompromisedCredentials-White.png",
            "Netskope-WebTransactions-Black.png",
            "Netskope-WebTransactions-White.png"
        ],
        "version": "1.0",
        "title": "Netskope",
        "templateRelativePath": "NetskopeEvents.json",
        "subtitle": "",
        "provider": "Netskope"
    },
    {
        "workbookKey": "AIShield",
        "logoFileName": "",
        "description": "Visualize events generated by AIShield. This workbook is dependent on a parser AIShield which is a part of the solution deployment.",
        "dataTypesDependencies": [
            "AIShield"
        ],
        "dataConnectorsDependencies": [
            "AIShield"
        ],
        "previewImagesFileNames": [
            "AIShieldBlack.png",
            "AIShieldWhite.png"
        ],
        "version": "1.0.0",
        "title": "AIShield Workbook",
        "templateRelativePath": "AIShield.json",
        "subtitle": "",
        "provider": "Community"
    },
    {
        "workbookKey": "AttackSurfaceReduction",
        "logoFileName": "M365securityposturelogo.svg",
        "description": "This workbook helps you implement the ASR rules of Windows/Defender, and to monitor them over time. The workbook can filter on ASR rules in Audit mode and Block mode.",
        "dataTypesDependencies": [
            "DeviceEvents"
        ],
        "dataConnectorsDependencies": [
            "MicrosoftThreatProtection"
        ],
        "previewImagesFileNames": [
            "AttackSurfaceReductionWhite.png",
            "AttackSurfaceReductionBlack.png"
        ],
        "version": "1.0.0",
        "title": "Attack Surface Reduction Dashboard",
        "templateRelativePath": "AttackSurfaceReduction.json",
        "subtitle": "",
        "provider": "Microsoft Sentinel community"
    },
    {
        "workbookKey": "IncidentTasksWorkbook",
        "logoFileName": "",
        "description": "Use this workbook to review and modify existing incidents with tasks. This workbook provides views that higlight incident tasks that are open, closed, or deleted, as well as incidents with tasks that are either owned or unassigned. The workbook also provides SOC metrics around incident task performance, such as percentage of incidents without tasks, average time to close tasks, and more.",
        "dataTypesDependencies": [],
        "dataConnectorsDependencies": [],
        "previewImagesFileNames": [
            "Tasks-Black.png",
            "Tasks-White.png"
        ],
        "version": "1.1.0",
        "title": "Incident Tasks Workbook",
        "templateRelativePath": "IncidentTasksWorkbook.json",
        "subtitle": "",
        "provider": "Microsoft"
      },
        {
    "workbookKey": "NetCleanProActiveWorkbook",
    "logoFileName": "NetCleanImpactLogo.svg",
    "description": "This workbook provides insights on NetClean ProActive Incidents.",
    "dataTypesDependencies": [
        "Netclean_Incidents_CL"
    ],
    "dataConnectorsDependencies": [
        "Netclean_ProActive_Incidents"
    ],
    "previewImagesFileNames": [
        "NetCleanProActiveBlack1.png",
        "NetCleanProActiveBlack2.png",
        "NetCleanProActiveWhite1.png",
        "NetCleanProActiveWhite2.png"
    ],
    "version": "1.0.0",
    "title": "NetClean ProActive",
    "templateRelativePath": "NetCleanProActiveWorkbook.json",
    "subtitle": "",
    "provider": "NetClean"
    },
    {
        "workbookKey": "AutomationHealth",
        "logoFileName": "Azure_Sentinel.svg",
        "description": "Have a holistic overview of your automation health, gain insights about failures, correlate Microsoft Sentinel health with Logic Apps diagnostics logs and deep dive automation details per incident",
        "dataTypesDependencies": [
            "SentinelHealth"
        ],
        "dataConnectorsDependencies": [],
        "previewImagesFileNames": [
            "AutomationHealthBlack.png",
            "AutomationHealthWhite.png"
        ],
        "version": "2.0.0",
        "title": "Automation health",
        "templateRelativePath": "AutomationHealth.json",
        "subtitle": "",
        "provider": "Microsoft Sentinel Community"
    },
    {
        "workbookKey": "SAP-AuditControls",
        "logoFileName": "SAPVMIcon.svg",
        "description": "SAP -Audit Controls (Preview)",
        "dataTypesDependencies": [
            "SAPAuditLog"
        ],
        "dataConnectorsDependencies": [
            "SAP"
        ],
        "previewImagesFileNames": [
            "SAPVMIcon.svg"
        ],
        "version": "1.0.0",
        "title": "SAP -Audit Controls (Preview)",
        "templateRelativePath": "SAP -Audit Controls (Preview).json",
        "subtitle": "",
        "provider": "Microsoft"
    },
    {
      "workbookKey": "ZoomReports",
      "logoFileName": "",
      "description": "Visualize various details & visuals on Zoom Report data ingested though the solution. This also have a dependency on the parser which is available as a part of Zoom solution named Zoom",
      "dataTypesDependencies": [ "Zoom" ],
      "dataConnectorsDependencies": ["Zoom Reports"],
      "previewImagesFileNames": [ "ZoomReportsBlack.png", "ZoomReportsWhite.png" ],
      "version": "1.0.0",
      "title": "Zoom Reports",
      "templateRelativePath": "ZoomReports.json",
      "subtitle": "",
      "provider": "Community"
    },
  {
    "workbookKey": "ExchangeOnlineWorkbook",
    "logoFileName": "office365_logo.svg",
    "description": "Gain insights into Microsoft Exchange online by tracing and analyzing all Exchange operations and user activities.\nThis workbook let you monitor user activities, including logins, account operations, permission changes, and mailbox creations to discover suspicious trends among them.",
    "dataTypesDependencies": [
      "OfficeActivity"
    ],
    "dataConnectorsDependencies": [
      "Office365"
    ],
    "previewImagesFileNames": [
      "ExchangeOnlineWhite.png",
      "ExchangeOnlineBlack.png"
    ],
    "version": "2.0.0",
    "title": "Exchange Online",
    "templateRelativePath": "ExchangeOnline.json",
    "subtitle": "",
    "provider": "Microsoft"
  },
  {
    "workbookKey": "Office365Workbook",
    "logoFileName": "office365_logo.svg",
    "description": "Gain insights into Office 365 by tracing and analyzing all operations and activities. You can drill down into your SharePoint, OneDrive, and Exchange.\nThis workbook lets you find usage trends across users, files, folders, and mailboxes, making it easier to identify anomalies in your network.",
    "dataTypesDependencies": [
      "OfficeActivity"
    ],
    "dataConnectorsDependencies": [
      "Office365"
    ],
    "previewImagesFileNames": [
      "Office365White1.png",
      "Office365Black1.png",
      "Office365White2.png",
      "Office365Black2.png",
      "Office365White3.png",
      "Office365Black3.png"
    ],
    "version": "2.0.1",
    "title": "Office 365",
    "templateRelativePath": "Office365.json",
    "subtitle": "",
    "provider": "Microsoft"
  },
  {
    "workbookKey": "SharePointAndOneDriveWorkbook",
    "logoFileName": "office365_logo.svg",
    "description": "Gain insights into SharePoint and OneDrive by tracing and analyzing all operations and activities.\nYou can view trends across user operation, find correlations between users and files, and identify interesting information such as user IP addresses.",
    "dataTypesDependencies": [
      "OfficeActivity"
    ],
    "dataConnectorsDependencies": [
      "Office365"
    ],
    "previewImagesFileNames": [
      "SharePointAndOneDriveBlack1.png",
      "SharePointAndOneDriveBlack2.png",
      "SharePointAndOneDriveWhite1.png",
      "SharePointAndOneDriveWhite2.png"
    ],
    "version": "2.0.0",
    "title": "SharePoint & OneDrive",
    "templateRelativePath": "SharePointAndOneDrive.json",
    "subtitle": "",
    "provider": "Microsoft"
  },
  {
    "workbookKey": "QualysVMWorkbook",
    "logoFileName": "qualys_logo.svg",
    "description": "Gain insight into Qualys Vulnerability Management by analyzing, collecting and correlating vulnerability data.\nThis workbook provides visibility into vulnerabilities detected from vulnerability scans",
    "dataTypesDependencies": [
      "QualysHostDetection_CL"
    ],
    "dataConnectorsDependencies": [
      "QualysVulnerabilityManagement"
    ],
    "previewImagesFileNames": [
      "QualysVMWhite.png",
      "QualysVMBlack.png"
    ],
    "version": "1.0.0",
    "title": "Qualys Vulnerability Management",
    "templateRelativePath": "QualysVM.json",
    "subtitle": "",
    "provider": "Qualys"
  },
  {
    "workbookKey": "QualysVMV2Workbook",
    "logoFileName": "qualys_logo.svg",
    "description": "Gain insight into Qualys Vulnerability Management by analyzing, collecting and correlating vulnerability data.\nThis workbook provides visibility into vulnerabilities detected from vulnerability scans",
    "dataTypesDependencies": [
      "QualysHostDetectionV2_CL"
    ],
    "dataConnectorsDependencies": [
      "QualysVulnerabilityManagement"
    ],
    "previewImagesFileNames": [
      "QualysVMWhite.png",
      "QualysVMBlack.png"
    ],
    "version": "1.0.0",
    "title": "Qualys Vulnerability Management",
    "templateRelativePath": "QualysVMv2.json",
    "subtitle": "",
    "provider": "Qualys"
  },
  
  {
    "workbookKey": "MicrosoftDefenderForOffice365",
    "logoFileName": "office365_logo.svg",
    "description": "Gain insights into your Microsoft Defender for Office 365 raw data logs.  This workbook lets you look at trends in email senders, attachments and embedded URL data to find anomalies. You can also search by, sender, recipient, subject, attachment or embedded URL to find where the related messages have been sent.",
    "dataTypesDependencies": [
      "EmailEvents",
      "EmailUrlInfo",
      "EmailAttachmentInfo"
    ],
    "dataConnectorsDependencies": [],
    "previewImagesFileNames": [
      "MDOWhite1.png",
      "MDOBlack1.png",
      "MDOWhite2.png",
      "MDOBlack2.png"
    ],
    "version": "1.0.0",
    "title": "Microsoft Defender For Office 365",
    "templateRelativePath": "MicrosoftDefenderForOffice365.json",
    "subtitle": "",
    "provider": "Microsoft Sentinel Community"
  },
  {
    "workbookKey": "MicrosoftDefenderForEndPoint",
    "logoFileName": "",
    "description": "A wokbook to provide details about Microsoft Defender for Endpoint Advance Hunting to Overview & Analyse data brought through M365 Defender Connector.",
    "dataTypesDependencies": [],
    "dataConnectorsDependencies": [],
    "previewImagesFileNames": [
      "microsoftdefenderforendpointwhite.png",
      "microsoftdefenderforendpointblack.png"
    ],
    "version": "1.0.0",
    "title": "MicrosoftDefenderForEndPoint",
    "templateRelativePath": "MicrosoftDefenderForEndPoint.json",
    "subtitle": "",
    "provider": "Microsoft Sentinel Community"
  },
  {
    "workbookKey": "InsiderRiskManagementWorkbook",
    "logoFileName": "Azure_Sentinel.svg",
    "description": "The Microsoft Insider Risk Management Workbook integrates telemetry from 25+ Microsoft security products to provide actionable insights into insider risk management. Reporting tools provide \u201cGo to Alert\u201d links to provide deeper integration between products and a simplified user experience for exploring alerts. ",
    "dataTypesDependencies": [
      "SigninLogsSigninLogs",
      "AuditLogs",
      "AzureActivity",
      "OfficeActivity",
      "InformationProtectionLogs_CL",
      "SecurityIncident"
    ],
    "dataConnectorsDependencies": [],
    "previewImagesFileNames": [
      "InsiderRiskManagementBlack1.png"
    ],
    "version": "1.0.0",
    "title": "Insider Risk Management",
    "templateRelativePath": "InsiderRiskManagement.json",
    "subtitle": "",
    "provider": "Microsoft"
  },
  {
  "workbookKey": "Fortiweb-workbook",
  "logoFileName": "Azure_Sentinel.svg",
  "description": "This workbook depends on a parser based on a Kusto Function to work as expected [**Fortiweb**](https://aka.ms/sentinel-FortiwebDataConnector-parser) which is deployed with the Microsoft Sentinel Solution.",
  "dataTypesDependencies": [
    "CommonSecurityLog"
  ],
  "dataConnectorsDependencies": [
  "FortinetFortiWeb"
  ],
  "previewImagesFileNames": [],
  "version": "1.0.0",
  "title": "Fortiweb-workbook",
  "templateRelativePath": "Fortiweb-workbook.json",
  "subtitle": "",
  "provider": "Microsoft"
  },
  {
    "workbookKey": "WebSessionEssentialsWorkbook",
    "logoFileName": "",
    "description": "The 'Web Session Essentials' workbook provides real-time insights into activity and potential threats in your network. This workbook is designed for network teams, security architects, analysts, and consultants to monitor, identify and investigate threats on Web servers, Web Proxies and Web Security Gateways assets. This Workbook gives a summary of analysed web traffic and helps with threat analysis and investigating suspicious http traffic.",
    "dataTypesDependencies": [],
    "dataConnectorsDependencies": [],
    "previewImagesFileNames": [
      "WebSessionEssentialsWorkbookWhite.png",
      "WebSessionEssentialsWorkbookBlack.png"
    ],
    "version": "1.0.0",
    "title": "Web Session Essentials Workbook",
    "templateRelativePath": "WebSessionEssentials.json",
    "subtitle": "",
    "provider": "Microsoft"
  },
  {
    "workbookKey": "IslandAdminAuditOverview",
    "logoFileName": "island.svg",
    "description": "This workbook provides a view into the activities of administrators in the Island Management Console.",
    "dataTypesDependencies": [],
    "dataConnectorsDependencies": [],
    "previewImagesFileNames": [
        "IslandEnterpriseBrowserAdminAuditOverview.png"
    ],
    "version": "1.0.0",
    "title": "Island Admin Audit Overview",
    "templateRelativePath": "IslandAdminAuditOverview.json",
    "subtitle": "",
    "provider": "Island"
  },
  {
  "workbookKey": "IslandUserActivityOverview",
  "logoFileName": "island.svg",
  "description": "This workbook provides a view into the activities of users while using the Island Enterprise Browser.",
  "dataTypesDependencies": [],
  "dataConnectorsDependencies": [],
  "previewImagesFileNames": [
      "IslandEnterpriseBrowserUserActivityOverview.png"
  ],
  "version": "1.0.0",
  "title": "Island User Activity Overview",
  "templateRelativePath": "IslandUserActivityOverview.json",
  "subtitle": "",
  "provider": "Island"
  },
  {
        "workbookKey": "BloodHoundEnterpriseAttackPathWorkbook",
        "description": "Gain insights into BloodHound Enterprise attack paths.",
        "dataTypesDependencies": [ "BloodHoundEnterprise" ],
        "dataConnectorsDependencies": [ "BloodHoundEnterprise" ],
        "version": "1.0",
        "title": "BloodHound Enterprise Attack Paths",
        "templateRelativePath": "BloodHoundEnterpriseAttackPath.json",
        "subtitle": "",
        "provider": "SpecterOps"
    },
    {
        "workbookKey": "BloodHoundEnterprisePostureWorkbook",
        "description": "Gain insights into BloodHound Enterprise domain posture.",
        "dataTypesDependencies": [ "BloodHoundEnterprise" ],
        "dataConnectorsDependencies": [ "BloodHoundEnterprise" ],
        "version": "1.0",
        "title": "BloodHound Enterprise Posture",
        "templateRelativePath": "BloodHoundEnterprisePosture.json",
        "subtitle": "",
        "provider": "SpecterOps"
    },
    {
      "workbookKey": "BitSightWorkbook",
      "logoFileName": "BitSight.svg",
      "description": "Gain insights into BitSight data.",
      "dataTypesDependencies": ["Alerts_data_CL", "Breaches_data_CL", "Company_details_CL", "Company_rating_details_CL", "Diligence_historical_statistics_CL", "Diligence_statistics_CL", "Findings_summary_CL", "Findings_data_CL", "Graph_data_CL", "Industrial_statistics_CL", "Observation_statistics_CL"],
      "dataConnectorsDependencies": ["BitSightDatConnector"],
      "previewImagesFileNames": ["BitSightWhite1.png","BitSightBlack1.png"],
      "version": "1.0.0",
      "title": "BitSight",
      "templateRelativePath": "BitSightWorkbook.json",
      "subtitle": "",
      "provider": "BitSight"
    },
    {
        "workbookKey": "VectraXDR",
        "logoFileName": "",
        "description": "This workbook provides visualization of Audit, Detections, Entity Scoring, Lockdown and Health data.",
        "dataTypesDependencies": [
            "Audits_Data_CL",
            "Detections_Data_CL",
            "Entity_Scoring_Data_CL",
            "Lockdown_Data_CL",
            "Health_Data_CL"
        ],
        "dataConnectorsDependencies": [
            "VectraDataConnector"
        ],
        "previewImagesFileNames": [
            "VectraXDRWhite1.png",
            "VectraXDRWhite2.png",
            "VectraXDRWhite3.png",
            "VectraXDRWhite4.png",
            "VectraXDRWhite5.png",
            "VectraXDRBlack1.png",
            "VectraXDRBlack2.png",
            "VectraXDRBlack3.png",
            "VectraXDRBlack4.png",
            "VectraXDRBlack5.png"
        ],
        "version": "1.0.0",
        "title": "Vectra XDR",
        "templateRelativePath": "VectraXDR.json",
        "subtitle": "",
        "provider": "Vectra"
    },
    {
    "workbookKey": "CloudflareWorkbook",
    "logoFileName": "cloudflare.svg",
    "description": "Gain insights into Cloudflare events. You will get visibility on your Cloudflare web traffic, security, reliability.",
    "dataTypesDependencies": [ "Cloudflare_CL" ],
    "dataConnectorsDependencies": [ "CloudflareDataConnector" ],
    "previewImagesFileNames": ["CloudflareOverviewWhite01.png", "CloudflareOverviewWhite02.png", "CloudflareOverviewBlack01.png", "CloudflareOverviewBlack02.png"],
    "version": "1.0",
    "title": "Cloudflare",
    "templateRelativePath": "Cloudflare.json",
    "subtitle": "",
    "provider": "Cloudflare"
  },
  {
      "workbookKey": "CofenseIntelligenceWorkbook",
      "logoFileName": "CofenseTriage.svg",
      "description": "This workbook provides visualization of Cofense Intelligence threat indicators which are ingested in the Microsoft Sentinel Threat intelligence.",
      "dataTypesDependencies": [
          "ThreatIntelligenceIndicator",
          "Malware_Data"
      ],
      "dataConnectorsDependencies": [
          "CofenseIntelligenceDataConnector"
      ],
      "previewImagesFileNames": [
          "CofenseIntelligenceWhite1.png",
          "CofenseIntelligenceBlack1.png"
      ],
      "version": "1.0",
      "title": "CofenseIntelligenceThreatIndicators",
      "templateRelativePath": "CofenseIntelligenceThreatIndicators.json",
      "subtitle": "",
      "provider": "Cofense"
  },
  {
    "workbookKey": "EgressDefendMetricWorkbook",
    "logoFileName": "",
    "description": "A workbook providing insights into Egress Defend.",
    "dataTypesDependencies": ["EgressDefend_CL"],
    "previewImagesFileNames": [ "EgressDefendMetricWorkbookBlack01.png", "EgressDefendMetricWorkbookWhite01.png" ],
    "version": "1.0.0",
    "title": "Egress Defend Insights",
    "templateRelativePath": "DefendMetrics.json",
    "subtitle": "Defend Metrics",
    "provider": "Egress Software Technologies"
  },
  {
    "workbookKey": "SalemDashboard",
    "logoFileName": "salem_logo.svg",
    "description": "Monitor Salem Performance",
    "dataTypesDependencies": [ "SalemAlerts_CL" ],
    "dataConnectorsDependencies": [],
    "previewImagesFileNames": [],
    "version": "1.0.0",
    "title": "Salem Alerts Workbook",
    "templateRelativePath": "SalemDashboard.json",
    "subtitle": "",
    "provider": "SalemCyber"
},
{
<<<<<<< HEAD
    "workbookKey": "MimecastAuditWorkbook",
    "logoFileName": "Mimecast.svg",
    "description": "A workbook providing insights into Mimecast Audit.",
    "dataTypesDependencies": [
        "MimecastAudit_CL"
    ],
    "previewImagesFileNames": [
        "MimecastAuditBlack1.png",
        "MimecastAuditBlack2.png",
        "MimecastAuditWhite1.png",
        "MimecastAuditWhite2.png"
    ],
    "version": "1.0.0",
    "title": "MimecastAudit",
    "templateRelativePath": "MimecastAudit.json",
    "subtitle": "Mimecast Audit",
    "provider": "Mimecast"
=======
    "workbookKey": "MailGuard365Workbook",
    "logoFileName": "MailGuard365_logo.svg",
    "description": "MailGuard 365 Workbook",
    "dataTypesDependencies": [
      "MailGuard365_Threats_CL"
    ],
    "dataConnectorsDependencies": [
      "MailGuard365"
    ],
    "previewImagesFileNames": [],
    "version": "1.0.0",
    "title": "MailGuard365",
    "templateRelativePath": "MailGuard365Dashboard.json",
    "subtitle": "",
    "provider": "MailGuard 365"
>>>>>>> 5d68e853
}
]<|MERGE_RESOLUTION|>--- conflicted
+++ resolved
@@ -5495,7 +5495,6 @@
     "provider": "SalemCyber"
 },
 {
-<<<<<<< HEAD
     "workbookKey": "MimecastAuditWorkbook",
     "logoFileName": "Mimecast.svg",
     "description": "A workbook providing insights into Mimecast Audit.",
@@ -5513,7 +5512,8 @@
     "templateRelativePath": "MimecastAudit.json",
     "subtitle": "Mimecast Audit",
     "provider": "Mimecast"
-=======
+},
+{
     "workbookKey": "MailGuard365Workbook",
     "logoFileName": "MailGuard365_logo.svg",
     "description": "MailGuard 365 Workbook",
@@ -5529,6 +5529,5 @@
     "templateRelativePath": "MailGuard365Dashboard.json",
     "subtitle": "",
     "provider": "MailGuard 365"
->>>>>>> 5d68e853
 }
 ]
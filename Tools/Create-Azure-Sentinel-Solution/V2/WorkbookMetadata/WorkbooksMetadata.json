[
    {
        "workbookKey": "42CrunchAPIProtectionWorkbook",
        "logoFileName": "42CrunchLogo.svg",
        "description": "Monitor and protect APIs using the 42Crunch API microfirewall",
        "dataTypesDependencies": [
            "apifirewall_log_1_CL"
        ],
        "dataConnectorsDependencies": [
            "42CrunchAPIProtection"
        ],
        "previewImagesFileNames": [
            "42CrunchInstancesBlack.png",
            "42CrunchInstancesWhite.png",
            "42CrunchRequestsBlack.png",
            "42CrunchRequestsWhite.png",
            "42CrunchStatusBlack.png",
            "42CrunchStatusWhite.png"
        ],
        "version": "1.0.0",
        "title": "42Crunch API Protection Workbook",
        "templateRelativePath": "42CrunchAPIProtectionWorkbook.json",
        "subtitle": "",
        "provider": "42Crunch"
    },
    {
        "workbookKey": "ForcepointNGFWAdvanced",
        "logoFileName": "FPAdvLogo.svg",
        "description": "Gain threat intelligence correlated security and application insights on Forcepoint NGFW (Next Generation Firewall). Monitor Forcepoint logging servers health.",
        "dataTypesDependencies": [
            "CommonSecurityLog",
            "ThreatIntelligenceIndicator"
        ],
        "dataConnectorsDependencies": [
            "ForcepointNgfw",
            "ThreatIntelligence",
			"ForcepointNgfwAma"
        ],
        "previewImagesFileNames": [
            "ForcepointNGFWAdvancedWhite.png",
            "ForcepointNGFWAdvancedBlack.png"
        ],
        "version": "1.0.0",
        "title": "Forcepoint Next Generation Firewall (NGFW) Advanced Workbook",
        "templateRelativePath": "ForcepointNGFWAdvanced.json",
        "subtitle": "",
        "provider": "Forcepoint"
    },
    {
        "workbookKey": "AzureActivityWorkbook",
        "logoFileName": "azureactivity_logo.svg",
        "description": "Gain extensive insight into your organization's Azure Activity by analyzing, and correlating all user operations and events.\nYou can learn about all user operations, trends, and anomalous changes over time.\nThis workbook gives you the ability to drill down into caller activities and summarize detected failure and warning events.",
        "dataTypesDependencies": [
            "AzureActivity"
        ],
        "dataConnectorsDependencies": [
            "AzureActivity"
        ],
        "previewImagesFileNames": [
            "AzureActivityWhite1.png",
            "AzureActivityBlack1.png"
        ],
        "version": "2.0.0",
        "title": "Azure Activity",
        "templateRelativePath": "AzureActivity.json",
        "subtitle": "",
        "provider": "Microsoft"
    },
    {
        "workbookKey": "IdentityAndAccessWorkbook",
        "logoFileName": "Microsoft_logo.svg",
        "description": "Gain insights into Identity and access operations by collecting and analyzing security logs, using the audit and sign-in logs to gather insights into use of Microsoft products.\nYou can view anomalies and trends across login events from all users and machines. This workbook also identifies suspicious entities from login and access events.",
        "dataTypesDependencies": [
            "SecurityEvent"
        ],
        "dataConnectorsDependencies": [
            "SecurityEvents",
            "WindowsSecurityEvents"
        ],
        "previewImagesFileNames": [
            "IdentityAndAccessWhite.png",
            "IdentityAndAccessBlack.png"
        ],
        "version": "1.1.0",
        "title": "Identity & Access",
        "templateRelativePath": "IdentityAndAccess.json",
        "subtitle": "",
        "provider": "Microsoft"
    },
    {
        "workbookKey": "CheckPointWorkbook",
        "logoFileName": "checkpoint_logo.svg",
        "description": "Gain insights into Check Point network activities, including number of gateways and servers, security incidents, and identify infected hosts.",
        "dataTypesDependencies": [
            "CommonSecurityLog"
        ],
        "dataConnectorsDependencies": [
            "CheckPoint"
        ],
        "previewImagesFileNames": [
            "CheckPointWhite.png",
            "CheckPointBlack.png"
        ],
        "version": "1.0.0",
        "title": "Check Point Software Technologies",
        "templateRelativePath": "CheckPoint.json",
        "subtitle": "",
        "provider": "Check Point"
    },
    {
        "workbookKey": "CiscoWorkbook",
        "logoFileName": "cisco_logo.svg",
        "description": "Gain insights into your Cisco ASA firewalls by analyzing traffic, events, and firewall operations.\nThis workbook analyzes Cisco ASA threat events and identifies suspicious ports, users, protocols and IP addresses.\nYou can learn about trends across user and data traffic directions, and drill down into the Cisco filter results.\nEasily detect attacks on your organization by monitoring management operations, such as configuration and logins.",
        "dataTypesDependencies": [
            "CommonSecurityLog"
        ],
        "dataConnectorsDependencies": [
            "CiscoASA"
        ],
        "previewImagesFileNames": [
            "CiscoWhite.png",
            "CiscoBlack.png"
        ],
        "version": "1.1.0",
        "title": "Cisco - ASA",
        "templateRelativePath": "Cisco.json",
        "subtitle": "",
        "provider": "Microsoft"
    },
    {
        "workbookKey": "PaloAltoOverviewWorkbook",
        "logoFileName": "paloalto_logo.svg",
        "description": "Gain insights and comprehensive monitoring into Palo Alto firewalls by analyzing traffic and activities.\nThis workbook correlates all Palo Alto data with threat events to identify suspicious entities and relationships.\nYou can learn about trends across user and data traffic, and drill down into Palo Alto Wildfire and filter results.",
        "dataTypesDependencies": [
            "CommonSecurityLog"
        ],
        "dataConnectorsDependencies": [
            "PaloAltoNetworks"
        ],
        "previewImagesFileNames": [
            "PaloAltoOverviewWhite1.png",
            "PaloAltoOverviewBlack1.png",
            "PaloAltoOverviewWhite2.png",
            "PaloAltoOverviewBlack2.png",
            "PaloAltoOverviewWhite3.png",
            "PaloAltoOverviewBlack3.png"
        ],
        "version": "1.2.0",
        "title": "Palo Alto overview",
        "templateRelativePath": "PaloAltoOverview.json",
        "subtitle": "",
        "provider": "Microsoft"
    },
    {
        "workbookKey": "PaloAltoNetworkThreatWorkbook",
        "logoFileName": "paloalto_logo.svg",
        "description": "Gain insights into Palo Alto network activities by analyzing threat events.\nYou can extract meaningful security information by correlating data between threats, applications, and time.\nThis workbook makes it easy to track malware, vulnerability, and virus log events.",
        "dataTypesDependencies": [
            "CommonSecurityLog"
        ],
        "dataConnectorsDependencies": [
            "PaloAltoNetworks"
        ],
        "previewImagesFileNames": [
            "PaloAltoNetworkThreatWhite1.png",
            "PaloAltoNetworkThreatBlack1.png",
            "PaloAltoNetworkThreatWhite2.png",
            "PaloAltoNetworkThreatBlack2.png"
        ],
        "version": "1.1.0",
        "title": "Palo Alto Network Threat",
        "templateRelativePath": "PaloAltoNetworkThreat.json",
        "subtitle": "",
        "provider": "Palo Alto Networks"
    },
    {
        "workbookKey": "EsetSMCWorkbook",
        "logoFileName": "eset-logo.svg",
        "description": "Visualize events and threats from Eset Security Management Center.",
        "dataTypesDependencies": [
            "eset_CL"
        ],
        "dataConnectorsDependencies": [
            "EsetSMC"
        ],
        "previewImagesFileNames": [
            "esetSMCWorkbook-black.png",
            "esetSMCWorkbook-white.png"
        ],
        "version": "1.0.0",
        "title": "Eset Security Management Center Overview",
        "templateRelativePath": "esetSMCWorkbook.json",
        "subtitle": "",
        "provider": "Community"
    },
    {
        "workbookKey": "FortigateWorkbook",
        "logoFileName": "fortinet_logo.svg",
        "description": "Gain insights into Fortigate firewalls by analyzing traffic and activities.\nThis workbook finds correlations in Fortigate threat events and identifies suspicious ports, users, protocols and IP addresses.\nYou can learn about trends across user and data traffic, and drill down into the Fortigate filter results.\nEasily detect attacks on your organization by monitoring management operations such as configuration and logins.",
        "dataTypesDependencies": [
            "CommonSecurityLog"
        ],
        "dataConnectorsDependencies": [
            "Fortinet"
        ],
        "previewImagesFileNames": [
            "FortigateWhite.png",
            "FortigateBlack.png"
        ],
        "version": "1.1.0",
        "title": "FortiGate",
        "templateRelativePath": "Fortigate.json",
        "subtitle": "",
        "provider": "Microsoft"
    },
    {
        "workbookKey": "DnsWorkbook",
        "logoFileName": "dns_logo.svg",
        "description": "Gain extensive insight into your organization's DNS by analyzing, collecting and correlating all DNS events.\nThis workbook exposes a variety of information about suspicious queries, malicious IP addresses and domain operations.",
        "dataTypesDependencies": [
            "DnsInventory",
            "DnsEvents"
        ],
        "dataConnectorsDependencies": [
            "DNS"
        ],
        "previewImagesFileNames": [
            "DnsWhite.png",
            "DnsBlack.png"
        ],
        "version": "1.3.0",
        "title": "DNS",
        "templateRelativePath": "Dns.json",
        "subtitle": "",
        "provider": "Microsoft"
    },
    {
        "workbookKey": "AzureActiveDirectorySigninLogsWorkbook",
        "logoFileName": "azureactivedirectory_logo.svg",
        "description": "Gain insights into Azure Active Directory by connecting Microsoft Sentinel and using the sign-in logs to gather insights around Azure AD scenarios. \nYou can learn about sign-in operations, such as user sign-ins and locations, email addresses, and  IP addresses of your users, as well as failed activities and the errors that triggered the failures.",
        "dataTypesDependencies": [
            "SigninLogs"
        ],
        "dataConnectorsDependencies": [
            "AzureActiveDirectory"
        ],
        "previewImagesFileNames": [
            "AADsigninBlack1.png",
            "AADsigninBlack2.png",
            "AADsigninWhite1.png",
            "AADsigninWhite2.png"
        ],
        "version": "2.4.0",
        "title": "Azure AD Sign-in logs",
        "templateRelativePath": "AzureActiveDirectorySignins.json",
        "subtitle": "",
        "provider": "Microsoft"
    },
    {
        "workbookKey": "VirtualMachinesInsightsWorkbook",
        "logoFileName": "azurevirtualmachine_logo.svg",
        "description": "Gain rich insight into your organization's virtual machines from Azure Monitor, which analyzes and correlates data in your VM network. \nYou will get visibility on your VM parameters and behavior, and will be able to trace sent and received data. \nIdentify malicious attackers and their targets, and drill down into the protocols, source and destination IP addresses,  countries, and ports the attacks occur across.",
        "dataTypesDependencies": [
            "VMConnection",
            "ServiceMapComputer_CL",
            "ServiceMapProcess_CL"
        ],
        "dataConnectorsDependencies": [],
        "previewImagesFileNames": [
            "VMInsightBlack1.png",
            "VMInsightWhite1.png"
        ],
        "version": "1.3.0",
        "title": "VM insights",
        "templateRelativePath": "VirtualMachinesInsights.json",
        "subtitle": "",
        "provider": "Microsoft"
    },
    {
        "workbookKey": "AzureActiveDirectoryAuditLogsWorkbook",
        "logoFileName": "azureactivedirectory_logo.svg",
        "description": "Gain insights into Azure Active Directory by connecting Microsoft Sentinel and using the audit logs to gather insights around Azure AD scenarios. \nYou can learn about user operations, including password and group management, device activities, and top active users and apps.",
        "dataTypesDependencies": [
            "AuditLogs"
        ],
        "dataConnectorsDependencies": [
            "AzureActiveDirectory"
        ],
        "previewImagesFileNames": [
            "AzureADAuditLogsBlack1.png",
            "AzureADAuditLogsWhite1.png"
        ],
        "version": "1.2.0",
        "title": "Azure AD Audit logs",
        "templateRelativePath": "AzureActiveDirectoryAuditLogs.json",
        "subtitle": "",
        "provider": "Microsoft"
    },
    {
        "workbookKey": "ThreatIntelligenceWorkbook",
        "logoFileName": "",
        "description": "Gain insights into threat indicators ingestion and search for indicators at scale across Microsoft 1st Party, 3rd Party, On-Premises, Hybrid, and Multi-Cloud Workloads. Indicators Search facilitates a simple interface for finding IP, File, Hash, Sender and more across your data. Seamless pivots to correlate indicators with Microsoft Sentinel: Incidents to make your threat intelligence actionable.",
        "dataTypesDependencies": [
            "ThreatIntelligenceIndicator",
            "SecurityIncident"
        ],
        "dataConnectorsDependencies": [
            "ThreatIntelligence",
            "ThreatIntelligenceTaxii"
        ],
        "previewImagesFileNames": [
            "ThreatIntelligenceWhite.png",
            "ThreatIntelligenceBlack.png"
        ],
        "version": "5.0.0",
        "title": "Threat Intelligence",
        "templateRelativePath": "ThreatIntelligence.json",
        "subtitle": "",
        "provider": "Microsoft"
    },
    {
        "workbookKey": "WebApplicationFirewallOverviewWorkbook",
        "logoFileName": "waf_logo.svg",
        "description": "Gain insights into your organization's Azure web application firewall (WAF). You will get a general overview of your application gateway firewall and application gateway access events.",
        "dataTypesDependencies": [
            "AzureDiagnostics"
        ],
        "dataConnectorsDependencies": [
            "WAF"
        ],
        "previewImagesFileNames": [
            "WAFOverviewBlack.png",
            "WAFOverviewWhite.png"
        ],
        "version": "1.1.0",
        "title": "Microsoft Web Application Firewall (WAF) - overview",
        "templateRelativePath": "WebApplicationFirewallOverview.json",
        "subtitle": "",
        "provider": "Microsoft"
    },
    {
        "workbookKey": "WebApplicationFirewallFirewallEventsWorkbook",
        "logoFileName": "waf_logo.svg",
        "description": "Gain insights into your organization's Azure web application firewall (WAF). You will get visibility in to your application gateway firewall. You can view anomalies and trends across all firewall event triggers, attack events, blocked URL addresses and more.",
        "dataTypesDependencies": [
            "AzureDiagnostics"
        ],
        "dataConnectorsDependencies": [
            "WAF"
        ],
        "previewImagesFileNames": [
            "WAFFirewallEventsBlack1.png",
            "WAFFirewallEventsBlack2.png",
            "WAFFirewallEventsWhite1.png",
            "WAFFirewallEventsWhite2.png"
        ],
        "version": "1.1.0",
        "title": "Microsoft Web Application Firewall (WAF) - firewall events",
        "templateRelativePath": "WebApplicationFirewallFirewallEvents.json",
        "subtitle": "",
        "provider": "Microsoft"
    },
    {
        "workbookKey": "WebApplicationFirewallGatewayAccessEventsWorkbook",
        "logoFileName": "waf_logo.svg",
        "description": "Gain insights into your organization's Azure web application firewall (WAF). You will get visibility in to your application gateway access events. You can view anomalies and trends across received and sent data, client IP addresses, URL addresses and more, and drill down into details.",
        "dataTypesDependencies": [
            "AzureDiagnostics"
        ],
        "dataConnectorsDependencies": [
            "WAF"
        ],
        "previewImagesFileNames": [
            "WAFGatewayAccessEventsBlack1.png",
            "WAFGatewayAccessEventsBlack2.png",
            "WAFGatewayAccessEventsWhite1.png",
            "WAFGatewayAccessEventsWhite2.png"
        ],
        "version": "1.2.0",
        "title": "Microsoft Web Application Firewall (WAF) - gateway access events",
        "templateRelativePath": "WebApplicationFirewallGatewayAccessEvents.json",
        "subtitle": "",
        "provider": "Microsoft"
    },
    {
        "workbookKey": "LinuxMachinesWorkbook",
        "logoFileName": "azurevirtualmachine_logo.svg",
        "description": "Gain insights into your workspaces' Linux machines by connecting Microsoft Sentinel and using the logs to gather insights around Linux events and errors.",
        "dataTypesDependencies": [
            "Syslog"
        ],
        "dataConnectorsDependencies": [
            "Syslog"
        ],
        "previewImagesFileNames": [
            "LinuxMachinesWhite.png",
            "LinuxMachinesBlack.png"
        ],
        "version": "1.1.0",
        "title": "Linux machines",
        "templateRelativePath": "LinuxMachines.json",
        "subtitle": "",
        "provider": "Microsoft"
    },
    {
        "workbookKey": "AzureFirewallWorkbook",
        "logoFileName": "AzFirewalls.svg",
        "description": "Gain insights into Azure Firewall events. You can learn about your application and network rules, see metrics for firewall activities across URLs, ports, and addresses across multiple workspaces.",
        "dataTypesDependencies": [
            "AzureDiagnostics"
        ],
        "dataConnectorsDependencies": [
            "AzureFirewall"
        ],
        "previewImagesFileNames": [
            "AzureFirewallWorkbookWhite1.PNG",
            "AzureFirewallWorkbookBlack1.PNG",
            "AzureFirewallWorkbookWhite2.PNG",
            "AzureFirewallWorkbookBlack2.PNG",
            "AzureFirewallWorkbookWhite3.PNG",
            "AzureFirewallWorkbookBlack3.PNG",
            "AzureFirewallWorkbookWhite4.PNG",
            "AzureFirewallWorkbookBlack4.PNG",
            "AzureFirewallWorkbookWhite5.PNG",
            "AzureFirewallWorkbookBlack5.PNG"
        ],
        "version": "1.3.0",
        "title": "Azure Firewall",
        "templateRelativePath": "AzureFirewallWorkbook.json",
        "subtitle": "",
        "provider": "Microsoft"
    },
    {
        "workbookKey": "AzureFirewallWorkbook-StructuredLogs",
        "logoFileName": "AzFirewalls.svg",
        "description": "Gain insights into Azure Firewall events using the new Structured Logs for Azure Firewall. You can learn about your application and network rules, see metrics for firewall activities across URLs, ports, and addresses across multiple workspaces.",
        "dataTypesDependencies": [
            "AZFWNetworkRule",
            "AZFWApplicationRule",
            "AZFWDnsQuery",
            "AZFWThreatIntel"
        ],
        "dataConnectorsDependencies": [
            "AzureFirewall"
        ],
        "previewImagesFileNames": [
            "AzureFirewallWorkbookWhite1.PNG",
            "AzureFirewallWorkbookBlack1.PNG",
            "AzureFirewallWorkbookWhite2.PNG",
            "AzureFirewallWorkbookBlack2.PNG",
            "AzureFirewallWorkbookWhite3.PNG",
            "AzureFirewallWorkbookBlack3.PNG",
            "AzureFirewallWorkbookWhite4.PNG",
            "AzureFirewallWorkbookBlack4.PNG",
            "AzureFirewallWorkbookWhite5.PNG",
            "AzureFirewallWorkbookBlack5.PNG"
        ],
        "version": "1.0.0",
        "title": "Azure Firewall Structured Logs",
        "templateRelativePath": "AzureFirewallWorkbook-StructuredLogs.json",
        "subtitle": "",
        "provider": "Microsoft"
    },
    {
        "workbookKey": "AzureDDoSStandardProtection",
        "logoFileName": "AzDDoS.svg",
        "description": "This workbook visualizes security-relevant Azure DDoS events across several filterable panels. Offering a summary tab, metrics and a investigate tabs across multiple workspaces.",
        "dataTypesDependencies": [
            "AzureDiagnostics"
        ],
        "dataConnectorsDependencies": [
            "DDOS"
        ],
        "previewImagesFileNames": [
            "AzureDDoSWhite1.PNG",
            "AzureDDoSBlack1.PNG",
            "AzureDDoSWhite2.PNG",
            "AzureDDoSBlack2.PNG",
            "AzureDDoSWhite2.PNG",
            "AzureDDoSBlack2.PNG"
        ],
        "version": "1.0.2",
        "title": "Azure DDoS Protection Workbook",
        "templateRelativePath": "AzDDoSStandardWorkbook.json",
        "subtitle": "",
        "provider": "Microsoft"
    },
    {
        "workbookKey": "MicrosoftCloudAppSecurityWorkbook",
        "logoFileName": "Microsoft_logo.svg",
        "description": "Using this workbook, you can identify which cloud apps are being used in your organization, gain insights from usage trends and drill down to a specific user and application.",
        "dataTypesDependencies": [
            "McasShadowItReporting"
        ],
        "dataConnectorsDependencies": [
            "MicrosoftCloudAppSecurity"
        ],
        "previewImagesFileNames": [
            "McasDiscoveryBlack.png",
            "McasDiscoveryWhite.png"
        ],
        "version": "1.2.0",
        "title": "Microsoft Cloud App Security - discovery logs",
        "templateRelativePath": "MicrosoftCloudAppSecurity.json",
        "subtitle": "",
        "provider": "Microsoft"
    },
    {
        "workbookKey": "F5BIGIPSytemMetricsWorkbook",
        "logoFileName": "f5_logo.svg",
        "description": "Gain insight into F5 BIG-IP health and performance.  This workbook provides visibility of various metrics including CPU, memory, connectivity, throughput and disk utilization.",
        "dataTypesDependencies": [
            "F5Telemetry_system_CL",
            "F5Telemetry_AVR_CL"
        ],
        "dataConnectorsDependencies": [
            "F5BigIp"
        ],
        "previewImagesFileNames": [
            "F5SMBlack.png",
            "F5SMWhite.png"
        ],
        "version": "1.1.0",
        "title": "F5 BIG-IP System Metrics",
        "templateRelativePath": "F5BIGIPSystemMetrics.json",
        "subtitle": "",
        "provider": "F5 Networks"
    },
    {
        "workbookKey": "F5NetworksWorkbook",
        "logoFileName": "f5_logo.svg",
        "description": "Gain insights into F5 BIG-IP Application Security Manager (ASM), by analyzing traffic and activities.\nThis workbook provides insight into F5's web application firewall events and identifies attack traffic patterns across multiple ASM instances as well as overall BIG-IP health.",
        "dataTypesDependencies": [
            "F5Telemetry_LTM_CL",
            "F5Telemetry_system_CL",
            "F5Telemetry_ASM_CL"
        ],
        "dataConnectorsDependencies": [
            "F5BigIp"
        ],
        "previewImagesFileNames": [
            "F5White.png",
            "F5Black.png"
        ],
        "version": "1.1.0",
        "title": "F5 BIG-IP ASM",
        "templateRelativePath": "F5Networks.json",
        "subtitle": "",
        "provider": "F5 Networks"
    },
    {
        "workbookKey": "AzureNetworkWatcherWorkbook",
        "logoFileName": "networkwatcher_logo.svg",
        "description": "Gain deeper understanding of your organization's Azure network traffic by analyzing, and correlating Network Security Group flow logs. \nYou can trace malicious traffic flows, and drill down into their protocols, source and destination IP addresses, machines, countries, and subnets. \nThis workbook also helps you protect your network by identifying weak NSG rules.",
        "dataTypesDependencies": [
            "AzureNetworkAnalytics_CL"
        ],
        "dataConnectorsDependencies": [],
        "previewImagesFileNames": [
            "AzureNetworkWatcherWhite.png",
            "AzureNetworkWatcherBlack.png"
        ],
        "version": "1.1.0",
        "title": "Azure Network Watcher",
        "templateRelativePath": "AzureNetworkWatcher.json",
        "subtitle": "",
        "provider": "Microsoft"
    },
    {
        "workbookKey": "ZscalerFirewallWorkbook",
        "logoFileName": "zscaler_logo.svg",
        "description": "Gain insights into your ZIA cloud firewall logs by connecting to Microsoft Sentinel.\nThe Zscaler firewall overview workbook provides an overview and ability to drill down into all cloud firewall activity in your Zscaler instance including non-web related networking events, security events, firewall rules, and bandwidth consumption",
        "dataTypesDependencies": [
            "CommonSecurityLog"
        ],
        "dataConnectorsDependencies": [
            "Zscaler"
        ],
        "previewImagesFileNames": [
            "ZscalerFirewallWhite1.png",
            "ZscalerFirewallBlack1.png",
            "ZscalerFirewallWhite2.png",
            "ZscalerFirewallBlack2.png"
        ],
        "version": "1.1.0",
        "title": "Zscaler Firewall",
        "templateRelativePath": "ZscalerFirewall.json",
        "subtitle": "",
        "provider": "Zscaler"
    },
    {
        "workbookKey": "ZscalerWebOverviewWorkbook",
        "logoFileName": "zscaler_logo.svg",
        "description": "Gain insights into your ZIA web logs by connecting to Microsoft Sentinel.\nThe Zscaler web overview workbook provides a bird's eye view and ability to drill down into all the security and networking events related to web transactions, types of devices, and bandwidth consumption.",
        "dataTypesDependencies": [
            "CommonSecurityLog"
        ],
        "dataConnectorsDependencies": [
            "Zscaler"
        ],
        "previewImagesFileNames": [
            "ZscalerWebOverviewWhite.png",
            "ZscalerWebOverviewBlack.png"
        ],
        "version": "1.1.0",
        "title": "Zscaler Web Overview",
        "templateRelativePath": "ZscalerWebOverview.json",
        "subtitle": "",
        "provider": "Zscaler"
    },
    {
        "workbookKey": "ZscalerThreatsOverviewWorkbook",
        "logoFileName": "zscaler_logo.svg",
        "description": "Gain insights into threats blocked by Zscaler Internet access on your network.\nThe Zscaler threat overview workbook shows your entire threat landscape including blocked malware, IPS/AV rules, and blocked cloud apps. Threats are displayed by threat categories, filetypes, inbound vs outbound threats, usernames, user location, and more.",
        "dataTypesDependencies": [
            "CommonSecurityLog"
        ],
        "dataConnectorsDependencies": [
            "Zscaler"
        ],
        "previewImagesFileNames": [
            "ZscalerThreatsWhite.png",
            "ZscalerThreatsBlack.png"
        ],
        "version": "1.2.0",
        "title": "Zscaler Threats",
        "templateRelativePath": "ZscalerThreats.json",
        "subtitle": "",
        "provider": "Zscaler"
    },
    {
        "workbookKey": "ZscalerOffice365AppsWorkbook",
        "logoFileName": "zscaler_logo.svg",
        "description": "Gain insights into Office 365 use on your network.\nThe Zscaler Office 365 overview workbook shows you the Microsoft apps running on your network and their individual bandwidth consumption. It also helps identify phishing attempts in which attackers disguised themselves as Microsoft services.",
        "dataTypesDependencies": [
            "CommonSecurityLog"
        ],
        "dataConnectorsDependencies": [
            "Zscaler"
        ],
        "previewImagesFileNames": [
            "ZscalerOffice365White.png",
            "ZscalerOffice365Black.png"
        ],
        "version": "1.1.0",
        "title": "Zscaler Office365 Apps",
        "templateRelativePath": "ZscalerOffice365Apps.json",
        "subtitle": "",
        "provider": "Zscaler"
    },
    {
        "workbookKey": "InsecureProtocolsWorkbook",
        "logoFileName": "Microsoft_logo.svg",
        "description": "Gain insights into insecure protocol traffic by collecting and analyzing security events from Microsoft products.\nYou can view analytics and quickly identify use of weak authentication as well as sources of legacy protocol traffic, like NTLM and SMBv1.\nYou will also have the ability to monitor use of weak ciphers, allowing you to find weak spots in your organization's security.",
        "dataTypesDependencies": [
            "SecurityEvent",
            "Event",
            "SigninLogs"
        ],
        "dataConnectorsDependencies": [
            "SecurityEvents",
            "AzureActiveDirectory",
            "WindowsSecurityEvents"
        ],
        "previewImagesFileNames": [
            "InsecureProtocolsWhite1.png",
            "InsecureProtocolsBlack1.png",
            "InsecureProtocolsWhite2.png",
            "InsecureProtocolsBlack2.png"
        ],
        "version": "2.1.0",
        "title": "Insecure Protocols",
        "templateRelativePath": "InsecureProtocols.json",
        "subtitle": "",
        "provider": "Microsoft"
    },
    {
        "workbookKey": "AmazonWebServicesNetworkActivitiesWorkbook",
        "logoFileName": "amazon_web_services_Logo.svg",
        "description": "Gain insights into AWS network related resource activities, including the creation, update, and deletions of security groups, network ACLs and routes, gateways, elastic load balancers, VPCs, subnets, and network interfaces.",
        "dataTypesDependencies": [
            "AWSCloudTrail"
        ],
        "dataConnectorsDependencies": [
            "AWS"
        ],
        "previewImagesFileNames": [
            "AwsNetworkActivitiesWhite.png",
            "AwsNetworkActivitiesBlack.png"
        ],
        "version": "1.0.0",
        "title": "AWS Network Activities",
        "templateRelativePath": "AmazonWebServicesNetworkActivities.json",
        "subtitle": "",
        "provider": "Microsoft"
    },
    {
        "workbookKey": "AmazonWebServicesUserActivitiesWorkbook",
        "logoFileName": "amazon_web_services_Logo.svg",
        "description": "Gain insights into AWS user activities, including failed sign-in attempts, IP addresses, regions, user agents, and identity types, as well as potential malicious user activities with assumed roles.",
        "dataTypesDependencies": [
            "AWSCloudTrail"
        ],
        "dataConnectorsDependencies": [
            "AWS"
        ],
        "previewImagesFileNames": [
            "AwsUserActivitiesWhite.png",
            "AwsUserActivitiesBlack.png"
        ],
        "version": "1.0.0",
        "title": "AWS User Activities",
        "templateRelativePath": "AmazonWebServicesUserActivities.json",
        "subtitle": "",
        "provider": "Microsoft"
    },
    {
        "workbookKey": "TrendMicroDeepSecurityAttackActivityWorkbook",
        "logoFileName": "trendmicro_logo.svg",
        "description": "Visualize and gain insights into the MITRE ATT&CK related activity detected by Trend Micro Deep Security.",
        "dataTypesDependencies": [
            "CommonSecurityLog"
        ],
        "dataConnectorsDependencies": [
            "TrendMicro"
        ],
        "previewImagesFileNames": [
            "TrendMicroDeepSecurityAttackActivityWhite.png",
            "TrendMicroDeepSecurityAttackActivityBlack.png"
        ],
        "version": "1.0.0",
        "title": "Trend Micro Deep Security ATT&CK Related Activity",
        "templateRelativePath": "TrendMicroDeepSecurityAttackActivity.json",
        "subtitle": "",
        "provider": "Trend Micro"
    },
    {
        "workbookKey": "TrendMicroDeepSecurityOverviewWorkbook",
        "logoFileName": "trendmicro_logo.svg",
        "description": "Gain insights into your Trend Micro Deep Security security event data by visualizing your Deep Security Anti-Malware, Firewall, Integrity Monitoring, Intrusion Prevention, Log Inspection, and Web Reputation event data.",
        "dataTypesDependencies": [
            "CommonSecurityLog"
        ],
        "dataConnectorsDependencies": [
            "TrendMicro"
        ],
        "previewImagesFileNames": [
            "TrendMicroDeepSecurityOverviewWhite1.png",
            "TrendMicroDeepSecurityOverviewBlack1.png",
            "TrendMicroDeepSecurityOverviewWhite2.png",
            "TrendMicroDeepSecurityOverviewBlack2.png"
        ],
        "version": "1.0.0",
        "title": "Trend Micro Deep Security Events",
        "templateRelativePath": "TrendMicroDeepSecurityOverview.json",
        "subtitle": "",
        "provider": "Trend Micro"
    },
    {
        "workbookKey": "ExtraHopDetectionSummaryWorkbook",
        "logoFileName": "extrahop_logo.svg",
        "description": "Gain insights into ExtraHop Reveal(x) detections by analyzing traffic and activities.\nThis workbook provides an overview of security detections in your organization's network, including high-risk detections and top participants.",
        "dataTypesDependencies": [
            "CommonSecurityLog"
        ],
        "dataConnectorsDependencies": [
            "ExtraHopNetworks"
        ],
        "previewImagesFileNames": [
            "ExtrahopWhite.png",
            "ExtrahopBlack.png"
        ],
        "version": "1.0.0",
        "title": "ExtraHop",
        "templateRelativePath": "ExtraHopDetectionSummary.json",
        "subtitle": "",
        "provider": "ExtraHop Networks"
    },
    {
        "workbookKey": "BarracudaCloudFirewallWorkbook",
        "logoFileName": "barracuda_logo.svg",
        "description": "Gain insights into your Barracuda CloudGen Firewall by analyzing firewall operations and events.\nThis workbook provides insights into rule enforcement, network activities, including number of connections, top users, and helps you identify applications that are popular on your network.",
        "dataTypesDependencies": [
            "CommonSecurityLog",
            "Syslog"
        ],
        "dataConnectorsDependencies": [
            "BarracudaCloudFirewall"
        ],
        "previewImagesFileNames": [
            "BarracudaWhite1.png",
            "BarracudaBlack1.png",
            "BarracudaWhite2.png",
            "BarracudaBlack2.png"
        ],
        "version": "1.0.0",
        "title": "Barracuda CloudGen FW",
        "templateRelativePath": "Barracuda.json",
        "subtitle": "",
        "provider": "Barracuda"
    },
    {
        "workbookKey": "CitrixWorkbook",
        "logoFileName": "citrix_logo.svg",
        "description": "Citrix Analytics for Security aggregates and correlates information across network traffic, users, files and endpoints in Citrix environments. This generates actionable insights that enable Citrix administrators and security teams to remediate user security threats through automation while optimizing IT operations. Machine learning and artificial intelligence empowers Citrix Analytics for Security to identify and take automated action to prevent data exfiltration. While delivered as a cloud service, Citrix Analytics for Security can generate insights from resources located on-premises, in the cloud, or in hybrid architectures. The Citrix Analytics Workbook further enhances the value of both your Citrix Analytics for Security and Microsoft Sentinel. The Workbook enables you to integrate data sources together, helping you gain even richer insights. It also gives Security Operations (SOC) teams the ability to correlate data from disparate logs, helping you identify and proactively remediate security risk quickly. Additionally, valuable dashboards that were unique to the Citrix Analytics for Security can now be implemented in Sentinel. You can also create new custom Workbooks that were not previously available, helping extend the value of both investments.",
        "dataTypesDependencies": [
            "CitrixAnalytics_userProfile_CL",
            "CitrixAnalytics_riskScoreChange_CL",
            "CitrixAnalytics_indicatorSummary_CL",
            "CitrixAnalytics_indicatorEventDetails_CL"
        ],
        "dataConnectorsDependencies": [
            "Citrix"
        ],
        "previewImagesFileNames": [
            "CitrixWhite.png",
            "CitrixBlack.png"
        ],
        "version": "2.1.0",
        "title": "Citrix Analytics",
        "templateRelativePath": "Citrix.json",
        "subtitle": "",
        "provider": "Citrix Systems Inc."
    },
    {
        "workbookKey": "OneIdentityWorkbook",
        "logoFileName": "oneIdentity_logo.svg",
        "description": "This simple workbook gives an overview of sessions going through your SafeGuard for Privileged Sessions device.",
        "dataTypesDependencies": [
            "CommonSecurityLog"
        ],
        "dataConnectorsDependencies": [
            "OneIdentity"
        ],
        "previewImagesFileNames": [
            "OneIdentityWhite.png",
            "OneIdentityBlack.png"
        ],
        "version": "1.0.0",
        "title": "One Identity",
        "templateRelativePath": "OneIdentity.json",
        "subtitle": "",
        "provider": "One Identity LLC."
    },
    {
        "workbookKey": "SecurityStatusWorkbook",
        "logoFileName": "",
        "description": "This workbook gives an overview of Security Settings for VMs and Azure Arc.",
        "dataTypesDependencies": [
            "CommonSecurityLog",
            "SecurityEvent",
            "Syslog"
        ],
        "dataConnectorsDependencies": [],
        "previewImagesFileNames": [
            "AzureSentinelSecurityStatusBlack.png",
            "AzureSentinelSecurityStatusWhite.png"
        ],
        "version": "1.3.0",
        "title": "Security Status",
        "templateRelativePath": "SecurityStatus.json",
        "subtitle": "",
        "provider": "Microsoft"
    },
    {
        "workbookKey": "AzureSentinelSecurityAlertsWorkbook",
        "logoFileName": "Azure_Sentinel.svg",
        "description": "Security Alerts dashboard for alerts in your Microsoft Sentinel environment.",
        "dataTypesDependencies": [
            "SecurityAlert"
        ],
        "dataConnectorsDependencies": [],
        "previewImagesFileNames": [
            "AzureSentinelSecurityAlertsWhite.png",
            "AzureSentinelSecurityAlertsBlack.png"
        ],
        "version": "1.1.0",
        "title": "Security Alerts",
        "templateRelativePath": "AzureSentinelSecurityAlerts.json",
        "subtitle": "",
        "provider": "Microsoft"
    },
    {
        "workbookKey": "SquadraTechnologiesSecRMMWorkbook",
        "logoFileName": "SquadraTechnologiesLogo.svg",
        "description": "This workbook gives an overview of security data for removable storage activity such as USB thumb drives and USB connected mobile devices.",
        "dataTypesDependencies": [
            "secRMM_CL"
        ],
        "dataConnectorsDependencies": [
            "SquadraTechnologiesSecRmm"
        ],
        "previewImagesFileNames": [
            "SquadraTechnologiesSecRMMWhite.PNG",
            "SquadraTechnologiesSecRMMBlack.PNG"
        ],
        "version": "1.0.0",
        "title": "Squadra Technologies SecRMM - USB removable storage security",
        "templateRelativePath": "SquadraTechnologiesSecRMM.json",
        "subtitle": "",
        "provider": "Squadra Technologies"
    },
    {
        "workbookKey": "IoT-Alerts",
        "logoFileName": "IoTIcon.svg",
        "description": "Gain insights into your IoT data workloads from Azure IoT Hub managed deployments, monitor alerts across all your IoT Hub deployments, detect devices at risk and act upon potential threats.",
        "dataTypesDependencies": [
            "SecurityAlert"
        ],
        "dataConnectorsDependencies": [
            "IoT"
        ],
        "previewImagesFileNames": [
            "IOTBlack1.png",
            "IOTWhite1.png"
        ],
        "version": "1.2.0",
        "title": "Azure Defender for IoT Alerts",
        "templateRelativePath": "IOT_Alerts.json",
        "subtitle": "",
        "provider": "Microsoft"
    },
    {
        "workbookKey": "IoTAssetDiscovery",
        "logoFileName": "IoTIcon.svg",
        "description": "IoT Devices asset discovery from Firewall logs By Azure Defender for IoT",
        "dataTypesDependencies": [
            "CommonSecurityLog"
        ],
        "dataConnectorsDependencies": [
            "Fortinet"
        ],
        "previewImagesFileNames": [
            "workbook-iotassetdiscovery-screenshot-Black.PNG",
            "workbook-iotassetdiscovery-screenshot-White.PNG"
        ],
        "version": "1.0.0",
        "title": "IoT Asset Discovery",
        "templateRelativePath": "IoTAssetDiscovery.json",
        "subtitle": "",
        "provider": "Microsoft"
    },
    {
        "workbookKey": "ForcepointCASBWorkbook",
        "logoFileName": "FP_Green_Emblem_RGB-01.svg",
        "description": "Get insights on user risk with the Forcepoint CASB (Cloud Access Security Broker) workbook.",
        "dataTypesDependencies": [
            "CommonSecurityLog"
        ],
        "dataConnectorsDependencies": [
            "ForcepointCasb",
			"ForcepointCasbAma"
        ],
        "previewImagesFileNames": [
            "ForcepointCASBWhite.png",
            "ForcepointCASBBlack.png"
        ],
        "version": "1.0.0",
        "title": "Forcepoint Cloud Access Security Broker (CASB)",
        "templateRelativePath": "ForcepointCASB.json",
        "subtitle": "",
        "provider": "Forcepoint"
    },
    {
        "workbookKey": "ForcepointNGFWWorkbook",
        "logoFileName": "FP_Green_Emblem_RGB-01.svg",
        "description": "Get insights on firewall activities with the Forcepoint NGFW (Next Generation Firewall) workbook.",
        "dataTypesDependencies": [
            "CommonSecurityLog"
        ],
        "dataConnectorsDependencies": [
            "ForcepointNgfw",
			"ForcepointNgfwAma"
        ],
        "previewImagesFileNames": [
            "ForcepointNGFWWhite.png",
            "ForcepointNGFWBlack.png"
        ],
        "version": "1.0.0",
        "title": "Forcepoint Next Generation Firewall (NGFW)",
        "templateRelativePath": "ForcepointNGFW.json",
        "subtitle": "",
        "provider": "Forcepoint"
    },
    {
        "workbookKey": "ForcepointDLPWorkbook",
        "logoFileName": "FP_Green_Emblem_RGB-01.svg",
        "description": "Get insights on DLP incidents with the Forcepoint DLP (Data Loss Prevention) workbook.",
        "dataTypesDependencies": [
            "ForcepointDLPEvents_CL"
        ],
        "dataConnectorsDependencies": [
            "ForcepointDlp"
        ],
        "previewImagesFileNames": [
            "ForcepointDLPWhite.png",
            "ForcepointDLPBlack.png"
        ],
        "version": "1.0.0",
        "title": "Forcepoint Data Loss Prevention (DLP)",
        "templateRelativePath": "ForcepointDLP.json",
        "subtitle": "",
        "provider": "Forcepoint"
    },
    {
        "workbookKey": "ZimperiumMTDWorkbook",
        "logoFileName": "ZIMPERIUM-logo_square2.svg",
        "description": "This workbook provides insights on Zimperium Mobile Threat Defense (MTD) threats and mitigations.",
        "dataTypesDependencies": [
            "ZimperiumThreatLog_CL",
            "ZimperiumMitigationLog_CL"
        ],
        "dataConnectorsDependencies": [
            "ZimperiumMtdAlerts"
        ],
        "previewImagesFileNames": [
            "ZimperiumWhite.png",
            "ZimperiumBlack.png"
        ],
        "version": "1.0.0",
        "title": "Zimperium Mobile Threat Defense (MTD)",
        "templateRelativePath": "ZimperiumWorkbooks.json",
        "subtitle": "",
        "provider": "Zimperium"
    },
    {
        "workbookKey": "AzureAuditActivityAndSigninWorkbook",
        "logoFileName": "azureactivedirectory_logo.svg",
        "description": "Gain insights into Azure Active Directory Audit, Activity and Signins with one workbook. This workbook can be used by Security and Azure administrators.",
        "dataTypesDependencies": [
            "AzureActivity",
            "AuditLogs",
            "SigninLogs"
        ],
        "dataConnectorsDependencies": [
            "AzureActiveDirectory"
        ],
        "previewImagesFileNames": [
            "AzureAuditActivityAndSigninWhite1.png",
            "AzureAuditActivityAndSigninWhite2.png",
            "AzureAuditActivityAndSigninBlack1.png",
            "AzureAuditActivityAndSigninBlack2.png"
        ],
        "version": "1.2.0",
        "title": "Azure AD Audit, Activity and Sign-in logs",
        "templateRelativePath": "AzureAuditActivityAndSignin.json",
        "subtitle": "",
        "provider": "Microsoft Sentinel community"
    },
    {
        "workbookKey": "WindowsFirewall",
        "logoFileName": "Microsoft_logo.svg",
        "description": "Gain insights into Windows Firewall logs in combination with security and Azure signin logs",
        "dataTypesDependencies": [
            "WindowsFirewall",
            "SecurityEvent",
            "SigninLogs"
        ],
        "dataConnectorsDependencies": [
            "SecurityEvents",
            "WindowsFirewall",
            "WindowsSecurityEvents"
        ],
        "previewImagesFileNames": [
            "WindowsFirewallWhite1.png",
            "WindowsFirewallWhite2.png",
            "WindowsFirewallBlack1.png",
            "WindowsFirewallBlack2.png"
        ],
        "version": "1.0.0",
        "title": "Windows Firewall",
        "templateRelativePath": "WindowsFirewall.json",
        "subtitle": "",
        "provider": "Microsoft Sentinel community"
    },
    {
        "workbookKey": "EventAnalyzerwWorkbook",
        "logoFileName": "",
        "description": "The Event Analyzer workbook allows to explore, audit and speed up analysis of Windows Event Logs, including all event details and attributes, such as security, application, system, setup, directory service, DNS and others.",
        "dataTypesDependencies": [
            "SecurityEvent"
        ],
        "dataConnectorsDependencies": [
            "SecurityEvents",
            "WindowsSecurityEvents"
        ],
        "previewImagesFileNames": [
            "EventAnalyzer-Workbook-White.png",
            "EventAnalyzer-Workbook-Black.png"
        ],
        "version": "1.0.0",
        "title": "Event Analyzer",
        "templateRelativePath": "EventAnalyzer.json",
        "subtitle": "",
        "provider": "Microsoft Sentinel community"
    },
    {
        "workbookKey": "ASC-ComplianceandProtection",
        "logoFileName": "",
        "description": "Gain insight into regulatory compliance, alert trends, security posture, and more with this workbook based on Azure Security Center data.",
        "dataTypesDependencies": [
            "SecurityAlert",
            "ProtectionStatus",
            "SecurityRecommendation",
            "SecurityBaseline",
            "SecurityBaselineSummary",
            "Update",
            "ConfigurationChange"
        ],
        "dataConnectorsDependencies": [
            "AzureSecurityCenter"
        ],
        "previewImagesFileNames": [
            "ASCCaPBlack.png",
            "ASCCaPWhite.png"
        ],
        "version": "1.2.0",
        "title": "ASC Compliance and Protection",
        "templateRelativePath": "ASC-ComplianceandProtection.json",
        "subtitle": "",
        "provider": "Microsoft Sentinel community"
    },
    {
        "workbookKey": "AIVectraDetectWorkbook",
        "logoFileName": "AIVectraDetect.svg",
        "description": "Start investigating network attacks surfaced by Vectra Detect directly from Sentinel. View critical hosts, accounts, campaigns and detections. Also monitor Vectra system health and audit logs.",
        "dataTypesDependencies": [
            "CommonSecurityLog"
        ],
        "dataConnectorsDependencies": [
            "AIVectraDetect"
        ],
        "previewImagesFileNames": [
            "AIVectraDetectWhite1.png",
            "AIVectraDetectBlack1.png"
        ],
        "version": "1.1.1",
        "title": "Vectra AI Detect",
        "templateRelativePath": "AIVectraDetectWorkbook.json",
        "subtitle": "",
        "provider": "Vectra AI"
    },
    {
        "workbookKey": "Perimeter81OverviewWorkbook",
        "logoFileName": "Perimeter81_Logo.svg",
        "description": "Gain insights and comprehensive monitoring into your Perimeter 81 account by analyzing activities.",
        "dataTypesDependencies": [
            "Perimeter81_CL"
        ],
        "dataConnectorsDependencies": [
            "Perimeter81ActivityLogs"
        ],
        "previewImagesFileNames": [
            "Perimeter81OverviewWhite1.png",
            "Perimeter81OverviewBlack1.png",
            "Perimeter81OverviewWhite2.png",
            "Perimeter81OverviewBlack2.png"
        ],
        "version": "1.0.0",
        "title": "Perimeter 81 Overview",
        "templateRelativePath": "Perimeter81OverviewWorkbook.json",
        "subtitle": "",
        "provider": "Perimeter 81"
    },
    {
        "workbookKey": "SymantecProxySGWorkbook",
        "logoFileName": "symantec_logo.svg",
        "description": "Gain insight into Symantec ProxySG by analyzing, collecting and correlating proxy data.\nThis workbook provides visibility into ProxySG Access logs",
        "dataTypesDependencies": [
            "Syslog"
        ],
        "dataConnectorsDependencies": [
            "SymantecProxySG"
        ],
        "previewImagesFileNames": [
            "SymantecProxySGWhite.png",
            "SymantecProxySGBlack.png"
        ],
        "version": "1.0.0",
        "title": "Symantec ProxySG",
        "templateRelativePath": "SymantecProxySG.json",
        "subtitle": "",
        "provider": "Symantec"
    },
    {
        "workbookKey": "IllusiveASMWorkbook",
        "logoFileName": "illusive_logo_workbook.svg",
        "description": "Gain insights into your organization's Cyber Hygiene and Attack Surface risk.\nIllusive ASM automates discovery and clean-up of credential violations, allows drill-down inspection of pathways to critical assets, and provides risk insights that inform intelligent decision-making to reduce attacker mobility.",
        "dataTypesDependencies": [
            "CommonSecurityLog"
        ],
        "dataConnectorsDependencies": [
            "illusiveAttackManagementSystem"
        ],
        "previewImagesFileNames": [
            "IllusiveASMWhite.png",
            "IllusiveASMBlack.png"
        ],
        "version": "1.0.0",
        "title": "Illusive ASM Dashboard",
        "templateRelativePath": "IllusiveASM.json",
        "subtitle": "",
        "provider": "Illusive"
    },
    {
        "workbookKey": "IllusiveADSWorkbook",
        "logoFileName": "illusive_logo_workbook.svg",
        "description": "Gain insights into unauthorized lateral movement in your organization's network.\nIllusive ADS is designed to paralyzes attackers and eradicates in-network threats by creating a hostile environment for the attackers across all the layers of the attack surface.",
        "dataTypesDependencies": [
            "CommonSecurityLog"
        ],
        "dataConnectorsDependencies": [
            "illusiveAttackManagementSystem"
        ],
        "previewImagesFileNames": [
            "IllusiveADSWhite.png",
            "IllusiveADSBlack.png"
        ],
        "version": "1.0.0",
        "title": "Illusive ADS Dashboard",
        "templateRelativePath": "IllusiveADS.json",
        "subtitle": "",
        "provider": "Illusive"
    },
    {
        "workbookKey": "PulseConnectSecureWorkbook",
        "logoFileName": "",
        "description": "Gain insight into Pulse Secure VPN by analyzing, collecting and correlating vulnerability data.\nThis workbook provides visibility into user VPN activities",
        "dataTypesDependencies": [
            "Syslog"
        ],
        "dataConnectorsDependencies": [
            "PulseConnectSecure"
        ],
        "previewImagesFileNames": [
            "PulseConnectSecureWhite.png",
            "PulseConnectSecureBlack.png"
        ],
        "version": "1.0.0",
        "title": "Pulse Connect Secure",
        "templateRelativePath": "PulseConnectSecure.json",
        "subtitle": "",
        "provider": "Pulse Secure"
    },
    {
        "workbookKey": "InfobloxNIOSWorkbook",
        "logoFileName": "infoblox_logo.svg",
        "description": "Gain insight into Infoblox NIOS by analyzing, collecting and correlating DHCP and DNS data.\nThis workbook provides visibility into DHCP and DNS traffic",
        "dataTypesDependencies": [
            "Syslog"
        ],
        "dataConnectorsDependencies": [
            "InfobloxNIOS"
        ],
        "previewImagesFileNames": [],
        "version": "1.1.0",
        "title": "Infoblox NIOS",
        "templateRelativePath": "Infoblox-Workbook-V2.json",
        "subtitle": "",
        "provider": "Infoblox"
    },
    {
        "workbookKey": "SymantecVIPWorkbook",
        "logoFileName": "symantec_logo.svg",
        "description": "Gain insight into Symantec VIP by analyzing, collecting and correlating strong authentication data.\nThis workbook provides visibility into user authentications",
        "dataTypesDependencies": [
            "Syslog"
        ],
        "dataConnectorsDependencies": [
            "SymantecVIP"
        ],
        "previewImagesFileNames": [
            "SymantecVIPWhite.png",
            "SymantecVIPBlack.png"
        ],
        "version": "1.0.0",
        "title": "Symantec VIP",
        "templateRelativePath": "SymantecVIP.json",
        "subtitle": "",
        "provider": "Symantec"
    },
    {
        "workbookKey": "ProofPointTAPWorkbook",
        "logoFileName": "proofpointlogo.svg",
        "description": "Gain extensive insight into Proofpoint Targeted Attack Protection (TAP) by analyzing, collecting and correlating TAP log events.\nThis workbook provides visibility into message and click events that were permitted, delivered, or blocked",
        "dataTypesDependencies": [
            "ProofPointTAPMessagesBlocked_CL",
            "ProofPointTAPMessagesDelivered_CL",
            "ProofPointTAPClicksPermitted_CL",
            "ProofPointTAPClicksBlocked_CL"
        ],
        "dataConnectorsDependencies": [
            "ProofpointTAP"
        ],
        "previewImagesFileNames": [
            "ProofpointTAPWhite.png",
            "ProofpointTAPBlack.png"
        ],
        "version": "1.0.0",
        "title": "Proofpoint TAP",
        "templateRelativePath": "ProofpointTAP.json",
        "subtitle": "",
        "provider": "Proofpoint"
    },
    {
        "workbookKey": "QualysVMV2Workbook",
        "logoFileName": "qualys_logo.svg",
        "description": "Gain insight into Qualys Vulnerability Management by analyzing, collecting and correlating vulnerability data.\nThis workbook provides visibility into vulnerabilities detected from vulnerability scans",
        "dataTypesDependencies": [
            "QualysHostDetectionV2_CL"
        ],
        "dataConnectorsDependencies": [
            "QualysVulnerabilityManagement"
        ],
        "previewImagesFileNames": [
            "QualysVMWhite.png",
            "QualysVMBlack.png"
        ],
        "version": "1.0.0",
        "title": "Qualys Vulnerability Management",
        "templateRelativePath": "QualysVMv2.json",
        "subtitle": "",
        "provider": "Qualys"
    },
    {
        "workbookKey": "GitHubSecurityWorkbook",
        "logoFileName": "GitHub.svg",
        "description": "Gain insights to GitHub activities that may be interesting for security.",
        "dataTypesDependencies": [
            "Github_CL",
            "GitHubRepoLogs_CL"
        ],
        "dataConnectorsDependencies": [],
        "previewImagesFileNames": [
            "GitHubSecurityWhite.png",
            "GitHubSecurityBlack.png"
        ],
        "version": "1.0.0",
        "title": "GitHub Security",
        "templateRelativePath": "GitHubSecurityWorkbook.json",
        "subtitle": "",
        "provider": "Microsoft Sentinel community"
    },
    {
        "workbookKey": "VisualizationDemo",
        "logoFileName": "",
        "description": "Learn and explore the many ways of displaying information within Microsoft Sentinel workbooks",
        "dataTypesDependencies": [
            "SecurityAlert"
        ],
        "dataConnectorsDependencies": [],
        "previewImagesFileNames": [
            "VisualizationDemoBlack.png",
            "VisualizationDemoWhite.png"
        ],
        "version": "1.0.0",
        "title": "Visualizations Demo",
        "templateRelativePath": "VisualizationDemo.json",
        "subtitle": "",
        "provider": "Microsoft Sentinel Community"
    },
    {
        "workbookKey": "SophosXGFirewallWorkbook",
        "logoFileName": "sophos_logo.svg",
        "description": "Gain insight into Sophos XG Firewall by analyzing, collecting and correlating firewall data.\nThis workbook provides visibility into network traffic",
        "dataTypesDependencies": [
            "Syslog"
        ],
        "dataConnectorsDependencies": [
            "SophosXGFirewall"
        ],
        "previewImagesFileNames": [
            "SophosXGFirewallWhite.png",
            "SophosXGFirewallBlack.png"
        ],
        "version": "1.0.0",
        "title": "Sophos XG Firewall",
        "templateRelativePath": "SophosXGFirewall.json",
        "subtitle": "",
        "provider": "Sophos"
    },
    {
        "workbookKey": "SysmonThreatHuntingWorkbook",
        "logoFileName": "",
        "description": "Simplify your threat hunts using Sysmon data mapped to MITRE ATT&CK data. This workbook gives you the ability to drilldown into system activity based on known ATT&CK techniques as well as other threat hunting entry points such as user activity, network connections or virtual machine Sysmon events.\nPlease note that for this workbook to work you must have deployed Sysmon on your virtual machines in line with the instructions at https://github.com/BlueTeamLabs/sentinel-attack/wiki/Onboarding-sysmon-data-to-Azure-Sentinel",
        "dataTypesDependencies": [
            "Event"
        ],
        "dataConnectorsDependencies": [],
        "previewImagesFileNames": [
            "SysmonThreatHuntingWhite1.png",
            "SysmonThreatHuntingBlack1.png"
        ],
        "version": "1.4.0",
        "title": "Sysmon Threat Hunting",
        "templateRelativePath": "SysmonThreatHunting.json",
        "subtitle": "",
        "provider": "Microsoft Sentinel community"
    },
    {
        "workbookKey": "WebApplicationFirewallWAFTypeEventsWorkbook",
        "logoFileName": "webapplicationfirewall(WAF)_logo.svg",
        "description": "Gain insights into your organization's Azure web application firewall (WAF) across various services such as Azure Front Door Service and Application Gateway. You can view event triggers, full messages, attacks over time, among other data. Several aspects of the workbook are interactable to allow users to further understand their data",
        "dataTypesDependencies": [
            "AzureDiagnostics"
        ],
        "dataConnectorsDependencies": [
            "WAF"
        ],
        "previewImagesFileNames": [
            "WAFFirewallWAFTypeEventsBlack1.PNG",
            "WAFFirewallWAFTypeEventsBlack2.PNG",
            "WAFFirewallWAFTypeEventsBlack3.PNG",
            "WAFFirewallWAFTypeEventsBlack4.PNG",
            "WAFFirewallWAFTypeEventsWhite1.png",
            "WAFFirewallWAFTypeEventsWhite2.PNG",
            "WAFFirewallWAFTypeEventsWhite3.PNG",
            "WAFFirewallWAFTypeEventsWhite4.PNG"
        ],
        "version": "1.1.0",
        "title": "Microsoft Web Application Firewall (WAF) - Azure WAF",
        "templateRelativePath": "WebApplicationFirewallWAFTypeEvents.json",
        "subtitle": "",
        "provider": "Microsoft"
    },
    {
        "workbookKey": "OrcaAlertsOverviewWorkbook",
        "logoFileName": "Orca_logo.svg",
        "description": "A visualized overview of Orca security alerts.\nExplore, analize and learn about your security posture using Orca alerts Overview",
        "dataTypesDependencies": [
            "OrcaAlerts_CL"
        ],
        "dataConnectorsDependencies": [
            "OrcaSecurityAlerts"
        ],
        "previewImagesFileNames": [
            "OrcaAlertsWhite.png",
            "OrcaAlertsBlack.png"
        ],
        "version": "1.1.0",
        "title": "Orca alerts overview",
        "templateRelativePath": "OrcaAlerts.json",
        "subtitle": "",
        "provider": "Orca Security"
    },
    {
        "workbookKey": "CyberArkWorkbook",
        "logoFileName": "CyberArk_Logo.svg",
        "description": "The CyberArk Syslog connector allows you to easily connect all your CyberArk security solution logs with your Microsoft Sentinel, to view dashboards, create custom alerts, and improve investigation. Integration between CyberArk and Microsoft Sentinel makes use of the CEF Data Connector to properly parse and display CyberArk Syslog messages.",
        "dataTypesDependencies": [
            "CommonSecurityLog"
        ],
        "dataConnectorsDependencies": [
            "CyberArk"
        ],
        "previewImagesFileNames": [
            "CyberArkActivitiesWhite.PNG",
            "CyberArkActivitiesBlack.PNG"
        ],
        "version": "1.1.0",
        "title": "CyberArk EPV Events",
        "templateRelativePath": "CyberArkEPV.json",
        "subtitle": "",
        "provider": "CyberArk"
    },
    {
        "workbookKey": "UserEntityBehaviorAnalyticsWorkbook",
        "logoFileName": "Azure_Sentinel.svg",
        "description": "Identify compromised users and insider threats using User and Entity Behavior Analytics. Gain insights into anomalous user behavior from baselines learned from behavior patterns",
        "dataTypesDependencies": [
            "BehaviorAnalytics"
        ],
        "dataConnectorsDependencies": [],
        "previewImagesFileNames": [
            "UserEntityBehaviorAnalyticsBlack1.png",
            "UserEntityBehaviorAnalyticsWhite1.png"
        ],
        "version": "1.2.0",
        "title": "User And Entity Behavior Analytics",
        "templateRelativePath": "UserEntityBehaviorAnalytics.json",
        "subtitle": "",
        "provider": "Microsoft"
    },
    {
        "workbookKey": "CitrixWAF",
        "logoFileName": "citrix_logo.svg",
        "description": "Gain insight into the Citrix WAF logs",
        "dataTypesDependencies": [
            "CommonSecurityLog"
        ],
        "dataConnectorsDependencies": [
            "CitrixWAF",
			"CitrixWAFAma"
        ],
        "previewImagesFileNames": [
            "CitrixWAFBlack.png",
            "CitrixWAFWhite.png"
        ],
        "version": "1.0.0",
        "title": "Citrix WAF (Web App Firewall)",
        "templateRelativePath": "CitrixWAF.json",
        "subtitle": "",
        "provider": "Citrix Systems Inc."
    },
    {
        "workbookKey": "UnifiSGWorkbook",
        "logoFileName": "",
        "description": "Gain insights into Unifi Security Gateways analyzing traffic and activities.",
        "dataTypesDependencies": [
            "CommonSecurityLog"
        ],
        "dataConnectorsDependencies": [],
        "previewImagesFileNames": [
            "UnifiSGBlack.png",
            "UnifiSGWhite.png"
        ],
        "version": "1.0.0",
        "title": "Unifi Security Gateway",
        "templateRelativePath": "UnfiSG.json",
        "subtitle": "",
        "provider": "Microsoft Sentinel community"
    },
    {
        "workbookKey": "UnifiSGNetflowWorkbook",
        "logoFileName": "",
        "description": "Gain insights into Unifi Security Gateways analyzing traffic and activities using Netflow.",
        "dataTypesDependencies": [
            "netflow_CL"
        ],
        "dataConnectorsDependencies": [],
        "previewImagesFileNames": [
            "UnifiSGNetflowBlack.png",
            "UnifiSGNetflowWhite.png"
        ],
        "version": "1.0.0",
        "title": "Unifi Security Gateway - NetFlow",
        "templateRelativePath": "UnfiSGNetflow.json",
        "subtitle": "",
        "provider": "Microsoft Sentinel community"
    },
    {
        "workbookKey": "NormalizedNetworkEventsWorkbook",
        "logoFileName": "Azure_Sentinel.svg",
        "description": "See insights on multiple networking appliances and other network sessions, that have been parsed or mapped to the normalized networking sessions table. Note this requires enabling parsers for the different products - to learn more, visit https://aka.ms/sentinelnormalizationdocs",
        "dataTypesDependencies": [],
        "dataConnectorsDependencies": [],
        "previewImagesFileNames": [
            "NormalizedNetworkEventsWhite.png",
            "NormalizedNetworkEventsBlack.png"
        ],
        "version": "1.0.0",
        "title": "Normalized network events",
        "templateRelativePath": "NormalizedNetworkEvents.json",
        "subtitle": "",
        "provider": "Microsoft"
    },
    {
        "workbookKey": "WorkspaceAuditingWorkbook",
        "logoFileName": "Azure_Sentinel.svg",
        "description": "Workspace auditing report\r\nUse this report to understand query runs across your workspace.",
        "dataTypesDependencies": [
            "LAQueryLogs"
        ],
        "dataConnectorsDependencies": [],
        "previewImagesFileNames": [
            "WorkspaceAuditingWhite.png",
            "WorkspaceAuditingBlack.png"
        ],
        "version": "1.0.0",
        "title": "Workspace audit",
        "templateRelativePath": "WorkspaceAuditing.json",
        "subtitle": "",
        "provider": "Microsoft Sentinel community"
    },
    {
        "workbookKey": "MITREATTACKWorkbook",
        "logoFileName": "Azure_Sentinel.svg",
        "description": "Workbook to showcase MITRE ATT&CK Coverage for Microsoft Sentinel",
        "dataTypesDependencies": [
            "SecurityAlert"
        ],
        "dataConnectorsDependencies": [],
        "previewImagesFileNames": [
            "MITREATTACKWhite1.PNG",
            "MITREATTACKWhite2.PNG",
            "MITREATTACKBlack1.PNG",
            "MITREATTACKBlack2.PNG"
        ],
        "version": "1.0.1",
        "title": "MITRE ATT&CK Workbook",
        "templateRelativePath": "MITREAttack.json",
        "subtitle": "",
        "provider": "Microsoft Sentinel community"
    },
    {
        "workbookKey": "BETTERMTDWorkbook",
        "logoFileName": "BETTER_MTD_logo.svg",
        "description": "Workbook using the BETTER Mobile Threat Defense (MTD) connector, to give insights into your mobile devices, installed application and overall device security posture.",
        "dataTypesDependencies": [
            "BetterMTDDeviceLog_CL",
            "BetterMTDAppLog_CL",
            "BetterMTDIncidentLog_CL",
            "BetterMTDNetflowLog_CL"
        ],
        "dataConnectorsDependencies": [
            "BetterMTD"
        ],
        "previewImagesFileNames": [
            "BetterMTDWorkbookPreviewWhite1.png",
            "BetterMTDWorkbookPreviewWhite2.png",
            "BetterMTDWorkbookPreviewWhite3.png",
            "BetterMTDWorkbookPreviewBlack1.png",
            "BetterMTDWorkbookPreviewBlack2.png",
            "BetterMTDWorkbookPreviewBlack3.png"
        ],
        "version": "1.1.0",
        "title": "BETTER Mobile Threat Defense (MTD)",
        "templateRelativePath": "BETTER_MTD_Workbook.json",
        "subtitle": "",
        "provider": "BETTER Mobile"
    },
    {
        "workbookKey": "AlsidIoEWorkbook",
        "logoFileName": "Alsid.svg",
        "description": "Workbook showcasing the state and evolution of your Alsid for AD Indicators of Exposures alerts.",
        "dataTypesDependencies": [
            "AlsidForADLog_CL"
        ],
        "dataConnectorsDependencies": [
            "AlsidForAD"
        ],
        "previewImagesFileNames": [
            "AlsidIoEBlack1.png",
            "AlsidIoEBlack2.png",
            "AlsidIoEBlack3.png",
            "AlsidIoEWhite1.png",
            "AlsidIoEWhite2.png",
            "AlsidIoEWhite3.png"
        ],
        "version": "1.0.0",
        "title": "Alsid for AD | Indicators of Exposure",
        "templateRelativePath": "AlsidIoE.json",
        "subtitle": "",
        "provider": "Alsid"
    },
    {
        "workbookKey": "AlsidIoAWorkbook",
        "logoFileName": "Alsid.svg",
        "description": "Workbook showcasing the state and evolution of your Alsid for AD Indicators of Attack alerts.",
        "dataTypesDependencies": [
            "AlsidForADLog_CL"
        ],
        "dataConnectorsDependencies": [
            "AlsidForAD"
        ],
        "previewImagesFileNames": [
            "AlsidIoABlack1.png",
            "AlsidIoABlack2.png",
            "AlsidIoABlack3.png",
            "AlsidIoAWhite1.png",
            "AlsidIoAWhite2.png",
            "AlsidIoAWhite3.png"
        ],
        "version": "1.0.0",
        "title": "Alsid for AD | Indicators of Attack",
        "templateRelativePath": "AlsidIoA.json",
        "subtitle": "",
        "provider": "Alsid"
    },
    {
        "workbookKey": "InvestigationInsightsWorkbook",
        "logoFileName": "Microsoft_logo.svg",
        "description": "Help analysts gain insight into incident, bookmark and entity data through the Investigation Insights Workbook. This workbook provides common queries and detailed visualizations to help an analyst investigate suspicious activities quickly with an easy to use interface. Analysts can start their investigation from a Microsoft Sentinel incident, bookmark, or by simply entering the entity data into the workbook manually.",
        "dataTypesDependencies": [
            "AuditLogs",
            "AzureActivity",
            "CommonSecurityLog",
            "OfficeActivity",
            "SecurityEvent",
            "SigninLogs",
            "ThreatIntelligenceIndicator"
        ],
        "dataConnectorsDependencies": [
            "AzureActivity",
            "SecurityEvents",
            "Office365",
            "AzureActiveDirectory",
            "ThreatIntelligence",
            "ThreatIntelligenceTaxii",
            "WindowsSecurityEvents"
        ],
        "previewImagesFileNames": [
            "InvestigationInsightsWhite1.png",
            "InvestigationInsightsBlack1.png",
            "InvestigationInsightsWhite2.png",
            "InvestigationInsightsBlack2.png"
        ],
        "version": "1.4.0",
        "title": "Investigation Insights",
        "templateRelativePath": "InvestigationInsights.json",
        "subtitle": "",
        "provider": "Microsoft Sentinel community"
    },
    {
        "workbookKey": "AksSecurityWorkbook",
        "logoFileName": "Kubernetes_services.svg",
        "description": "See insights about the security of your AKS clusters. The workbook helps to identify sensitive operations in the clusters and get insights based on Azure Defender alerts.",
        "dataTypesDependencies": [
            "SecurityAlert",
            "AzureDiagnostics"
        ],
        "dataConnectorsDependencies": [
            "AzureSecurityCenter",
            "AzureKubernetes"
        ],
        "previewImagesFileNames": [
            "AksSecurityWhite.png",
            "AksSecurityBlack.png"
        ],
        "version": "1.5.0",
        "title": "Azure Kubernetes Service (AKS) Security",
        "templateRelativePath": "AksSecurity.json",
        "subtitle": "",
        "provider": "Microsoft"
    },
    {
        "workbookKey": "AzureKeyVaultWorkbook",
        "logoFileName": "KeyVault.svg",
        "description": "See insights about the security of your Azure key vaults. The workbook helps to identify sensitive operations in the key vaults and get insights based on Azure Defender alerts.",
        "dataTypesDependencies": [
            "SecurityAlert",
            "AzureDiagnostics"
        ],
        "dataConnectorsDependencies": [
            "AzureSecurityCenter",
            "AzureKeyVault"
        ],
        "previewImagesFileNames": [
            "AkvSecurityWhite.png",
            "AkvSecurityBlack.png"
        ],
        "version": "1.1.0",
        "title": "Azure Key Vault Security",
        "templateRelativePath": "AzureKeyVaultWorkbook.json",
        "subtitle": "",
        "provider": "Microsoft"
    },
    {
        "workbookKey": "IncidentOverview",
        "logoFileName": "Azure_Sentinel.svg",
        "description": "The Incident Overview workbook is designed to assist in triaging and investigation by providing in-depth information about the incident, including:\r\n* General information\r\n* Entity data\r\n* Triage time (time between incident creation and first response)\r\n* Mitigation time (time between incident creation and closing)\r\n* Comments\r\n\r\nCustomize this workbook by saving and editing it. \r\nYou can reach this workbook template from the incidents panel as well. Once you have customized it, the link from the incident panel will open the customized workbook instead of the template.\r\n",
        "dataTypesDependencies": [
            "SecurityAlert",
            "SecurityIncident"
        ],
        "dataConnectorsDependencies": [],
        "previewImagesFileNames": [
            "IncidentOverviewBlack1.png",
            "IncidentOverviewWhite1.png",
            "IncidentOverviewBlack2.png",
            "IncidentOverviewWhite2.png"
        ],
        "version": "2.1.0",
        "title": "Incident overview",
        "templateRelativePath": "IncidentOverview.json",
        "subtitle": "",
        "provider": "Microsoft"
    },
    {
        "workbookKey": "SecurityOperationsEfficiency",
        "logoFileName": "Azure_Sentinel.svg",
        "description": "Security operations center managers can view overall efficiency metrics and measures regarding the performance of their team. They can find operations by multiple indicators over time including severity, MITRE tactics, mean time to triage, mean time to resolve and more. The SOC manager can develop a picture of the performance in both general and specific areas over time and use it to improve efficiency.",
        "dataTypesDependencies": [
            "SecurityAlert",
            "SecurityIncident"
        ],
        "dataConnectorsDependencies": [],
        "previewImagesFileNames": [
            "SecurityEfficiencyWhite1.png",
            "SecurityEfficiencyWhite2.png",
            "SecurityEfficiencyBlack1.png",
            "SecurityEfficiencyBlack2.png"
        ],
        "version": "1.5.0",
        "title": "Security Operations Efficiency",
        "templateRelativePath": "SecurityOperationsEfficiency.json",
        "subtitle": "",
        "provider": "Microsoft"
    },
    {
        "workbookKey": "DataCollectionHealthMonitoring",
        "logoFileName": "Azure_Sentinel.svg",
        "description": "Gain insights into your workspace's data ingestion status. In this workbook, you can view additional monitors and detect anomalies that will help you determine your workspace\u2019s data collection health.",
        "dataTypesDependencies": [],
        "dataConnectorsDependencies": [],
        "previewImagesFileNames": [
            "HealthMonitoringWhite1.png",
            "HealthMonitoringWhite2.png",
            "HealthMonitoringWhite3.png",
            "HealthMonitoringBlack1.png",
            "HealthMonitoringBlack2.png",
            "HealthMonitoringBlack3.png"
        ],
        "version": "1.0.0",
        "title": "Data collection health monitoring",
        "templateRelativePath": "DataCollectionHealthMonitoring.json",
        "subtitle": "",
        "provider": "Microsoft"
    },
    {
        "workbookKey": "OnapsisAlarmsWorkbook",
        "logoFileName": "onapsis_logo.svg",
        "description": "Gain insights into what is going on in your SAP Systems with this overview of the alarms triggered in the Onapsis Platform. Incidents are enriched with context and next steps to help your Security team respond effectively.",
        "dataTypesDependencies": [
            "CommonSecurityLog"
        ],
        "dataConnectorsDependencies": [
            "OnapsisPlatform"
        ],
        "previewImagesFileNames": [
            "OnapsisWhite1.PNG",
            "OnapsisBlack1.PNG",
            "OnapsisWhite2.PNG",
            "OnapsisBlack2.PNG"
        ],
        "version": "1.0.0",
        "title": "Onapsis Alarms Overview",
        "templateRelativePath": "OnapsisAlarmsOverview.json",
        "subtitle": "",
        "provider": "Onapsis"
    },
    {
        "workbookKey": "DelineaWorkbook",
        "logoFileName": "DelineaLogo.svg",
        "description": "The Delinea Secret Server Syslog connector",
        "dataTypesDependencies": [
            "CommonSecurityLog"
        ],
        "dataConnectorsDependencies": [
            "DelineaSecretServer_CEF"
        ],
        "previewImagesFileNames": [
            "DelineaWorkbookWhite.PNG",
            "DelineaWorkbookBlack.PNG"
        ],
        "version": "1.0.0",
        "title": "Delinea Secret Server Workbook",
        "templateRelativePath": "DelineaWorkbook.json",
        "subtitle": "",
        "provider": "Delinea"
    },
    {
        "workbookKey": "ForcepointCloudSecurityGatewayWorkbook",
        "logoFileName": "Forcepoint_new_logo.svg",
        "description": "Use this report to understand query runs across your workspace.",
        "dataTypesDependencies": [
            "CommonSecurityLog"
        ],
        "dataConnectorsDependencies": [
            "ForcepointCSG"
        ],
        "previewImagesFileNames": [
            "ForcepointCloudSecurityGatewayWhite.png",
            "ForcepointCloudSecurityGatewayBlack.png"
        ],
        "version": "1.0.0",
        "title": "Forcepoint Cloud Security Gateway Workbook",
        "templateRelativePath": "ForcepointCloudSecuirtyGatewayworkbook.json",
        "subtitle": "",
        "provider": "Forcepoint"
    },
    {
        "workbookKey": "IntsightsIOCWorkbook",
        "logoFileName": "IntSights_logo.svg",
        "description": "This Microsoft Sentinel workbook provides an overview of Indicators of Compromise (IOCs) and their correlations allowing users to analyze and visualize indicators based on severity, type, and other parameters.",
        "dataTypesDependencies": [
            "ThreatIntelligenceIndicator",
            "SecurityAlert"
        ],
        "dataConnectorsDependencies": [
            "ThreatIntelligenceTaxii"
        ],
        "previewImagesFileNames": [
            "IntsightsIOCWhite.png",
            "IntsightsMatchedWhite.png",
            "IntsightsMatchedBlack.png",
            "IntsightsIOCBlack.png"
        ],
        "version": "2.0.0",
        "title": "IntSights IOC Workbook",
        "templateRelativePath": "IntsightsIOCWorkbook.json",
        "subtitle": "",
        "provider": "IntSights Cyber Intelligence"
    },
    {
        "workbookKey": "DarktraceSummaryWorkbook",
        "logoFileName": "Darktrace.svg",
        "description": "A workbook containing relevant KQL queries to help you visualise the data in model breaches from the Darktrace Connector",
        "dataTypesDependencies": [
            "CommonSecurityLog"
        ],
        "dataConnectorsDependencies": [
            "Darktrace"
        ],
        "previewImagesFileNames": [
            "AIA-DarktraceSummaryWhite.png",
            "AIA-DarktraceSummaryBlack.png"
        ],
        "version": "1.1.0",
        "title": "AI Analyst Darktrace Model Breach Summary",
        "templateRelativePath": "AIA-Darktrace.json",
        "subtitle": "",
        "provider": "Darktrace"
    },
    {
        "workbookKey": "TrendMicroXDR",
        "logoFileName": "trendmicro_logo.svg",
        "description": "Gain insights from Trend Vision One with this overview of the Alerts triggered.",
        "dataTypesDependencies": [
            "TrendMicro_XDR_WORKBENCH_CL"
        ],
        "dataConnectorsDependencies": [
            "TrendMicroXDR"
        ],
        "previewImagesFileNames": [
            "TrendMicroXDROverviewWhite.png",
            "TrendMicroXDROverviewBlack.png"
        ],
        "version": "1.3.0",
        "title": "Trend Vision One Alert Overview",
        "templateRelativePath": "TrendMicroXDROverview.json",
        "subtitle": "",
        "provider": "Trend Micro"
    },
    {
        "workbookKey": "CyberpionOverviewWorkbook",
        "logoFileName": "cyberpion_logo.svg",
        "description": "Use Cyberpion's Security Logs and this workbook, to get an overview of your online assets, gain insights into their current state, and find ways to better secure your ecosystem.",
        "dataTypesDependencies": [
            "CyberpionActionItems_CL"
        ],
        "dataConnectorsDependencies": [
            "CyberpionSecurityLogs"
        ],
        "previewImagesFileNames": [
            "CyberpionActionItemsBlack.png",
            "CyberpionActionItemsWhite.png"
        ],
        "version": "1.0.0",
        "title": "Cyberpion Overview",
        "templateRelativePath": "CyberpionOverviewWorkbook.json",
        "subtitle": "",
        "provider": "Cyberpion"
    },
    {
        "workbookKey": "SolarWindsPostCompromiseHuntingWorkbook",
        "logoFileName": "MSTIC-Logo.svg",
        "description": "This hunting workbook is intended to help identify activity related to the Solorigate compromise and subsequent attacks discovered in December 2020",
        "dataTypesDependencies": [
            "CommonSecurityLog",
            "SigninLogs",
            "AuditLogs",
            "AADServicePrincipalSignInLogs",
            "OfficeActivity",
            "BehaviorAnalytics",
            "SecurityEvent",
            "DeviceProcessEvents",
            "SecurityAlert",
            "DnsEvents"
        ],
        "dataConnectorsDependencies": [
            "AzureActiveDirectory",
            "SecurityEvents",
            "Office365",
            "MicrosoftThreatProtection",
            "DNS",
            "WindowsSecurityEvents"
        ],
        "previewImagesFileNames": [
            "SolarWindsPostCompromiseHuntingWhite.png",
            "SolarWindsPostCompromiseHuntingBlack.png"
        ],
        "version": "1.5.0",
        "title": "SolarWinds Post Compromise Hunting",
        "templateRelativePath": "SolarWindsPostCompromiseHunting.json",
        "subtitle": "",
        "provider": "Microsoft"
    },
    {
        "workbookKey": "ProofpointPODWorkbook",
        "logoFileName": "proofpointlogo.svg",
        "description": "Gain insights into your Proofpoint on Demand Email Security activities, including maillog and messages data. The Workbook provides users with an executive dashboard showing the reporting capabilities, message traceability and monitoring.",
        "dataTypesDependencies": [
            "ProofpointPOD_maillog_CL",
            "ProofpointPOD_message_CL"
        ],
        "dataConnectorsDependencies": [
            "ProofpointPOD"
        ],
        "previewImagesFileNames": [
            "ProofpointPODMainBlack1.png",
            "ProofpointPODMainBlack2.png",
            "ProofpointPODMainWhite1.png",
            "ProofpointPODMainWhite2.png",
            "ProofpointPODMessageSummaryBlack.png",
            "ProofpointPODMessageSummaryWhite.png",
            "ProofpointPODTLSBlack.png",
            "ProofpointPODTLSWhite.png"
        ],
        "version": "1.0.0",
        "title": "Proofpoint On-Demand Email Security",
        "templateRelativePath": "ProofpointPOD.json",
        "subtitle": "",
        "provider": "Proofpoint"
    },
    {
        "workbookKey": "CiscoUmbrellaWorkbook",
        "logoFileName": "cisco_logo.svg",
        "description": "Gain insights into Cisco Umbrella activities, including the DNS, Proxy and Cloud Firewall data. Workbook shows general information along with threat landscape including categories, blocked destinations and URLs.",
        "dataTypesDependencies": [
            "Cisco_Umbrella_dns_CL",
            "Cisco_Umbrella_proxy_CL",
            "Cisco_Umbrella_ip_CL",
            "Cisco_Umbrella_cloudfirewall_CL"
        ],
        "dataConnectorsDependencies": [
            "CiscoUmbrellaDataConnector"
        ],
        "previewImagesFileNames": [
            "CiscoUmbrellaDNSBlack1.png",
            "CiscoUmbrellaDNSBlack2.png",
            "CiscoUmbrellaDNSWhite1.png",
            "CiscoUmbrellaDNSWhite2.png",
            "CiscoUmbrellaFirewallBlack.png",
            "CiscoUmbrellaFirewallWhite.png",
            "CiscoUmbrellaMainBlack1.png",
            "CiscoUmbrellaMainBlack2.png",
            "CiscoUmbrellaMainWhite1.png",
            "CiscoUmbrellaMainWhite2.png",
            "CiscoUmbrellaProxyBlack1.png",
            "CiscoUmbrellaProxyBlack2.png",
            "CiscoUmbrellaProxyWhite1.png",
            "CiscoUmbrellaProxyWhite2.png"
        ],
        "version": "1.0.0",
        "title": "Cisco Umbrella",
        "templateRelativePath": "CiscoUmbrella.json",
        "subtitle": "",
        "provider": "Cisco"
    },
    {
        "workbookKey": "AnalyticsEfficiencyWorkbook",
        "logoFileName": "Azure_Sentinel.svg",
        "description": "Gain insights into the efficacy of your analytics rules. In this workbook you can analyze and monitor the analytics rules found in your workspace to achieve better performance by your SOC.",
        "dataTypesDependencies": [
            "SecurityAlert",
            "SecurityIncident"
        ],
        "dataConnectorsDependencies": [],
        "previewImagesFileNames": [
            "AnalyticsEfficiencyBlack.png",
            "AnalyticsEfficiencyWhite.png"
        ],
        "version": "1.2.0",
        "title": "Analytics Efficiency",
        "templateRelativePath": "AnalyticsEfficiency.json",
        "subtitle": "",
        "provider": "Microsoft"
    },
    {
        "workbookKey": "WorkspaceUsage",
        "logoFileName": "Azure_Sentinel.svg",
        "description": "Gain insights into your workspace's usage. In this workbook, you can view your workspace\u2019s data consumption, latency, recommended tasks and Cost and Usage statistics.",
        "dataTypesDependencies": [],
        "dataConnectorsDependencies": [],
        "previewImagesFileNames": [
            "WorkspaceUsageBlack.png",
            "WorkspaceUsageWhite.png"
        ],
        "version": "1.6.0",
        "title": "Workspace Usage Report",
        "templateRelativePath": "WorkspaceUsage.json",
        "subtitle": "",
        "provider": "Microsoft Sentinel community"
    },
    {
        "workbookKey": "SentinelCentral",
        "logoFileName": "Azure_Sentinel.svg",
        "description": "Use this report to view Incident (and Alert data) across many workspaces, this works with Azure Lighthouse and across any subscription you have access to.",
        "dataTypesDependencies": [
            "SecurityIncident"
        ],
        "dataConnectorsDependencies": [],
        "previewImagesFileNames": [
            "SentinelCentralBlack.png",
            "SentinelCentralWhite.png"
        ],
        "version": "2.1.1",
        "title": "Microsoft Sentinel Central",
        "templateRelativePath": "SentinelCentral.json",
        "subtitle": "",
        "provider": "Microsoft Sentinel community"
    },
    {
        "workbookKey": "CognniIncidentsWorkbook",
        "logoFileName": "cognni-logo.svg",
        "description": "Gain intelligent insights into the risks to your important financial, legal, HR, and governance information. This workbook lets you monitor your at-risk information to determine when and why incidents occurred, as well as who was involved. These incidents are broken into high, medium, and low risk incidents for each information category.",
        "dataTypesDependencies": [
            "CognniIncidents_CL"
        ],
        "dataConnectorsDependencies": [
            "CognniSentinelDataConnector"
        ],
        "previewImagesFileNames": [
            "CognniBlack.PNG",
            "CognniWhite.PNG"
        ],
        "version": "1.0.0",
        "title": "Cognni Important Information Incidents",
        "templateRelativePath": "CognniIncidentsWorkbook.json",
        "subtitle": "",
        "provider": "Cognni"
    },
    {
        "workbookKey": "pfsense",
        "logoFileName": "pfsense_logo.svg",
        "description": "Gain insights into pfsense logs from both filterlog and nginx.",
        "dataTypesDependencies": [
            "CommonSecurityLog"
        ],
        "dataConnectorsDependencies": [],
        "previewImagesFileNames": [
            "pfsenseBlack.png",
            "pfsenseWhite.png"
        ],
        "version": "1.0.0",
        "title": "pfsense",
        "templateRelativePath": "pfsense.json",
        "subtitle": "",
        "provider": "Microsoft Sentinel community"
    },
    {
        "workbookKey": "ExchangeCompromiseHunting",
        "logoFileName": "MSTIC-Logo.svg",
        "description": "This workbook is intended to help defenders in responding to the Exchange Server vulnerabilities disclosed in March 2021, as well as hunting for potential compromise activity. More details on these vulnearbilities can be found at: https://aka.ms/exchangevulns",
        "dataTypesDependencies": [
            "SecurityEvent",
            "W3CIISLog"
        ],
        "dataConnectorsDependencies": [
            "SecurityEvents",
            "AzureMonitor(IIS)",
            "WindowsSecurityEvents"
        ],
        "previewImagesFileNames": [
            "ExchangeBlack.png",
            "ExchangeWhite.png"
        ],
        "version": "1.0.0",
        "title": "Exchange Compromise Hunting",
        "templateRelativePath": "ExchangeCompromiseHunting.json",
        "subtitle": "",
        "provider": "Microsoft"
    },
    {
        "workbookKey": "SOCProcessFramework",
        "logoFileName": "Azure_Sentinel.svg",
        "description": "Built by Microsoft's Sentinel GBB's - This workbook contains years of SOC Best Practices and is intended to help SOCs mature and leverage industry standards in Operationalizing their SOC in using Microsoft Sentinel. It contains Processes and Procedures every SOC should consider and builds a high level of operational excellence.",
        "dataTypesDependencies": [],
        "dataConnectorsDependencies": [],
        "previewImagesFileNames": [
            "SOCProcessFrameworkCoverImage1White.png",
            "SOCProcessFrameworkCoverImage1Black.png",
            "SOCProcessFrameworkCoverImage2White.png",
            "SOCProcessFrameworkCoverImage2Black.png"
        ],
        "version": "1.1.0",
        "title": "SOC Process Framework",
        "templateRelativePath": "SOCProcessFramework.json",
        "subtitle": "",
        "provider": "Microsoft Sentinel Community"
    },
    {
        "workbookKey": "Building_a_SOCLargeStaffWorkbook",
        "logoFileName": "Azure_Sentinel.svg",
        "description": "Built by Microsoft's Sentinel GBB's - This workbook contains years of SOC Best Practices and is intended to help SOCs mature and leverage industry standards in Operationalizing their SOC in using Microsoft Sentinel. It contains Processes and Procedures every SOC should consider and builds a high level of operational excellence.",
        "dataTypesDependencies": [],
        "dataConnectorsDependencies": [],
        "previewImagesFileNames": [
            "SOCProcessFrameworkCoverImage1White.png",
            "SOCProcessFrameworkCoverImage1Black.png",
            "SOCProcessFrameworkCoverImage2White.png",
            "SOCProcessFrameworkCoverImage2Black.png"
        ],
        "version": "1.1.0",
        "title": "SOC Large Staff",
        "templateRelativePath": "Building_a_SOCLargeStaff.json",
        "subtitle": "",
        "provider": "Microsoft Sentinel Community"
    },
    {
        "workbookKey": "Building_a_SOCMediumStaffWorkbook",
        "logoFileName": "Azure_Sentinel.svg",
        "description": "Built by Microsoft's Sentinel GBB's - This workbook contains years of SOC Best Practices and is intended to help SOCs mature and leverage industry standards in Operationalizing their SOC in using Microsoft Sentinel. It contains Processes and Procedures every SOC should consider and builds a high level of operational excellence.",
        "dataTypesDependencies": [],
        "dataConnectorsDependencies": [],
        "previewImagesFileNames": [
            "SOCProcessFrameworkCoverImage1White.png",
            "SOCProcessFrameworkCoverImage1Black.png",
            "SOCProcessFrameworkCoverImage2White.png",
            "SOCProcessFrameworkCoverImage2Black.png"
        ],
        "version": "1.1.0",
        "title": "SOC Medium Staff",
        "templateRelativePath": "Building_a_SOCMediumStaff.json",
        "subtitle": "",
        "provider": "Microsoft Sentinel Community"
    },
    {
        "workbookKey": "Building_a_SOCPartTimeStaffWorkbook",
        "logoFileName": "Azure_Sentinel.svg",
        "description": "Built by Microsoft's Sentinel GBB's - This workbook contains years of SOC Best Practices and is intended to help SOCs mature and leverage industry standards in Operationalizing their SOC in using Microsoft Sentinel. It contains Processes and Procedures every SOC should consider and builds a high level of operational excellence.",
        "dataTypesDependencies": [],
        "dataConnectorsDependencies": [],
        "previewImagesFileNames": [
            "SOCProcessFrameworkCoverImage1White.png",
            "SOCProcessFrameworkCoverImage1Black.png",
            "SOCProcessFrameworkCoverImage2White.png",
            "SOCProcessFrameworkCoverImage2Black.png"
        ],
        "version": "1.1.0",
        "title": "SOC Part Time Staff",
        "templateRelativePath": "Building_a_SOCPartTimeStaff.json",
        "subtitle": "",
        "provider": "Microsoft Sentinel Community"
    },
    {
        "workbookKey": "Building_a_SOCSmallStaffWorkbook",
        "logoFileName": "Azure_Sentinel.svg",
        "description": "Built by Microsoft's Sentinel GBB's - This workbook contains years of SOC Best Practices and is intended to help SOCs mature and leverage industry standards in Operationalizing their SOC in using Microsoft Sentinel. It contains Processes and Procedures every SOC should consider and builds a high level of operational excellence.",
        "dataTypesDependencies": [],
        "dataConnectorsDependencies": [],
        "previewImagesFileNames": [
            "SOCProcessFrameworkCoverImage1White.png",
            "SOCProcessFrameworkCoverImage1Black.png",
            "SOCProcessFrameworkCoverImage2White.png",
            "SOCProcessFrameworkCoverImage2Black.png"
        ],
        "version": "1.1.0",
        "title": "SOC Small Staff",
        "templateRelativePath": "Building_a_SOCSmallStaff.json",
        "subtitle": "",
        "provider": "Microsoft Sentinel Community"
    },
    {
        "workbookKey": "SOCIRPlanningWorkbook",
        "logoFileName": "Azure_Sentinel.svg",
        "description": "Built by Microsoft's Sentinel GBB's - This workbook contains years of SOC Best Practices and is intended to help SOCs mature and leverage industry standards in Operationalizing their SOC in using Microsoft Sentinel. It contains Processes and Procedures every SOC should consider and builds a high level of operational excellence.",
        "dataTypesDependencies": [],
        "dataConnectorsDependencies": [],
        "previewImagesFileNames": [
            "SOCProcessFrameworkCoverImage1White.png",
            "SOCProcessFrameworkCoverImage1Black.png",
            "SOCProcessFrameworkCoverImage2White.png",
            "SOCProcessFrameworkCoverImage2Black.png"
        ],
        "version": "1.1.0",
        "title": "SOC IR Planning",
        "templateRelativePath": "SOCIRPlanning.json",
        "subtitle": "",
        "provider": "Microsoft Sentinel Community"
    },
    {
        "workbookKey": "UpdateSOCMaturityScoreWorkbook",
        "logoFileName": "Azure_Sentinel.svg",
        "description": "Built by Microsoft's Sentinel GBB's - This workbook contains years of SOC Best Practices and is intended to help SOCs mature and leverage industry standards in Operationalizing their SOC in using Microsoft Sentinel. It contains Processes and Procedures every SOC should consider and builds a high level of operational excellence.",
        "dataTypesDependencies": [],
        "dataConnectorsDependencies": [],
        "previewImagesFileNames": [
            "SOCProcessFrameworkCoverImage1White.png",
            "SOCProcessFrameworkCoverImage1Black.png",
            "SOCProcessFrameworkCoverImage2White.png",
            "SOCProcessFrameworkCoverImage2Black.png"
        ],
        "version": "1.1.0",
        "title": "Update SOC Maturity Score",
        "templateRelativePath": "UpdateSOCMaturityScore.json",
        "subtitle": "",
        "provider": "Microsoft Sentinel Community"
    },
    {
        "workbookKey": "Microsoft365SecurityPosture",
        "logoFileName": "M365securityposturelogo.svg",
        "description": "This workbook presents security posture data collected from Azure Security Center, M365 Defender, Defender for Endpoint, and Microsoft Cloud App Security. This workbook relies on the M365 Security Posture Playbook in order to bring the data in.",
        "dataTypesDependencies": [
            "M365SecureScore_CL",
            "MDfESecureScore_CL",
            "MDfEExposureScore_CL",
            "MDfERecommendations_CL",
            "MDfEVulnerabilitiesList_CL",
            "McasShadowItReporting"
        ],
        "dataConnectorsDependencies": [],
        "previewImagesFileNames": [
            "M365securitypostureblack.png",
            "M365securityposturewhite.png"
        ],
        "version": "1.0.0",
        "title": "Microsoft 365 Security Posture",
        "templateRelativePath": "M365SecurityPosture.json",
        "subtitle": "",
        "provider": "Microsoft Sentinel Community"
    },
    {
        "workbookKey": "AzureSentinelCost",
        "logoFileName": "Azure_Sentinel.svg",
        "description": "This workbook provides an estimated cost across the main billed items in Microsoft Sentinel: ingestion, retention and automation. It also provides insight about the possible impact of the Microsoft 365 E5 offer.",
        "dataTypesDependencies": [
            "Usage"
        ],
        "dataConnectorsDependencies": [],
        "previewImagesFileNames": [
            "AzureSentinelCostWhite.png",
            "AzureSentinelCostBlack.png"
        ],
        "version": "1.5.1",
        "title": "Microsoft Sentinel Cost",
        "templateRelativePath": "AzureSentinelCost.json",
        "subtitle": "",
        "provider": "Microsoft Sentinel Community"
    },
    {
        "workbookKey": "ADXvsLA",
        "logoFileName": "Azure_Sentinel.svg",
        "description": "This workbook shows the tables from Microsoft Sentinel which are backed up in ADX. It also provides a comparison between the entries in the Microsoft Sentinel tables and the ADX tables. Lastly some general information about the queries and ingestion on ADX is shown.",
        "dataTypesDependencies": [],
        "dataConnectorsDependencies": [],
        "previewImagesFileNames": [
            "ADXvsLABlack.PNG",
            "ADXvsLAWhite.PNG"
        ],
        "version": "1.0.0",
        "title": "ADXvsLA",
        "templateRelativePath": "ADXvsLA.json",
        "subtitle": "",
        "provider": "Microsoft Sentinel Community"
    },
    {
        "workbookKey": "ProofPointThreatDashboard",
        "logoFileName": "",
        "description": "Provides an overview of email threat activity based on log data provided by ProofPoint",
        "dataTypesDependencies": [
            "ProofpointPOD_message_CL",
            "ProofpointPOD_maillog_CL",
            "ProofPointTAPClicksBlocked_CL",
            "ProofPointTAPClicksPermitted_CL",
            "ProofPointTAPMessagesBlocked_CL",
            "ProofPointTAPMessagesDelivered_CL"
        ],
        "dataConnectorsDependencies": [
            "ProofpointTAP",
            "ProofpointPOD"
        ],
        "previewImagesFileNames": [
            "ProofPointThreatDashboardBlack1.png",
            "ProofPointThreatDashboardWhite1.png"
        ],
        "version": "1.0.0",
        "title": "ProofPoint Threat Dashboard",
        "templateRelativePath": "ProofPointThreatDashboard.json",
        "subtitle": "",
        "provider": "Microsoft Sentinel Community"
    },
    {
        "workbookKey": "AMAmigrationTracker",
        "logoFileName": "Azure_Sentinel.svg",
        "description": "See what Azure and Azure Arc servers have Log Analytics agent or Azure Monitor agent installed. Review what DCR (data collection rules) apply to your machines and whether you are collecting logs from those machines into your selected workspaces.",
        "dataTypesDependencies": [],
        "dataConnectorsDependencies": [],
        "previewImagesFileNames": [
            "AMAtrackingWhite1.png",
            "AMAtrackingWhite2.png",
            "AMAtrackingWhite3.png",
            "AMAtrackingBlack1.png",
            "AMAtrackingBlack2.png",
            "AMAtrackingBlack3.png"
        ],
        "version": "1.1.0",
        "title": "AMA migration tracker",
        "templateRelativePath": "AMAmigrationTracker.json",
        "subtitle": "",
        "provider": "Microsoft Sentinel Community"
    },
    {
        "workbookKey": "AdvancedKQL",
        "logoFileName": "Azure_Sentinel.svg",
        "description": "This interactive Workbook is designed to improve your KQL proficiency by using a use-case driven approach.",
        "dataTypesDependencies": [],
        "dataConnectorsDependencies": [],
        "previewImagesFileNames": [
            "AdvancedKQLWhite.png",
            "AdvancedKQLBlack.png"
        ],
        "version": "1.3.0",
        "title": "Advanced KQL for Microsoft Sentinel",
        "templateRelativePath": "AdvancedKQL.json",
        "subtitle": "",
        "provider": "Microsoft Sentinel Community"
    },
    {
        "workbookKey": "DSTIMWorkbook",
        "logoFileName": "DSTIM.svg",
        "description": "Identify sensitive data blast radius (i.e., who accessed sensitive data, what kinds of sensitive data, from where and when) in a given data security incident investigation or as part of Threat Hunting. Prioritize your investigation based on insights provided with integrations with Watchlists(VIPUsers, TerminatedEmployees and HighValueAssets), Threat Intelligence feed, UEBA baselines and much more.",
        "dataTypesDependencies": [
            "DSMAzureBlobStorageLogs",
            "DSMDataClassificationLogs",
            "DSMDataLabelingLogs",
            "Anomalies",
            "ThreatIntelligenceIndicator",
            "AADManagedIdentitySignInLogs",
            "SecurityAlert",
            "SigninLogs"
        ],
        "dataConnectorsDependencies": [],
        "previewImagesFileNames": [
            "DSTIMWorkbookBlack.png",
            "DSTIMWorkbookWhite.png"
        ],
        "version": "1.9.0",
        "title": "Data Security - Sensitive Data Impact Assessment",
        "templateRelativePath": "DSTIMWorkbook.json",
        "subtitle": "",
        "provider": "Microsoft",
        "featureFlag": "DSTIMWorkbook"
    },
    {
        "workbookKey": "IntrotoKQLWorkbook",
        "logoFileName": "",
        "description": "Learn and practice the Kusto Query Language. This workbook introduces and provides 100 to 200 level content for new and existing users looking to learn KQL. This workbook will be updated with content over time.",
        "dataTypesDependencies": [],
        "dataConnectorsDependencies": [],
        "previewImagesFileNames": [
            "IntrotoKQL-black.png",
            "IntrotoKQL-white.png"
        ],
        "version": "1.0.0",
        "title": "Intro to KQL",
        "templateRelativePath": "IntrotoKQL.json",
        "subtitle": "",
        "provider": "Microsoft Sentinel Community"
    },
    {
        "workbookKey": "Log4jPostCompromiseHuntingWorkbook",
        "logoFileName": "",
        "description": "This hunting workbook is intended to help identify activity related to the Log4j compromise discovered in December 2021.",
        "dataTypesDependencies": [
            "SecurityNestedRecommendation",
            "AzureDiagnostics",
            "OfficeActivity",
            "W3CIISLog",
            "AWSCloudTrail",
            "SigninLogs",
            "AADNonInteractiveUserSignInLogs",
            "imWebSessions",
            "imNetworkSession"
        ],
        "dataConnectorsDependencies": [],
        "previewImagesFileNames": [
            "Log4jPostCompromiseHuntingBlack.png",
            "Log4jPostCompromiseHuntingWhite.png"
        ],
        "version": "1.0.0",
        "title": "Log4j Post Compromise Hunting",
        "templateRelativePath": "Log4jPostCompromiseHunting.json",
        "subtitle": "",
        "provider": "Microsoft Sentinel Community"
    },
    {
        "workbookKey": "Log4jImpactAssessmentWorkbook",
        "logoFileName": "",
        "description": "This hunting workbook is intended to help identify activity related to the Log4j compromise discovered in December 2021.",
        "dataTypesDependencies": [
            "SecurityIncident",
            "SecurityAlert",
            "AzureSecurityCenter",
            "MDfESecureScore_CL",
            "MDfEExposureScore_CL",
            "MDfERecommendations_CL",
            "MDfEVulnerabilitiesList_CL"
        ],
        "dataConnectorsDependencies": [],
        "previewImagesFileNames": [],
        "version": "1.0.0",
        "title": "Log4j Impact Assessment",
        "templateRelativePath": "Log4jImpactAssessment.json",
        "subtitle": "",
        "provider": "Microsoft Sentinel Community"
    },
    {
        "workbookKey": "UserMap",
        "logoFileName": "",
        "description": "This Workbook shows MaliciousIP, User SigninLog Data (this shows user Signin Locations and distance between as well as order visited) and WAF information.",
        "dataTypesDependencies": [
            "SigninLogs",
            "AzureDiagnostics",
            "WireData",
            "VMconnection",
            "CommonSecurityLog",
            "WindowsFirewall",
            "W3CIISLog",
            "DnsEvents"
        ],
        "dataConnectorsDependencies": [
            "AzureActiveDirectory"
        ],
        "previewImagesFileNames": [
            "UserMapBlack.png",
            "UserMapWhite.png"
        ],
        "version": "1.0.0",
        "title": "User Map information",
        "templateRelativePath": "UserMap.json",
        "subtitle": "",
        "provider": "Microsoft Sentinel Community"
    },
    {
        "workbookKey": "AWSS3",
        "logoFileName": "",
        "description": ".",
        "dataTypesDependencies": [
            "AWSCloudTrail",
            "AWSGuardDuty",
            "AWSVPCFlow"
        ],
        "dataConnectorsDependencies": [
            "AWSS3"
        ],
        "previewImagesFileNames": [
            "AWSS3Black.png",
            "AWSS3White.png",
            "AWSS3White1.png"
        ],
        "version": "1.0.0",
        "title": "AWS S3 Workbook",
        "templateRelativePath": "AWSS3.json",
        "subtitle": "",
        "provider": "Microsoft Sentinel Community"
    },
    {
        "workbookKey": "LogSourcesAndAnalyticRulesCoverageWorkbook",
        "logoFileName": "",
        "description": "This workbook is intended to show how the different tables in a Log Analytics workspace are being used by the different Microsoft Sentinel features, like analytics, hunting queries, playbooks and queries in general.",
        "dataTypesDependencies": [],
        "dataConnectorsDependencies": [],
        "previewImagesFileNames": [
            "LogSourcesAndAnalyticRulesCoverageBlack.png",
            "LogSourcesAndAnalyticRulesCoverageWhite.png"
        ],
        "version": "1.1.0",
        "title": "Log Sources & Analytic Rules Coverage",
        "templateRelativePath": "LogSourcesAndAnalyticRulesCoverage.json",
        "subtitle": "",
        "provider": "Microsoft Sentinel Community"
    },
    {
        "workbookKey": "CiscoFirepower",
        "logoFileName": "",
        "description": "Gain insights into your Cisco Firepower firewalls. This workbook analyzes Cisco Firepower device logs.",
        "dataTypesDependencies": [
            "CommonSecurityLog"
        ],
        "dataConnectorsDependencies": [],
        "previewImagesFileNames": [
            "CiscoFirepowerBlack.png",
            "CiscoFirepowerWhite.png"
        ],
        "version": "1.0.0",
        "title": "Cisco Firepower",
        "templateRelativePath": "CiscoFirepower.json",
        "subtitle": "",
        "provider": "Microsoft Sentinel Community"
    },
    {
        "workbookKey": "MicrorosftTeams",
        "logoFileName": "microsoftteams.svg",
        "description": "This workbook is intended to identify the activities on Microrsoft Teams.",
        "dataTypesDependencies": [
            "OfficeActivity"
        ],
        "dataConnectorsDependencies": [],
        "previewImagesFileNames": [
            "MicrosoftTeamsBlack.png",
            "MicrosoftTeamsWhite.png"
        ],
        "version": "1.0.0",
        "title": "Microsoft Teams",
        "templateRelativePath": "MicrosoftTeams.json",
        "subtitle": "",
        "provider": "Microsoft Sentinel Community"
    },
    {
        "workbookKey": "ArchivingBasicLogsRetention",
        "logoFileName": "ArchivingBasicLogsRetention.svg",
        "description": "This workbooks shows workspace and table retention periods, basic logs, and search & restore tables. It also allows you to update table retention periods, plans, and delete search or restore tables.",
        "dataTypesDependencies": [],
        "dataConnectorsDependencies": [],
        "previewImagesFileNames": [
            "ArchivingBasicLogsRetentionBlack1.png",
            "ArchivingBasicLogsRetentionWhite1.png"
        ],
        "version": "1.1.0",
        "title": "Archiving, Basic Logs, and Retention",
        "templateRelativePath": "ArchivingBasicLogsRetention.json",
        "subtitle": "",
        "provider": "Microsoft Sentinel Community"
    },
    {
        "workbookKey": "OktaSingleSignOnWorkbook",
        "logoFileName": "okta_logo.svg",
        "description": "Gain extensive insight into Okta Single Sign-On (SSO) by analyzing, collecting and correlating Audit and Event events.\nThis workbook provides visibility into message and click events that were permitted, delivered, or blocked",
        "dataTypesDependencies": [
            "Okta_CL"
        ],
        "dataConnectorsDependencies": [
            "OktaSSO"
        ],
        "previewImagesFileNames": [
            "OktaSingleSignOnWhite.png",
            "OktaSingleSignOnBlack.png"
        ],
        "version": "1.2",
        "title": "Okta Single Sign-On",
        "templateRelativePath": "OktaSingleSignOn.json",
        "subtitle": "",
        "provider": "Okta"
    },
    {
        "workbookKey": "Dynamics365Workbooks",
        "logoFileName": "DynamicsLogo.svg",
        "description": "This workbook brings together queries and visualizations to assist you in identifying potential threats in your Dynamics 365 audit data.",
        "dataTypesDependencies": [
            "Dynamics365Activity"
        ],
        "dataConnectorsDependencies": [
            "Dynamics365"
        ],
        "previewImagesFileNames": [
            "Dynamics365WorkbookBlack.png",
            "Dynamics365WorkbookWhite.png"
        ],
        "version": "1.0.3",
        "title": "Dynamics365Workbooks",
        "templateRelativePath": "Dynamics365Workbooks.json",
        "subtitle": "",
        "provider": "Microsoft Sentinel Community"
    },
    {
        "workbookKey": "CiscoMerakiWorkbook",
        "logoFileName": "",
        "description": "Gain insights into the Events from Cisco Meraki Solution and analyzing all the different types of Security Events. This workbook also helps in identifying the Events from affected devices, IPs and the nodes where malware was successfully detected.\nIP data received in Events is correlated with Threat Intelligence to identify if the reported IP address is known bad based on threat intelligence data.",
        "dataTypesDependencies": [
            "meraki_CL",
            "CiscoMerakiNativePoller",
            "ThreatIntelligenceIndicator"
        ],
        "dataConnectorsDependencies": [
            "CiscoMeraki",
            "CiscoMerakiNativePolling",
            "ThreatIntelligence"
        ],
        "previewImagesFileNames": [
            "CiscoMerakiWorkbookWhite.png",
            "CiscoMerakiWorkbookBlack.png"
        ],
        "version": "1.0.0",
        "title": "CiscoMerakiWorkbook",
        "templateRelativePath": "CiscoMerakiWorkbook.json",
        "subtitle": "",
        "provider": "Microsoft"
    },
    {
        "workbookKey": "SentinelOneWorkbook",
        "logoFileName": "",
        "description": "Sets the time name for analysis.",
        "dataTypesDependencies": [
            "SentinelOne_CL"
        ],
        "dataConnectorsDependencies": [
            "SentinelOne"
        ],
        "previewImagesFileNames": [
            "SentinelOneBlack.png",
            "SentinelOneWhite.png"
        ],
        "version": "1.0.0",
        "title": "SentinelOneWorkbook",
        "templateRelativePath": "SentinelOne.json",
        "subtitle": "",
        "provider": "Microsoft"
    },
    {
        "workbookKey": "TrendMicroApexOneWorkbook",
        "logoFileName": "trendmicro_logo.svg",
        "description": "Sets the time name for analysis.",
        "dataTypesDependencies": [
            "CommonSecurityLog"
        ],
        "dataConnectorsDependencies": [
            "TrendMicroApexOne"
        ],
        "previewImagesFileNames": [
            "TrendMicroApexOneBlack.png",
            "TrendMicroApexOneWhite.png"
        ],
        "version": "1.0.0",
        "title": "Trend Micro Apex One",
        "templateRelativePath": "TrendMicroApexOne.json",
        "subtitle": "",
        "provider": "TrendMicro"
    },
    {
        "workbookKey": "ContrastProtect",
        "logoFileName": "contrastsecurity_logo.svg",
        "description": "Select the time range for this Overview.",
        "dataTypesDependencies": [
            "CommonSecurityLog"
        ],
        "dataConnectorsDependencies": [
            "ContrastProtect",
			"ContrastProtectAma"
        ],
        "previewImagesFileNames": [
            "ContrastProtectAllBlack.png",
            "ContrastProtectAllWhite.png",
            "ContrastProtectEffectiveBlack.png",
            "ContrastProtectEffectiveWhite.png",
            "ContrastProtectSummaryBlack.png",
            "ContrastProtectSummaryWhite.png"
        ],
        "version": "1.0.0",
        "title": "Contrast Protect",
        "templateRelativePath": "ContrastProtect.json",
        "subtitle": "",
        "provider": "contrast security"
    },
    {
        "workbookKey": "ArmorbloxOverview",
        "logoFileName": "armorblox.svg",
        "description": "INCIDENTS FROM SELECTED TIME RANGE",
        "dataTypesDependencies": [
            "Armorblox_CL"
        ],
        "dataConnectorsDependencies": [
            "Armorblox"
        ],
        "previewImagesFileNames": [
            "ArmorbloxOverviewBlack01.png",
            "ArmorbloxOverviewBlack02.png",
            "ArmorbloxOverviewWhite01.png",
            "ArmorbloxOverviewWhite02.png"
        ],
        "version": "1.0.0",
        "title": "Armorblox",
        "templateRelativePath": "ArmorbloxOverview.json",
        "subtitle": "",
        "provider": "Armorblox"
    },
    {
        "workbookKey": "PaloAltoCDL",
        "logoFileName": "paloalto_logo.svg",
        "description": "Sets the time name for analysis",
        "dataTypesDependencies": [
            "CommonSecurityLog"
        ],
        "dataConnectorsDependencies": [
            "PaloAltoCDL"
        ],
        "previewImagesFileNames": [
            "PaloAltoBlack.png",
            "PaloAltoWhite.png"
        ],
        "version": "1.0.0",
        "title": "Palo Alto Networks Cortex Data Lake",
        "templateRelativePath": "PaloAltoCDL.json",
        "subtitle": "",
        "provider": "Palo Alto Networks"
    },
    {
        "workbookKey": "VMwareCarbonBlack",
        "logoFileName": "Azure_Sentinel.svg",
        "description": "Sets the time name for analysis",
        "dataTypesDependencies": [
            "CarbonBlackEvents_CL",
            "CarbonBlackAuditLogs_CL",
            "CarbonBlackNotifications_CL"
        ],
        "dataConnectorsDependencies": [
            "VMwareCarbonBlack"
        ],
        "previewImagesFileNames": [
            "VMwareCarbonBlack.png",
            "VMwareCarbonWhite.png"
        ],
        "version": "1.0.0",
        "title": "VMware Carbon Black Cloud",
        "templateRelativePath": "VMwareCarbonBlack.json",
        "subtitle": "",
        "provider": "Microsoft"
    },
    {
        "workbookKey": "arista-networks",
        "logoFileName": "AristaAwakeSecurity.svg",
        "description": "Sets the time name for analysis",
        "dataTypesDependencies": [
            "CommonSecurityLog"
        ],
        "dataConnectorsDependencies": [
            "AristaAwakeSecurity"
        ],
        "previewImagesFileNames": [
            "AristaAwakeSecurityDevicesBlack.png",
            "AristaAwakeSecurityDevicesWhite.png",
            "AristaAwakeSecurityModelsBlack.png",
            "AristaAwakeSecurityModelsWhite.png",
            "AristaAwakeSecurityOverviewBlack.png",
            "AristaAwakeSecurityOverviewWhite.png"
        ],
        "version": "1.0.0",
        "title": "Arista Awake",
        "templateRelativePath": "AristaAwakeSecurityWorkbook.json",
        "subtitle": "",
        "provider": "Arista Networks"
    },
    {
        "workbookKey": "TomcatWorkbook",
        "logoFileName": "Azure_Sentinel.svg",
        "description": "Sets the time name for analysis",
        "dataTypesDependencies": [
            "Tomcat_CL"
        ],
        "dataConnectorsDependencies": [
            "ApacheTomcat"
        ],
        "previewImagesFileNames": [
            "TomcatBlack.png",
            "TomcatWhite.png"
        ],
        "version": "1.0.0",
        "title": "ApacheTomcat",
        "templateRelativePath": "Tomcat.json",
        "subtitle": "",
        "provider": "Apache"
    },
    {
        "workbookKey": "ClarotyWorkbook",
        "logoFileName": "Azure_Sentinel.svg",
        "description": "Sets the time name for analysis",
        "dataTypesDependencies": [
            "CommonSecurityLog"
        ],
        "dataConnectorsDependencies": [
            "Claroty"
        ],
        "previewImagesFileNames": [
            "ClarotyBlack.png",
            "ClarotyWhite.png"
        ],
        "version": "1.0.0",
        "title": "Claroty",
        "templateRelativePath": "ClarotyOverview.json",
        "subtitle": "",
        "provider": "Claroty"
    },
    {
        "workbookKey": "ApacheHTTPServerWorkbook",
        "logoFileName": "apache.svg",
        "description": "Sets the time name for analysis",
        "dataTypesDependencies": [
            "ApacheHTTPServer_CL"
        ],
        "dataConnectorsDependencies": [
            "ApacheHTTPServer"
        ],
        "previewImagesFileNames": [
            "ApacheHTTPServerOverviewBlack01.png",
            "ApacheHTTPServerOverviewBlack02.png",
            "ApacheHTTPServerOverviewWhite01.png",
            "ApacheHTTPServerOverviewWhite02.png"
        ],
        "version": "1.0.0",
        "title": "Apache HTTP Server",
        "templateRelativePath": "ApacheHTTPServer.json",
        "subtitle": "",
        "provider": "Apache Software Foundation"
    },
    {
        "workbookKey": "OCIWorkbook",
        "logoFileName": "Azure_Sentinel.svg",
        "description": "Sets the time name for analysis",
        "dataTypesDependencies": [
            "OCI_Logs_CL"
        ],
        "dataConnectorsDependencies": [
            "OracleCloudInfrastructureLogsConnector"
        ],
        "previewImagesFileNames": [
            "OCIBlack.png",
            "OCIWhite.png"
        ],
        "version": "1.0.0",
        "title": "Oracle Cloud Infrastructure",
        "templateRelativePath": "OracleCloudInfrastructureOCI.json",
        "subtitle": "",
        "provider": "Microsoft"
    },
    {
        "workbookKey": "OracleWeblogicServerWorkbook",
        "logoFileName": "Azure_Sentinel.svg",
        "description": "Sets the time name for analysis",
        "dataTypesDependencies": [
            "OracleWebLogicServer_CL"
        ],
        "dataConnectorsDependencies": [
            "OracleWebLogicServer"
        ],
        "previewImagesFileNames": [
            "OracleWeblogicServerBlack.png",
            "OracleWeblogicServerWhite.png"
        ],
        "version": "1.0.0",
        "title": "Oracle WebLogic Server",
        "templateRelativePath": "OracleWorkbook.json",
        "subtitle": "",
        "provider": "Oracle"
    },
    {
        "workbookKey": "BitglassWorkbook",
        "logoFileName": "Azure_Sentinel.svg",
        "description": "Sets the time name for analysis",
        "dataTypesDependencies": [
            "BitglassLogs_CL"
        ],
        "dataConnectorsDependencies": [
            "Bitglass"
        ],
        "previewImagesFileNames": [
            "BitglassBlack.png",
            "BitglassWhite.png"
        ],
        "version": "1.0.0",
        "title": "Bitglass",
        "templateRelativePath": "Bitglass.json",
        "subtitle": "",
        "provider": "Bitglass"
    },
    {
        "workbookKey": "NGINXWorkbook",
        "logoFileName": "Azure_Sentinel.svg",
        "description": "Sets the time name for analysis",
        "dataTypesDependencies": [
            "NGINX_CL"
        ],
        "dataConnectorsDependencies": [
            "NGINXHTTPServer"
        ],
        "previewImagesFileNames": [
            "NGINXOverviewBlack01.png",
            "NGINXOverviewBlack02.png",
            "NGINXOverviewWhite01.png",
            "NGINXOverviewWhite02.png"
        ],
        "version": "1.0.0",
        "title": "NGINX HTTP Server",
        "templateRelativePath": "NGINX.json",
        "subtitle": "",
        "provider": "Microsoft"
    },
    {
        "workbookKey": "vArmourAppContollerWorkbook",
        "logoFileName": "varmour-logo.svg",
        "description": "Sets the time name for analysis",
        "dataTypesDependencies": [
            "CommonSecurityLog"
        ],
        "dataConnectorsDependencies": [
            "vArmourAC",
			"vArmourACAma"
        ],
        "previewImagesFileNames": [
            "vArmourAppControllerAppBlack.png",
            "vArmourAppControllerAppBlack-1.png",
            "vArmourAppControllerAppBlack-2.png",
            "vArmourAppControllerAppBlack-3.png",
            "vArmourAppControllerAppBlack-4.png",
            "vArmourAppControllerAppBlack-5.png",
            "vArmourAppControllerAppBlack-6.png",
            "vArmourAppControllerAppBlack-7.png",
            "vArmourAppControllerAppWhite.png",
            "vArmourAppControllerAppWhite-1.png",
            "vArmourAppControllerAppWhite-2.png",
            "vArmourAppControllerAppWhite-3.png",
            "vArmourAppControllerAppWhite-4.png",
            "vArmourAppControllerAppWhite-5.png",
            "vArmourAppControllerAppWhite-6.png",
            "vArmourAppControllerAppWhite-7.png"
        ],
        "version": "1.0.0",
        "title": "vArmour Application Controller",
        "templateRelativePath": "vArmour_AppContoller_Workbook.json",
        "subtitle": "",
        "provider": "vArmour"
    },
    {
        "workbookKey": "CorelightWorkbook",
        "logoFileName": "corelight.svg",
        "description": "Sets the time name for analysis",
        "dataTypesDependencies": [
            "Corelight_CL"
        ],
        "dataConnectorsDependencies": [
            "Corelight"
        ],
        "previewImagesFileNames": [
            "CorelightConnectionsBlack1.png",
            "CorelightConnectionsBlack2.png",
            "CorelightConnectionsWhite1.png",
            "CorelightConnectionsWhite2.png",
            "CorelightDNSBlack1.png",
            "CorelightDNSWhite1.png",
            "CorelightFileBlack1.png",
            "CorelightFileBlack2.png",
            "CorelightFileWhite1.png",
            "CorelightFileWhite2.png",
            "CorelightMainBlack1.png",
            "CorelightMainWhite1.png",
            "CorelightSoftwareBlack1.png",
            "CorelightSoftwareWhite1.png"
        ],
        "version": "1.0.0",
        "title": "Corelight",
        "templateRelativePath": "Corelight.json",
        "subtitle": "",
        "provider": "Corelight"
    },
    {
        "workbookKey": "LookoutEvents",
        "logoFileName": "lookout.svg",
        "description": "Sets the time name for analysis",
        "dataTypesDependencies": [
            "Lookout_CL"
        ],
        "dataConnectorsDependencies": [
            "LookoutAPI"
        ],
        "previewImagesFileNames": [
            "SampleLookoutWorkBookBlack.png",
            "SampleLookoutWorkBookWhite.png"
        ],
        "version": "1.0.0",
        "title": "Lookout",
        "templateRelativePath": "LookoutEvents.json",
        "subtitle": "",
        "provider": "Lookout"
    },
    {
        "workbookKey": "sentinel-MicrosoftPurview",
        "logoFileName": "MicrosoftPurview.svg",
        "description": "Sets the time name for analysis",
        "dataTypesDependencies": [
            "AzureDiagnostics"
        ],
        "dataConnectorsDependencies": [
            "MicrosoftAzurePurview"
        ],
        "previewImagesFileNames": [
            ""
        ],
        "version": "1.0.0",
        "title": "Microsoft Purview",
        "templateRelativePath": "MicrosoftPurview.json",
        "subtitle": "",
        "provider": "Microsoft"
    },
    {
        "workbookKey": "InfobloxCDCB1TDWorkbook",
        "logoFileName": "infoblox_logo.svg",
        "description": "Sets the time name for analysis",
        "dataTypesDependencies": [
            "CommonSecurityLog"
        ],
        "dataConnectorsDependencies": [
            "InfobloxCloudDataConnector"
        ],
        "previewImagesFileNames": [
            "InfobloxCDCB1TDBlack.png",
            "InfobloxCDCB1TDWhite.png"
        ],
        "version": "1.0.0",
        "title": "Infoblox Cloud Data Connector",
        "templateRelativePath": "InfobloxCDCB1TDWorkbook.json",
        "subtitle": "",
        "provider": "InfoBlox"
    },
    {
        "workbookKey": "UbiquitiUniFiWorkbook",
        "logoFileName": "ubiquiti.svg",
        "description": "Sets the time name for analysis",
        "dataTypesDependencies": [
            "Ubiquiti_CL"
        ],
        "dataConnectorsDependencies": [
            "UbiquitiUnifi"
        ],
        "previewImagesFileNames": [
            "UbiquitiOverviewBlack01.png",
            "UbiquitiOverviewBlack02.png",
            "UbiquitiOverviewWhite01.png",
            "UbiquitiOverviewWhite02.png"
        ],
        "version": "1.0.0",
        "title": "Ubiquiti UniFi",
        "templateRelativePath": "Ubiquiti.json",
        "subtitle": "",
        "provider": "Microsoft"
    },
    {
        "workbookKey": "VMwareESXiWorkbook",
        "logoFileName": "Azure_Sentinel.svg",
        "description": "Sets the time name for analysis",
        "dataTypesDependencies": [
            "Syslog"
        ],
        "dataConnectorsDependencies": [
            "VMwareESXi"
        ],
        "previewImagesFileNames": [
            "VMWareESXiBlack.png",
            "VMWareESXiWhite.png"
        ],
        "version": "1.0.0",
        "title": "VMware ESXi",
        "templateRelativePath": "VMWareESXi.json",
        "subtitle": "",
        "provider": "Microsoft"
    },
    {
        "workbookKey": "SnowflakeWorkbook",
        "logoFileName": "Azure_Sentinel.svg",
        "description": "Sets the time name for analysis",
        "dataTypesDependencies": [
            "Snowflake_CL"
        ],
        "dataConnectorsDependencies": [
            "SnowflakeDataConnector"
        ],
        "previewImagesFileNames": [
            "SnowflakeBlack.png",
            "SnowflakeWhite.png"
        ],
        "version": "1.0.0",
        "title": "Snowflake",
        "templateRelativePath": "Snowflake.json",
        "subtitle": "",
        "provider": "Snowflake"
    },
    {
        "workbookKey": "LastPassWorkbook",
        "logoFileName": "LastPass.svg",
        "description": "Sets the time name for analysis",
        "dataTypesDependencies": [
            "LastPassNativePoller_CL"
        ],
        "dataConnectorsDependencies": [
            "LastPassAPIConnector"
        ],
        "previewImagesFileNames": [
            "LastPassBlack.png",
            "LastPassWhite.png"
        ],
        "version": "1.0.0",
        "title": "Lastpass Enterprise Activity Monitoring",
        "templateRelativePath": "LastPassWorkbook.json",
        "subtitle": "",
        "provider": "LastPass"
    },
    {
        "workbookKey": "SecurityBridgeWorkbook",
        "logoFileName": "SecurityBridgeLogo-Vector-TM_75x75.svg",
        "description": "Sets the time name for analysis",
        "dataTypesDependencies": [
            "SecurityBridgeLogs"
        ],
        "dataConnectorsDependencies": [
            "SecurityBridgeSAP"
        ],
        "previewImagesFileNames": [
            "SecurityBridgeThreatDetectionWhite.png",
            "SecurityBridgeThreatDetectionWhite1.png"
        ],
        "version": "1.0.0",
        "title": "SecurityBridge App",
        "templateRelativePath": "SecurityBridgeThreatDetectionforSAP.json",
        "subtitle": "",
        "provider": "SecurityBridge"
    },
    {
        "workbookKey": "PaloAltoPrismaCloudWorkbook",
        "logoFileName": "paloalto_logo.svg",
        "description": "Sets the time name for analysis.",
        "dataTypesDependencies": [
            "PaloAltoPrismaCloudAlert_CL",
            "PaloAltoPrismaCloudAudit_CL"
        ],
        "dataConnectorsDependencies": [
            "PaloAltoPrismaCloud"
        ],
        "previewImagesFileNames": [
            "PaloAltoPrismaCloudBlack01.png",
            "PaloAltoPrismaCloudBlack02.png",
            "PaloAltoPrismaCloudWhite01.png",
            "PaloAltoPrismaCloudWhite02.png"
        ],
        "version": "1.0.0",
        "title": "Palo Alto Prisma",
        "templateRelativePath": "PaloAltoPrismaCloudOverview.json",
        "subtitle": "",
        "provider": "Microsoft"
    },
    {
        "workbookKey": "PingFederateWorkbook",
        "logoFileName": "PingIdentity.svg",
        "description": "Sets the time name for analysis",
        "dataTypesDependencies": [
            "PingFederateEvent"
        ],
        "dataConnectorsDependencies": [
            "PingFederate",
			"PingFederateAma"
        ],
        "previewImagesFileNames": [
            "PingFederateBlack1.png",
            "PingFederateWhite1.png"
        ],
        "version": "1.0.0",
        "title": "PingFederate",
        "templateRelativePath": "PingFederate.json",
        "subtitle": "",
        "provider": "Microsoft"
    },
    {
        "workbookKey": "McAfeeePOWorkbook",
        "logoFileName": "mcafee_logo.svg",
        "description": "Sets the time name for analysis",
        "dataTypesDependencies": [
            "McAfeeEPOEvent"
        ],
        "dataConnectorsDependencies": [
            "McAfeeePO"
        ],
        "previewImagesFileNames": [
            "McAfeeePOBlack1.png",
            "McAfeeePOBlack2.png",
            "McAfeeePOWhite1.png",
            "McAfeeePOWhite2.png"
        ],
        "version": "1.0.0",
        "title": "McAfee ePolicy Orchestrator",
        "templateRelativePath": "McAfeeePOOverview.json",
        "subtitle": "",
        "provider": "Microsoft"
    },
    {
        "workbookKey": "OracleDatabaseAudit",
        "logoFileName": "oracle_logo.svg",
        "description": "Sets the time name for analysis",
        "dataTypesDependencies": [
            "Syslog"
        ],
        "dataConnectorsDependencies": [
            "OracleDatabaseAudit"
        ],
        "previewImagesFileNames": [
            "OracleDatabaseAuditBlack1.png",
            "OracleDatabaseAuditBlack2.png",
            "OracleDatabaseAuditWhite1.png",
            "OracleDatabaseAuditWhite2.png"
        ],
        "version": "1.0.0",
        "title": "Oracle Database Audit",
        "templateRelativePath": "OracleDatabaseAudit.json",
        "subtitle": "",
        "provider": "Oracle"
    },
    {
        "workbookKey": "SenservaProAnalyticsWorkbook",
        "logoFileName": "SenservaPro_logo.svg",
        "description": "Sets the time name for analysis",
        "dataTypesDependencies": [
            "SenservaPro_CL"
        ],
        "dataConnectorsDependencies": [
            "SenservaPro"
        ],
        "previewImagesFileNames": [
            "SenservaProAnalyticsBlack.png",
            "SenservaProAnalyticsWhite.png"
        ],
        "version": "1.0.0",
        "title": "SenservaProAnalytics",
        "templateRelativePath": "SenservaProAnalyticsWorkbook.json",
        "subtitle": "",
        "provider": "Senserva Pro"
    },
    {
        "workbookKey": "SenservaProMultipleWorkspaceWorkbook",
        "logoFileName": "SenservaPro_logo.svg",
        "description": "Sets the time name for analysis",
        "dataTypesDependencies": [
            "SenservaPro_CL"
        ],
        "dataConnectorsDependencies": [
            "SenservaPro"
        ],
        "previewImagesFileNames": [
            "SenservaProMultipleWorkspaceWorkbookBlack.png",
            "SenservaProMultipleWorkspaceWorkbookWhite.png"
        ],
        "version": "1.0.0",
        "title": "SenservaProMultipleWorkspace",
        "templateRelativePath": "SenservaProMultipleWorkspaceWorkbook.json",
        "subtitle": "",
        "provider": "Senserva Pro"
    },
    {
        "workbookKey": "SenservaProSecureScoreMultiTenantWorkbook",
        "logoFileName": "SenservaPro_logo.svg",
        "description": "Sets the time name for analysis",
        "dataTypesDependencies": [
            "SenservaPro_CL"
        ],
        "dataConnectorsDependencies": [
            "SenservaPro"
        ],
        "previewImagesFileNames": [
            "SenservaProSecureScoreMultiTenantBlack.png",
            "SenservaProSecureScoreMultiTenantWhite.png"
        ],
        "version": "1.0.0",
        "title": "SenservaProSecureScoreMultiTenant",
        "templateRelativePath": "SenservaProSecureScoreMultiTenantWorkbook.json",
        "subtitle": "",
        "provider": "Senserva Pro"
    },
    {
        "workbookKey": "CiscoSecureEndpointOverviewWorkbook",
        "logoFileName": "cisco-logo-72px.svg",
        "description": "Sets the time name for analysis",
        "dataTypesDependencies": [
            "CiscoSecureEndpoint"
        ],
        "dataConnectorsDependencies": [
            "CiscoSecureEndpoint"
        ],
        "previewImagesFileNames": [
            "CiscoSecureEndpointBlack.png",
            "CiscoSecureEndpointWhite.png"
        ],
        "version": "1.0.0",
        "title": "Cisco Secure Endpoint",
        "templateRelativePath": "Cisco Secure Endpoint Overview.json",
        "subtitle": "",
        "provider": "Cisco"
    },
    {
        "workbookKey": "InfoSecGlobalWorkbook",
        "logoFileName": "infosecglobal.svg",
        "description": "Sets the time name for analysis.",
        "dataTypesDependencies": [
            "InfoSecAnalytics_CL"
        ],
        "dataConnectorsDependencies": [
            "InfoSecDataConnector"
        ],
        "previewImagesFileNames": [
            "InfoSecGlobalWorkbookBlack.png",
            "InfoSecGlobalWorkbookWhite.png"
        ],
        "version": "1.0.0",
        "title": "AgileSec Analytics Connector",
        "templateRelativePath": "InfoSecGlobal.json",
        "subtitle": "",
        "provider": "InfoSecGlobal"
    },
    {
        "workbookKey": "CrowdStrikeFalconEndpointProtectionWorkbook",
        "logoFileName": "crowdstrike.svg",
        "description": "Sets the time name for analysis",
        "dataTypesDependencies": [
            "CrowdstrikeReplicatorLogs_CL"
        ],
        "dataConnectorsDependencies": [
            "CrowdstrikeReplicator"
        ],
        "previewImagesFileNames": [
            "CrowdStrikeFalconEndpointProtectionBlack.png",
            "CrowdStrikeFalconEndpointProtectionWhite.png"
        ],
        "version": "1.0.0",
        "title": "CrowdStrike Falcon Endpoint Protection",
        "templateRelativePath": "CrowdStrikeFalconEndpointProtection.json",
        "subtitle": "",
        "provider": "Microsoft"
    },
    {
        "workbookKey": "IronDefenseAlertDashboard",
        "logoFileName": "IronNet.svg",
        "description": "Sets the time name for analysis",
        "dataTypesDependencies": [
            "CommonSecurityLog"
        ],
        "dataConnectorsDependencies": [
            "IronNetIronDefense"
        ],
        "previewImagesFileNames": [
            "IronDefenseDashboardBlack.png",
            "IronDefenseDashboardWhit.png"
        ],
        "version": "1.0.0",
        "title": "IronDefenseAlertDashboard",
        "templateRelativePath": "IronDefenseAlertDashboard.json",
        "subtitle": "",
        "provider": "Microsoft"
    },
    {
        "workbookKey": "IronDefenseAlertDetails",
        "logoFileName": "IronNet.svg",
        "description": "Sets the time name for analysis",
        "dataTypesDependencies": [
            "CommonSecurityLog"
        ],
        "dataConnectorsDependencies": [
            "IronNetIronDefense"
        ],
        "previewImagesFileNames": [
            "IronDefenseAlertsBlack.png",
            "IronDefenseAlertsWhite.png"
        ],
        "version": "1.0.0",
        "title": "IronDefenseAlertDetails",
        "templateRelativePath": "IronDefenseAlertDetails.json",
        "subtitle": "",
        "provider": "Microsoft"
    },
    {
        "workbookKey": "CiscoSEGWorkbook",
        "logoFileName": "cisco-logo-72px.svg",
        "description": "Sets the time name for analysis",
        "dataTypesDependencies": [
            "CommonSecurityLog"
        ],
        "dataConnectorsDependencies": [
            "CiscoSEG"
        ],
        "previewImagesFileNames": [
            "CiscoSEGBlack.png",
            "CiscoSEGWhite.png"
        ],
        "version": "1.0.0",
        "title": "Cisco Secure Email Gateway",
        "templateRelativePath": "CiscoSEG.json",
        "subtitle": "",
        "provider": "Cisco"
    },
    {
        "workbookKey": "EatonForeseerHealthAndAccess",
        "logoFileName": "Azure_Sentinel.svg",
        "description": "This workbook gives an insight into the health of all the Windows VMs in this subscription running Eaton Foreseer and       the unauthorized access into the Eaton Foreseer application running on these VMs.",
        "dataTypesDependencies": [
            "SecurityEvent"
        ],
        "dataConnectorsDependencies": [],
        "previewImagesFileNames": [
            "EatonForeseerHealthAndAccessBlack.png",
            "EatonForeseerHealthAndAccessWhite.png"
        ],
        "version": "1.0.0",
        "title": "EatonForeseerHealthAndAccess",
        "templateRelativePath": "EatonForeseerHealthAndAccess.json",
        "subtitle": "",
        "provider": "Eaton"
    },
    {
        "workbookKey": "PCIDSSComplianceWorkbook",
        "logoFileName": "Azure_Sentinel.svg",
        "description": "Choose your subscription and workspace in which PCI assets are deployed",
        "dataTypesDependencies": [
            "AzureDaignostics",
            "SecurityEvent",
            "SecurityAlert",
            "OracleDatabaseAuditEvent",
            "Syslog",
            "Anomalies"
        ],
        "dataConnectorsDependencies": [],
        "previewImagesFileNames": [
            "PCIDSSComplianceBlack01.PNG",
            "PCIDSSComplianceBlack02.PNG",
            "PCIDSSComplianceWhite01.PNG",
            "PCIDSSComplianceWhite02.PNG"
        ],
        "version": "1.0.0",
        "title": "PCI DSS Compliance",
        "templateRelativePath": "PCIDSSCompliance.json",
        "subtitle": "",
        "provider": "Microsoft"
    },
    {
        "workbookKey": "SonraiSecurityWorkbook",
        "logoFileName": "Sonrai.svg",
        "description": "Sets the time name for analysis",
        "dataTypesDependencies": [
            "Sonrai_Tickets_CL"
        ],
        "dataConnectorsDependencies": [
            "SonraiDataConnector"
        ],
        "previewImagesFileNames": [
            "SonraiWorkbookBlack.png",
            "SonraiWorkbookWhite.png"
        ],
        "version": "1.0.0",
        "title": "Sonrai",
        "templateRelativePath": "Sonrai.json",
        "subtitle": "",
        "provider": "Sonrai"
    },
    {
        "workbookKey": "SemperisDSPWorkbook",
        "logoFileName": "Semperis.svg",
        "description": "Specify the time range on which to query the data",
        "dataTypesDependencies": [
            "dsp_parser"
        ],
        "dataConnectorsDependencies": [
            "SemperisDSP"
        ],
        "previewImagesFileNames": [
            "SemperisDSPOverview1Black.png",
            "SemperisDSPOverview1White.png",
            "SemperisDSPOverview2Black.png",
            "SemperisDSPOverview2White.png",
            "SemperisDSPOverview3Black.png",
            "SemperisDSPOverview3White.png"
        ],
        "version": "1.0.0",
        "title": "Semperis Directory Services Protector",
        "templateRelativePath": "SemperisDSPWorkbook.json",
        "subtitle": "",
        "provider": "Semperis"
    },
    {
        "workbookKey": "BoxWorkbook",
        "logoFileName": "box.svg",
        "description": "Sets the time name for analysis",
        "dataTypesDependencies": [
            "BoxEvents_CL"
        ],
        "dataConnectorsDependencies": [
            "BoxDataConnector"
        ],
        "previewImagesFileNames": [
            "BoxBlack1.png",
            "BoxWhite1.png",
            "BoxBlack2.png",
            "BoxWhite2.png"
        ],
        "version": "1.0.0",
        "title": "Box",
        "templateRelativePath": "Box.json",
        "subtitle": "",
        "provider": "Box"
    },
    {
        "workbookKey": "SymantecEndpointProtection",
        "logoFileName": "symantec_logo.svg",
        "description": "Sets the time name for analysis",
        "dataTypesDependencies": [
            "SymantecEndpointProtection"
        ],
        "dataConnectorsDependencies": [
            "SymantecEndpointProtection"
        ],
        "previewImagesFileNames": [
            "SymantecEndpointProtectionBlack.png",
            "SymantecEndpointProtectionWhite.png"
        ],
        "version": "1.0.0",
        "title": "Symantec Endpoint Protection",
        "templateRelativePath": "SymantecEndpointProtection.json",
        "subtitle": "",
        "provider": "Symantec"
    },
    {
        "workbookKey": "DynamicThreatModeling&Response",
        "logoFileName": "",
        "description": "Sets the time name for analysis",
        "dataTypesDependencies": [
            "SecurityAlert"
        ],
        "dataConnectorsDependencies": [],
        "previewImagesFileNames": [
            "ThreatAnalysis&ResponseWhite1.png",
            "ThreatAnalysis&ResponseWhite2.png"
        ],
        "version": "1.0.0",
        "title": "Dynamic Threat Modeling Response",
        "templateRelativePath": "DynamicThreatModeling&Response.json",
        "subtitle": "",
        "provider": "Microsoft"
    },
    {
        "workbookKey": "ThreatAnalysis&Response",
        "logoFileName": "",
        "description": "The Defenders for IoT workbook provide guided investigations for OT entities based on open incidents, alert notifications, and activities for OT assets. They also provide a hunting experience across the MITRE ATT&CK® framework for ICS, and are designed to enable analysts, security engineers, and MSSPs to gain situational awareness of OT security posture.",
        "dataTypesDependencies": [
            "SecurityAlert"
        ],
        "dataConnectorsDependencies": [],
        "previewImagesFileNames": [
            "ThreatAnalysis&ResponseWhite.png"
        ],
        "version": "1.0.1",
        "title": "Threat Analysis Response",
        "templateRelativePath": "ThreatAnalysis&Response.json",
        "subtitle": "",
        "provider": "Microsoft"
    },
    {
        "workbookKey": "TrendMicroCAS",
        "logoFileName": "Trend_Micro_Logo.svg",
        "description": "Sets the time name for analysis",
        "dataTypesDependencies": [
            "TrendMicroCAS_CL"
        ],
        "dataConnectorsDependencies": [
            "TrendMicroCAS"
        ],
        "previewImagesFileNames": [
            "TrendMicroCASBlack.png",
            "TrendMicroCASWhite.png"
        ],
        "version": "1.0.0",
        "title": "TrendMicroCAS",
        "templateRelativePath": "TrendMicroCAS.json",
        "subtitle": "",
        "provider": "TrendMicro"
    },
    {
        "workbookKey": "GitHubSecurityWorkbook",
        "logoFileName": "GitHub.svg",
        "description": "Gain insights to GitHub activities that may be interesting for security.",
        "dataTypesDependencies": [
            "GitHubAuditLogPolling_CL"
        ],
        "dataConnectorsDependencies": [
            "GitHubEcAuditLogPolling"
        ],
        "previewImagesFileNames": [],
        "version": "1.0.0",
        "title": "GithubWorkbook",
        "templateRelativePath": "GitHubWorkbook.json",
        "subtitle": "",
        "provider": "Microsoft"
    },
    {
        "workbookKey": "GCPDNSWorkbook",
        "logoFileName": "google_logo.svg",
        "description": "Sets the time name for analysis",
        "dataTypesDependencies": [
            "GCPCloudDNS"
        ],
        "dataConnectorsDependencies": [
            "GCPDNSDataConnector"
        ],
        "previewImagesFileNames": [
            "GCPDNSBlack.png",
            "GCPDNSWhite.png"
        ],
        "version": "1.0.0",
        "title": "Google Cloud Platform DNS",
        "templateRelativePath": "GCPDNS.json",
        "subtitle": "",
        "provider": "Microsoft"
    },
    {
        "workbookKey": "AtlassianJiraAuditWorkbook",
        "logoFileName": "",
        "description": "Sets the time name for analysis",
        "dataTypesDependencies": [
            "AtlassianJiraNativePoller_CL"
        ],
        "dataConnectorsDependencies": [
            "AtlassianJira"
        ],
        "previewImagesFileNames": [
            "AtlassianJiraAuditWhite.png",
            "AtlassianJiraAuditBlack.png"
        ],
        "version": "1.0.0",
        "title": "AtlassianJiraAudit",
        "templateRelativePath": "AtlassianJiraAudit.json",
        "subtitle": "",
        "provider": "Atlassian"
    },
    {
        "workbookKey": "DigitalGuardianWorkbook",
        "logoFileName": "Azure_Sentinel.svg",
        "description": "Sets the time name for analysis",
        "dataTypesDependencies": [
            "DigitalGuardianDLPEvent"
        ],
        "dataConnectorsDependencies": [
            "DigitalGuardianDLP"
        ],
        "previewImagesFileNames": [
            "DigitalGuardianBlack.png",
            "DigitalGuardianWhite.png"
        ],
        "version": "1.0.0",
        "title": "DigitalGuardianDLP",
        "templateRelativePath": "DigitalGuardian.json",
        "subtitle": "",
        "provider": "Digital Guardian"
    },
    {
        "workbookKey": "CiscoDuoWorkbook",
        "logoFileName": "cisco-logo-72px.svg",
        "description": "Sets the time name for analysis",
        "dataTypesDependencies": [
            "CiscoDuo_CL"
        ],
        "dataConnectorsDependencies": [
            "CiscoDuoSecurity"
        ],
        "previewImagesFileNames": [
            "CiscoDuoWhite.png",
            "CiscoDuoBlack.png"
        ],
        "version": "1.0.0",
        "title": "CiscoDuoSecurity",
        "templateRelativePath": "CiscoDuo.json",
        "subtitle": "",
        "provider": "Cisco"
    },
    {
        "workbookKey": "SlackAudit",
        "logoFileName": "slacklogo.svg",
        "description": "Sets the time name for analysis",
        "dataTypesDependencies": [
            "SlackAudit_CL"
        ],
        "dataConnectorsDependencies": [
            "SlackAuditAPI"
        ],
        "previewImagesFileNames": [
            "SlackAuditApplicationActivityBlack1.png",
            "SlackAuditApplicationActivityWhite1.png"
        ],
        "version": "1.0.0",
        "title": "SlackAudit",
        "templateRelativePath": "SlackAudit.json",
        "subtitle": "",
        "provider": "Slack"
    },
    {
        "workbookKey": "CiscoWSAWorkbook",
        "logoFileName": "cisco-logo-72px.svg",
        "description": "Sets the time name for analysis",
        "dataTypesDependencies": [
            "Syslog"
        ],
        "dataConnectorsDependencies": [
            "CiscoWSA"
        ],
        "previewImagesFileNames": [
            "CiscoWSAWhite.png",
            "CiscoWSABlack.png"
        ],
        "version": "1.0.0",
        "title": "CiscoWSA",
        "templateRelativePath": "CiscoWSA.json",
        "subtitle": "",
        "provider": "Cisco"
    },
    {
        "workbookKey": "GCP-IAM-Workbook",
        "logoFileName": "google_logo.svg",
        "description": "Sets the time name for analysis",
        "dataTypesDependencies": [
            "GCP_IAM_CL"
        ],
        "dataConnectorsDependencies": [
            "GCPIAMDataConnector"
        ],
        "previewImagesFileNames": [
            "GCPIAMBlack01.png",
            "GCPIAMBlack02.png",
            "GCPIAMWhite01.png",
            "GCPIAMWhite02.png"
        ],
        "version": "1.0.0",
        "title": "Google Cloud Platform IAM",
        "templateRelativePath": "GCP_IAM.json",
        "subtitle": "",
        "provider": "Google"
    },
    {
        "workbookKey": "ImpervaWAFCloudWorkbook",
        "logoFileName": "Imperva_DarkGrey_final_75x75.svg",
        "description": "Sets the time name for analysis.",
        "dataTypesDependencies": [
            "ImpervaWAFCloud_CL"
        ],
        "dataConnectorsDependencies": [
            "ImpervaWAFCloudAPI"
        ],
        "previewImagesFileNames": [
            "ImpervaWAFCloudBlack01.png",
            "ImpervaWAFCloudBlack02.png",
            "ImpervaWAFCloudWhite01.png",
            "ImpervaWAFCloudWhite02.png"
        ],
        "version": "1.0.0",
        "title": "Imperva WAF Cloud Overview",
        "templateRelativePath": "Imperva WAF Cloud Overview.json",
        "subtitle": "",
        "provider": "Microsoft"
    },
    {
        "workbookKey": "ZscalerZPAWorkbook",
        "logoFileName": "ZscalerLogo.svg",
        "description": "Select the time range for this Overview.",
        "dataTypesDependencies": [
            "ZPA_CL"
        ],
        "dataConnectorsDependencies": [
            "ZscalerPrivateAccess"
        ],
        "previewImagesFileNames": [
            "ZscalerZPABlack.png",
            "ZscalerZPAWhite.png"
        ],
        "version": "1.0.0",
        "title": "Zscaler Private Access (ZPA)",
        "templateRelativePath": "ZscalerZPA.json",
        "subtitle": "",
        "provider": "Zscaler"
    },
    {
        "workbookKey": "GoogleWorkspaceWorkbook",
        "logoFileName": "google_logo.svg",
        "description": "Sets the time name for analysis",
        "dataTypesDependencies": [
            "GWorkspace_ReportsAPI_admin_CL",
            "GWorkspace_ReportsAPI_calendar_CL",
            "GWorkspace_ReportsAPI_drive_CL",
            "GWorkspace_ReportsAPI_login_CL",
            "GWorkspace_ReportsAPI_login_CL",
            "GWorkspace_ReportsAPI_mobile_CL"
        ],
        "dataConnectorsDependencies": [
            "GoogleWorkspaceReportsAPI"
        ],
        "previewImagesFileNames": [
            "GoogleWorkspaceBlack.png",
            "GoogleWorkspaceWhite.png"
        ],
        "version": "1.0.0",
        "title": "GoogleWorkspaceReports",
        "templateRelativePath": "GoogleWorkspace.json",
        "subtitle": "",
        "provider": "Microsoft"
    },
    {
        "workbookKey": "NCProtectWorkbook",
        "logoFileName": "NCProtectIcon.svg",
        "description": "Sets the time name for analysis",
        "dataTypesDependencies": [
            "NCProtectUAL_CL"
        ],
        "dataConnectorsDependencies": [
            "NucleusCyberNCProtect"
        ],
        "previewImagesFileNames": [
            "",
            ""
        ],
        "version": "1.0.0",
        "title": "NucleusCyberProtect",
        "templateRelativePath": "NucleusCyber_NCProtect_Workbook.json",
        "subtitle": "",
        "provider": "archTIS"
    },
    {
        "workbookKey": "CiscoISEWorkbook",
        "logoFileName": "cisco-logo-72px.svg",
        "description": "Sets the time name for analysis",
        "dataTypesDependencies": [
            "Syslog"
        ],
        "dataConnectorsDependencies": [
            "CiscoISE"
        ],
        "previewImagesFileNames": [],
        "version": "1.0.0",
        "title": "Cisco ISE",
        "templateRelativePath": "CiscoISE.json",
        "subtitle": "",
        "provider": "Cisco"
    },
    {
        "workbookKey": "IoTOTThreatMonitoringwithDefenderforIoTWorkbook",
        "logoFileName": "",
        "description": "The OT Threat Monitoring with Defender for IoT Workbook features OT filtering for Security Alerts, Incidents, Vulnerabilities and Asset Inventory. The workbook features a dynamic assessment of the MITRE ATT&CK for ICS matrix across your environment to analyze and respond to OT-based threats. This workbook is designed to enable SecOps Analysts, Security Engineers, and MSSPs to gain situational awareness for IT/OT security posture.",
        "dataTypesDependencies": [
            "SecurityAlert",
            "SecurityIncident"
        ],
        "dataConnectorsDependencies": [],
        "previewImagesFileNames": [],
        "version": "1.0.0",
        "title": "Microsoft Defender for IoT",
        "templateRelativePath": "IoTOTThreatMonitoringwithDefenderforIoT.json",
        "subtitle": "",
        "provider": "Microsoft"
    },
    {
        "workbookKey": "ZeroTrust(TIC3.0)Workbook",
        "logoFileName": "Azure_Sentinel.svg",
        "description": "Sets the time name for analysis",
        "dataTypesDependencies": [
            "SecurityRecommendation"
        ],
        "dataConnectorsDependencies": [],
        "previewImagesFileNames": [
            "ZeroTrust(TIC3.0)Black1.PNG",
            "ZeroTrust(TIC3.0)White1.PNG"
        ],
        "version": "1.0.0",
        "title": "ZeroTrust(TIC3.0)",
        "templateRelativePath": "ZeroTrustTIC3.json",
        "subtitle": "",
        "provider": "Microsoft"
    },
    {
        "workbookKey": "CybersecurityMaturityModelCertification(CMMC)2.0Workbook",
        "logoFileName": "",
        "description": "Sets the time name for analysis.",
        "dataTypesDependencies": [
            "InformationProtectionLogs_CL",
            "AuditLogs",
            "SecurityIncident",
            "SigninLogs",
            "AzureActivity"
        ],
        "dataConnectorsDependencies": [],
        "previewImagesFileNames": [],
        "version": "1.0.0",
        "title": "CybersecurityMaturityModelCertification(CMMC)2.0",
        "templateRelativePath": "CybersecurityMaturityModelCertification_CMMCV2.json",
        "subtitle": "",
        "provider": "Microsoft"
    },
    {
        "workbookKey": "NISTSP80053Workbook",
        "logoFileName": "",
        "description": "Sets the time name for analysis.",
        "dataTypesDependencies": [
            "SigninLogs",
            "AuditLogs",
            "AzureActivity",
            "OfficeActivity",
            "SecurityEvents",
            "CommonSecurityLog",
            "SecurityIncident",
            "SecurityRecommendation"
        ],
        "dataConnectorsDependencies": [
            "SecurityEvents"
        ],
        "previewImagesFileNames": [],
        "version": "1.0.0",
        "title": "NISTSP80053workbook",
        "templateRelativePath": "NISTSP80053.json",
        "subtitle": "",
        "provider": "Microsoft"
    },
    {
        "workbookKey": "DarktraceWorkbook",
        "logoFileName": "Darktrace.svg",
        "description": "The Darktrace Workbook visualises Model Breach and AI Analyst data received by the Darktrace Data Connector and visualises events across the network, SaaS, IaaS and Email.",
        "dataTypesDependencies": [
            "darktrace_model_alerts_CL"
        ],
        "dataConnectorsDependencies": [
            "DarktraceRESTConnector"
        ],
        "previewImagesFileNames": [
            "DarktraceWorkbookBlack01.png",
            "DarktraceWorkbookBlack02.png",
            "DarktraceWorkbookWhite01.png",
            "DarktraceWorkbookWhite02.png"
        ],
        "version": "1.0.1",
        "title": "Darktrace",
        "templateRelativePath": "DarktraceWorkbook.json",
        "subtitle": "",
        "provider": "Darktrace"
    },
    {
        "workbookKey": "RecordedFutureDomainC2DNSWorkbook",
        "logoFileName": "RecordedFuture.svg",
        "description": "Sets the time name for DNS Events and Threat Intelligence Time Range",
        "dataTypesDependencies": [
            "ThreatIntelligenceIndicator"
        ],
        "dataConnectorsDependencies": [],
        "previewImagesFileNames": [],
        "version": "1.0.0",
        "title": "Recorded Future -  C&C DNS Name to DNS Events - Correlation&Threat Hunting",
        "templateRelativePath": "Recorded Future -  C&C DNS Name to DNS Events - Correlation&Threat Hunting.json",
        "subtitle": "",
        "provider": "Recorded Future"
    },
    {
        "workbookKey": "RecordedFutureIPActiveC2Workbook",
        "logoFileName": "RecordedFuture.svg",
        "description": "Sets the time name for DNS Events and Threat Intelligence Time Range",
        "dataTypesDependencies": [
            "ThreatIntelligenceIndicator"
        ],
        "dataConnectorsDependencies": [],
        "previewImagesFileNames": [],
        "version": "1.0.0",
        "title": "Recorded Future - Actively Communicating C&C IPs to DNS Events - Correlation&Threat Hunting",
        "templateRelativePath": "Recorded Future - Actively Communicating C&C IPs to DNS Events - Correlation&Threat Hunting.json",
        "subtitle": "",
        "provider": "Recorded Future"
    },
    {
        "workbookKey": "MaturityModelForEventLogManagement_M2131",
        "logoFileName": "contrastsecurity_logo.svg",
        "description": "Select the time range for this Overview.",
        "dataTypesDependencies": [],
        "dataConnectorsDependencies": [],
        "previewImagesFileNames": [
            "MaturityModelForEventLogManagement_M2131Black.png"
        ],
        "version": "1.0.0",
        "title": "MaturityModelForEventLogManagementM2131",
        "templateRelativePath": "MaturityModelForEventLogManagement_M2131.json",
        "subtitle": "",
        "provider": "Microsoft"
    },
    {
        "workbookKey": "AzureSQLSecurityWorkbook",
        "logoFileName": "AzureSQL.svg",
        "description": "Sets the time window in days to search around the alert",
        "dataTypesDependencies": [
            "AzureDiagnostics",
            "SecurityAlert",
            "SecurityIncident"
        ],
        "dataConnectorsDependencies": [
            "AzureSql"
        ],
        "previewImagesFileNames": [],
        "version": "1.0.0",
        "title": "Azure SQL Database Workbook",
        "templateRelativePath": "Workbook-AzureSQLSecurity.json",
        "subtitle": "",
        "provider": "Microsoft"
    },
    {
        "workbookKey": "ContinuousDiagnostics&Mitigation",
        "logoFileName": "",
        "description": "Select the time range for this Overview.",
        "dataTypesDependencies": [],
        "dataConnectorsDependencies": [],
        "previewImagesFileNames": [
            "ContinuousDiagnostics&MitigationBlack.png"
        ],
        "version": "1.0.0",
        "title": "ContinuousDiagnostics&Mitigation",
        "templateRelativePath": "ContinuousDiagnostics&Mitigation.json",
        "subtitle": "",
        "provider": "Microsoft"
    },
    {
        "workbookKey": "UserWorkbook-alexdemichieli-github-update-1",
        "logoFileName": "GitHub.svg",
        "description": "Repository selector.",
        "dataTypesDependencies": [
            "githubscanaudit_CL"
        ],
        "dataConnectorsDependencies": [
            "GitHubWebhook"
        ],
        "previewImagesFileNames": [],
        "version": "1.0.0",
        "title": "GithubWorkbook-update-to-workbook-1",
        "templateRelativePath": "update-to-workbook-1.json",
        "subtitle": "",
        "provider": "Microsoft"
    },
    {
        "workbookKey": "AtlasianJiraAuditWorkbook",
        "logoFileName": "",
        "description": "Select the time range for this Overview.",
        "dataTypesDependencies": [
            "AtlassianJiraNativePoller_CL"
        ],
        "dataConnectorsDependencies": [
            "AtlassianJira"
        ],
        "previewImagesFileNames": [
            "AtlassianJiraAuditBlack.png",
            "AtlassianJiraAuditWhite.png"
        ],
        "version": "1.0.0",
        "title": "AtlasianJiraAuditWorkbook",
        "templateRelativePath": "AtlasianJiraAuditWorkbook.json",
        "subtitle": "",
        "provider": "Microsoft"
    },
    {
        "workbookKey": "AzureSecurityBenchmark",
        "logoFileName": "",
        "description": "Azure Security Benchmark v3 Workbook provides a mechanism for viewing log queries, azure resource graph, and policies aligned to ASB controls across Microsoft security offerings, Azure, Microsoft 365, 3rd Party, On-Premises, and Multi-cloud workloads. This workbook enables Security Architects, Engineers, SecOps Analysts, Managers, and IT Pros to gain situational awareness visibility for the security posture of cloud workloads. There are also recommendations for selecting, designing, deploying, and configuring Microsoft offerings for alignment with respective ASB requirements and practices.",
        "dataTypesDependencies": [
            "SecurityRegulatoryCompliance",
            "AzureDiagnostics",
            "SecurityIncident",
            "SigninLogs",
            "SecurityAlert"
        ],
        "dataConnectorsDependencies": [],
        "previewImagesFileNames": [
            "AzureSecurityBenchmark1.png",
            "AzureSecurityBenchmark2.png",
            "AzureSecurityBenchmark3.png"
        ],
        "version": "1.0.0",
        "title": "Azure Security Benchmark",
        "templateRelativePath": "AzureSecurityBenchmark.json",
        "subtitle": "",
        "provider": "Microsoft"
    },
    {
        "workbookKey": "ZNAccessOchestratorAudit",
        "logoFileName": "",
        "description": "This workbook provides a summary of ZeroNetworks data.",
        "dataTypesDependencies": [
            "ZNAccessOrchestratorAudit_CL",
            "ZNAccessOrchestratorAuditNativePoller_CL"
        ],
        "dataConnectorsDependencies": [
            "ZeroNetworksAccessOrchestratorAuditFunction",
            "ZeroNetworksAccessOrchestratorAuditNativePoller"
        ],
        "previewImagesFileNames": [],
        "version": "1.0.0",
        "title": "Zero NetWork",
        "templateRelativePath": "ZNSegmentAudit.json",
        "subtitle": "",
        "provider": "Zero Networks"
    },
    {
        "workbookKey": "FireworkWorkbook",
        "logoFileName": "FlareSystems.svg",
        "description": "Select the time range for this Overview.",
        "dataTypesDependencies": [
            "Firework_CL"
        ],
        "dataConnectorsDependencies": [
            "FlareSystemsFirework"
        ],
        "previewImagesFileNames": [
            "FireworkOverviewBlack01.png",
            "FireworkOverviewBlack02.png",
            "FireworkOverviewWhite01.png",
            "FireworkOverviewWhite02.png"
        ],
        "version": "1.0.0",
        "title": "FlareSystemsFirework",
        "templateRelativePath": "FlareSystemsFireworkOverview.json",
        "subtitle": "",
        "provider": "Flare Systems"
    },
    {
        "workbookKey": "UserWorkbook-alexdemichieli-github-update-1",
        "logoFileName": "GitHub.svg",
        "description": "Gain insights to GitHub activities that may be interesting for security.",
        "dataTypesDependencies": [
            "GitHubAuditLogPolling_CL"
        ],
        "dataConnectorsDependencies": [
            "GitHubEcAuditLogPolling"
        ],
        "previewImagesFileNames": [],
        "version": "1.0.0",
        "title": "GitHub Security",
        "templateRelativePath": "GitHubAdvancedSecurity.json",
        "subtitle": "",
        "provider": "Microsoft"
    },
    {
        "workbookKey": "TaniumWorkbook",
        "logoFileName": "Tanium.svg",
        "description": "Visualize Tanium endpoint and module data",
        "dataTypesDependencies": [
            "TaniumComplyCompliance_CL",
            "TaniumComplyVulnerabilities_CL",
            "TaniumDefenderHealth_CL",
            "TaniumDiscoverUnmanagedAssets_CL",
            "TaniumHighUptime_CL",
            "TaniumMainAsset_CL",
            "TaniumPatchListApplicability_CL",
            "TaniumPatchListCompliance_CL",
            "TaniumSCCMClientHealth_CL",
            "TaniumThreatResponse_CL"
        ],
        "dataConnectorsDependencies": [],
        "previewImagesFileNames": [
            "TaniumComplyDark.png",
            "TaniumComplyLight.png",
            "TaniumDiscoverDark.png",
            "TaniumDiscoverLight.png",
            "TaniumMSToolingHealthDark.png",
            "TaniumMSToolingHealthLight.png",
            "TaniumPatchDark.png",
            "TaniumPatchLight.png",
            "TaniumThreatResponseAlertsDark.png",
            "TaniumThreatResponseAlertsLight.png",
            "TaniumThreatResponseDark.png",
            "TaniumThreatResponseLight.png"
        ],
        "version": "1.0",
        "title": "Tanium Workbook",
        "templateRelativePath": "TaniumWorkbook.json",
        "subtitle": "",
        "provider": "Tanium"
    },
    {
        "workbookKey": "ActionableAlertsDashboard",
        "logoFileName": "",
        "description": "None.",
        "dataTypesDependencies": [
            "CyberSixgill_Alerts_CL"
        ],
        "dataConnectorsDependencies": [
            "CybersixgillActionableAlerts"
        ],
        "previewImagesFileNames": [],
        "version": "1.0.0",
        "title": "Cybersixgill Actionable Alerts Dashboard",
        "templateRelativePath": "ActionableAlertsDashboard.json",
        "subtitle": "",
        "provider": "Cybersixgill"
    },
    {
        "workbookKey": "ActionableAlertsList",
        "logoFileName": "",
        "description": "None.",
        "dataTypesDependencies": [
            "CyberSixgill_Alerts_CL"
        ],
        "dataConnectorsDependencies": [
            "CybersixgillActionableAlerts"
        ],
        "previewImagesFileNames": [],
        "version": "1.0.0",
        "title": "Cybersixgill Actionable Alerts List",
        "templateRelativePath": "ActionableAlertsList.json",
        "subtitle": "",
        "provider": "Cybersixgill"
    },
    {
        "workbookKey": "ArgosCloudSecurityWorkbook",
        "logoFileName": "argos-logo.svg",
        "description": "The ARGOS Cloud Security integration for Microsoft Sentinel allows you to have all your important cloud security events in one place.",
        "dataTypesDependencies": [
            "ARGOS_CL"
        ],
        "dataConnectorsDependencies": [
            "ARGOSCloudSecurity"
        ],
        "previewImagesFileNames": [
            "ARGOSCloudSecurityWorkbookBlack.png",
            "ARGOSCloudSecurityWorkbookWhite.png"
        ],
        "version": "1.0.0",
        "title": "ARGOS Cloud Security",
        "templateRelativePath": "ARGOSCloudSecurityWorkbook.json",
        "subtitle": "",
        "provider": "ARGOS Cloud Security"
    },
    {
        "workbookKey": "JamfProtectWorkbook",
        "logoFileName": "jamf_logo.svg",
        "description": "This Jamf Protect Workbook for Microsoft Sentinel enables you to ingest Jamf Protect events forwarded into Microsoft Sentinel.\n Providing reports into all alerts, device controls and Unfied Logs.",
        "dataTypesDependencies": [
            "jamfprotect_CL"
        ],
        "dataConnectorsDependencies": [],
        "previewImagesFileNames": [
            "JamfProtectDashboardBlack.png",
            "JamfProtectDashboardWhite.png"
        ],
        "version": "2.0.0",
        "title": "Jamf Protect Workbook",
        "templateRelativePath": "JamfProtectDashboard.json",
        "subtitle": "",
        "provider": "Jamf Software, LLC"
    },
    {
        "workbookKey": "AIVectraStream",
        "logoFileName": "",
        "description": "",
        "dataTypesDependencies": [
            "VectraStream_CL"
        ],
        "dataConnectorsDependencies": [
            "AIVectraStream"
        ],
        "previewImagesFileNames": [],
        "version": "1.0.0",
        "title": "AIVectraStreamWorkbook",
        "templateRelativePath": "AIVectraStreamWorkbook.json",
        "subtitle": "",
        "provider": "Vectra AI"
    },
    {
        "workbookKey": "SecurityScorecardWorkbook",
        "logoFileName": "",
        "description": "This Workbook provides immediate insight into the data coming from SecurityScorecard’s three Sentinel data connectors: SecurityScorecard Cybersecurity Ratings, SecurityScorecard Cybersecurity Ratings - Factors, and SecurityScorecard Cybersecurity Ratings - Issues.",
        "dataTypesDependencies": [
            "SecurityScorecardFactor_CL",
            "SecurityScorecardIssues_CL",
            "SecurityScorecardRatings_CL"
        ],
        "dataConnectorsDependencies": [
            "SecurityScorecardFactorAzureFunctions",
            "SecurityScorecardIssueAzureFunctions",
            "SecurityScorecardRatingsAzureFunctions"
        ],
        "previewImagesFileNames": [
            "SecurityScorecardBlack1.png",
            "SecurityScorecardBlack2.png",
            "SecurityScorecardBlack3.png",
            "SecurityScorecardBlack4.png",
            "SecurityScorecardBlack5.png",
            "SecurityScorecardBlack6.png",
            "SecurityScorecardWhite1.png",
            "SecurityScorecardWhite2.png",
            "SecurityScorecardWhite3.png",
            "SecurityScorecardWhite4.png",
            "SecurityScorecardWhite5.png",
            "SecurityScorecardWhite6.png"
        ],
        "version": "1.0.0",
        "title": "SecurityScorecard",
        "templateRelativePath": "SecurityScorecardWorkbook.json",
        "subtitle": "",
        "provider": "SecurityScorecard"
    },
    {
        "workbookKey": "DigitalShadowsWorkbook",
        "logoFileName": "DigitalShadowsLogo.svg",
        "description": "For gaining insights into Digital Shadows logs.",
        "dataTypesDependencies": [
            "DigitalShadows_CL"
        ],
        "dataConnectorsDependencies": [
            "DigitalShadowsSearchlightAzureFunctions"
        ],
        "previewImagesFileNames": [
            "DigitalShadowsBlack1.png",
            "DigitalShadowsBlack2.png",
            "DigitalShadowsBlack3.png",
            "DigitalShadowsWhite1.png",
            "DigitalShadowsWhite2.png",
            "DigitalShadowsWhite3.png"
        ],
        "version": "1.0.0",
        "title": "Digital Shadows",
        "templateRelativePath": "DigitalShadows.json",
        "subtitle": "",
        "provider": "Digital Shadows"
    },
    {
        "workbookKey": "SalesforceServiceCloudWorkbook",
        "logoFileName": "salesforce_logo.svg",
        "description": "Sets the time name for analysis.",
        "dataTypesDependencies": [
            "SalesforceServiceCloud"
        ],
        "dataConnectorsDependencies": [
            "SalesforceServiceCloud_CL"
        ],
        "previewImagesFileNames": [],
        "version": "1.0.0",
        "title": "Salesforce Service Cloud",
        "templateRelativePath": "SalesforceServiceCloud.json",
        "subtitle": "",
        "provider": "Salesforce"
    },
    {
        "workbookKey": "NetworkSessionSolution",
        "logoFileName": "Azure_Sentinel.svg",
        "description": "This workbook is included as part of Network Session Essentials solution and gives a summary of analyzed traffic, helps with threat analysis and investigating suspicious IP’s and traffic analysis. Network Session Essentials Solution also includes playbooks to periodically summarize the logs thus enhancing user experience and improving data search. For the effective usage of workbook, we highly recommend to enable the summarization playbooks that are provided with this solution.",
        "dataTypesDependencies": [
            "AWSVPCFlow",
            "DeviceNetworkEvents",
            "SecurityEvent",
            "WindowsEvent",
            "CommonSecurityLog",
            "Syslog",
            "CommonSecurityLog",
            "VMConnection",
            "AzureDiagnostics",
            "AzureDiagnostics",
            "CommonSecurityLog",
            "Corelight_CL",
            "VectraStream",
            "CommonSecurityLog",
            "CommonSecurityLog",
            "Syslog",
            "CiscoMerakiNativePoller"
        ],
        "dataConnectorsDependencies": [
            "AWSS3",
            "MicrosoftThreatProtection",
            "SecurityEvents",
            "WindowsForwardedEvents",
            "Zscaler",
            "MicrosoftSysmonForLinux",
            "PaloAltoNetworks",
            "AzureMonitor(VMInsights)",
            "AzureFirewall",
            "AzureNSG",
            "CiscoASA",
            "Corelight",
            "AIVectraStream",
            "CheckPoint",
            "Fortinet",
            "CiscoMeraki"
        ],
        "previewImagesFileNames": [],
        "version": "1.0.0",
        "title": "Network Session Essentials",
        "templateRelativePath": "NetworkSessionEssentials.json",
        "subtitle": "",
        "provider": "Microsoft"
    },
    {
        "workbookKey": "SAPSODAnalysis",
        "logoFileName": "AliterConsulting.svg",
        "description": "SAP SOD Analysis",
        "dataTypesDependencies": [
            "SAPAuditLog"
        ],
        "dataConnectorsDependencies": [
            "SAP"
        ],
        "previewImagesFileNames": [],
        "version": "2.0.0",
        "title": "SAP SOD Analysis",
        "templateRelativePath": "SAP - Segregation of Duties v2.0 (by Aliter Consulting).json",
        "subtitle": "",
        "provider": "Aliter Consulting"
    },
    {
        "workbookKey": "TheomWorkbook",
        "logoFileName": "theom-logo.svg",
        "description": "Theom Alert Statistics",
        "dataTypesDependencies": [
            "TheomAlerts_CL"
        ],
        "dataConnectorsDependencies": [
            "Theom"
        ],
        "previewImagesFileNames": [
            "TheomWorkbook-black.png",
            "TheomWorkbook-white.png"
        ],
        "version": "1.0.0",
        "title": "Theom",
        "templateRelativePath": "Theom.json",
        "subtitle": "",
        "provider": "Theom"
    },
    {
        "workbookKey": "DynatraceWorkbooks",
        "logoFileName": "dynatrace.svg",
        "description": "This workbook brings together queries and visualizations to assist you in identifying potential threats surfaced by Dynatrace.",
        "dataTypesDependencies": [
            "DynatraceAttacks_CL",
            "DynatraceAuditLogs_CL",
            "DynatraceProblems_CL",
            "DynatraceSecurityProblems_CL"
        ],
        "dataConnectorsDependencies": [
            "DynatraceAttacks",
            "DynatraceAuditLogs",
            "DynatraceProblems",
            "DynatraceRuntimeVulnerabilities"
        ],
        "previewImagesFileNames": [
            "DynatraceWorkbookBlack.png",
            "DynatraceWorkbookWhite.png"
        ],
        "version": "2.0.0",
        "title": "Dynatrace",
        "templateRelativePath": "Dynatrace.json",
        "subtitle": "",
        "provider": "Dynatrace"
    },
    {
        "workbookKey": "MDOWorkbook",
        "logoFileName": "",
        "description": "Gain extensive insight into your organization's Microsoft Defender for Office Activity by analyzing, and correlating events.\nYou can track malware and phishing detection over time.",
        "dataTypesDependencies": [
            "SecurityAlert"
        ],
        "dataConnectorsDependencies": [
            "MicrosoftThreatProtection"
        ],
        "previewImagesFileNames": [],
        "version": "1.0.0",
        "title": "Microsoft 365 Defender MDOWorkbook",
        "templateRelativePath": "MDO Insights.json",
        "subtitle": "",
        "provider": "Microsoft"
    },
    {
        "workbookKey": "AnomaliesVisualizationWorkbook",
        "logoFileName": "",
        "description": "A workbook that provides contextual information to a user for better insight on Anomalies and their impact. The workbook will help with investigation of anomalies as well as identify patterns that can lead to a threat.",
        "dataTypesDependencies": [
            "Anomalies"
        ],
        "dataConnectorsDependencies": [],
        "previewImagesFileNames": [
            "AnomaliesVisualizationWorkbookWhite.png",
            "AnomaliesVisualizationWorkbookBlack.png"
        ],
        "version": "1.0.0",
        "title": "AnomaliesVisulization",
        "templateRelativePath": "AnomaliesVisualization.json",
        "subtitle": "",
        "provider": "Microsoft Sentinel Community"
    },
    {
        "workbookKey": "AnomalyDataWorkbook",
        "logoFileName": "",
        "description": "A workbook providing details, related Incident, and related Hunting Workbook for a specific Anomaly.",
        "dataTypesDependencies": [
            "Anomalies"
        ],
        "dataConnectorsDependencies": [],
        "previewImagesFileNames": [
            "AnomalyDataWorkbookWhite.png",
            "AnomalyDataWorkbookBlack.png"
        ],
        "version": "1.0.0",
        "title": "AnomalyData",
        "templateRelativePath": "AnomalyData.json",
        "subtitle": "",
        "provider": "Microsoft Sentinel Community"
    },
    {
        "workbookKey": "MicrosoftExchangeLeastPrivilegewithRBAC-Online",
        "logoFileName": "Azure_Sentinel.svg",
        "description": "This Workbook, dedicated to Exchange Online environments is built to have a simple view of non-standard RBAC delegations on an Exchange Online tenant. This Workbook allow you to go deep dive on custom delegation and roles and also members of each delegation, including the nested level and the group imbrication on your environment.",
        "dataTypesDependencies": [
            "ESIExchangeOnlineConfig_CL"
        ],
        "dataConnectorsDependencies": [
            "ESI-ExchangeOnPremisesCollector",
            "ESI-ExchangeAdminAuditLogEvents",
            "ESI-ExchangeOnlineCollector"
        ],
        "previewImagesFileNames": [],
        "version": "1.0.0",
        "title": "Microsoft Exchange Least Privilege with RBAC - Online",
        "templateRelativePath": "Microsoft Exchange Least Privilege with RBAC - Online.json",
        "subtitle": "",
        "provider": "Microsoft"
    },
    {
        "workbookKey": "MicrosoftExchangeLeastPrivilegewithRBAC",
        "logoFileName": "Azure_Sentinel.svg",
        "description": "This Workbook, dedicated to On-Premises environments is built to have a simple view of non-standard RBAC delegations on an On-Premises Exchange environment. This Workbook allow you to go deep dive on custom delegation and roles and also members of each delegation, including the nested level and the group imbrication on your environment.",
        "dataTypesDependencies": [
            "ESIExchangeOnlineConfig_CL"
        ],
        "dataConnectorsDependencies": [
            "ESI-ExchangeOnPremisesCollector",
            "ESI-ExchangeAdminAuditLogEvents",
            "ESI-ExchangeOnlineCollector"
        ],
        "previewImagesFileNames": [],
        "version": "1.0.0",
        "title": "Microsoft Exchange Least Privilege with RBAC",
        "templateRelativePath": "Microsoft Exchange Least Privilege with RBAC.json",
        "subtitle": "",
        "provider": "Microsoft"
    },
    {
        "workbookKey": "MicrosoftExchangeSearchAdminAuditLog",
        "logoFileName": "Azure_Sentinel.svg",
        "description": "This workbook is dedicated to On-Premises Exchange organizations. It uses the MSExchange Management event logs to give you a simple way to view administrators’ activities in your Exchange environment with Cmdlets usage statistics and multiple pivots to understand who and/or what is affected to modifications on your environment.",
        "dataTypesDependencies": [
            "ESIExchangeOnlineConfig_CL"
        ],
        "dataConnectorsDependencies": [
            "ESI-ExchangeOnPremisesCollector",
            "ESI-ExchangeAdminAuditLogEvents",
            "ESI-ExchangeOnlineCollector"
        ],
        "previewImagesFileNames": [],
        "version": "1.0.0",
        "title": "Microsoft Exchange Search AdminAuditLog",
        "templateRelativePath": "Microsoft Exchange Search AdminAuditLog.json",
        "subtitle": "",
        "provider": "Microsoft"
    },
    {
        "workbookKey": "MicrosoftExchangeSecurityMonitoring",
        "logoFileName": "Azure_Sentinel.svg",
        "description": "This Workbook is dedicated to On-Premises Exchange organizations. It uses the MSExchange Management event logs and Microsoft Exchange Security configuration collected by data connectors. It helps to track admin actions, especially on VIP Users and/or on Sensitive Cmdlets. This workbook allows also to list Exchange Services changes, local account activities and local logon on Exchange Servers.",
        "dataTypesDependencies": [
            "ESIExchangeOnlineConfig_CL"
        ],
        "dataConnectorsDependencies": [
            "ESI-ExchangeOnPremisesCollector",
            "ESI-ExchangeAdminAuditLogEvents",
            "ESI-ExchangeOnlineCollector"
        ],
        "previewImagesFileNames": [],
        "version": "1.0.0",
        "title": "Microsoft Exchange Admin Activity",
        "templateRelativePath": "Microsoft Exchange Admin Activity.json",
        "subtitle": "",
        "provider": "Microsoft"
    },
    {
        "workbookKey": "MicrosoftExchangeSecurityReview-Online",
        "logoFileName": "Azure_Sentinel.svg",
        "description": "This Workbook is dedicated to Exchange Online tenants. It displays and highlights current Security configuration on various Exchange components specific to Online including delegations, the transport configuration and the linked security risks, and risky protocols.",
        "dataTypesDependencies": [
            "ESIExchangeOnlineConfig_CL"
        ],
        "dataConnectorsDependencies": [
            "ESI-ExchangeOnPremisesCollector",
            "ESI-ExchangeAdminAuditLogEvents",
            "ESI-ExchangeOnlineCollector"
        ],
        "previewImagesFileNames": [],
        "version": "1.0.0",
        "title": "Microsoft Exchange Security Review - Online",
        "templateRelativePath": "Microsoft Exchange Security Review - Online.json",
        "subtitle": "",
        "provider": "Microsoft"
    },
    {
        "workbookKey": "MicrosoftExchangeSecurityReview",
        "logoFileName": "Azure_Sentinel.svg",
        "description": "This Workbook is dedicated to On-Premises Exchange organizations. It displays and highlights current Security configuration on various Exchange components including delegations, rights on databases, Exchange and most important AD Groups with members including nested groups, local administrators of servers. This workbook helps also to understand the transport configuration and the linked security risks.",
        "dataTypesDependencies": [
            "ESIExchangeOnlineConfig_CL"
        ],
        "dataConnectorsDependencies": [
            "ESI-ExchangeOnPremisesCollector",
            "ESI-ExchangeAdminAuditLogEvents",
            "ESI-ExchangeOnlineCollector"
        ],
        "previewImagesFileNames": [],
        "version": "1.0.0",
        "title": "Microsoft Exchange Security Review",
        "templateRelativePath": "Microsoft Exchange Security Review.json",
        "subtitle": "",
        "provider": "Microsoft"
    },
    {
        "workbookKey": "ibossMalwareAndC2Workbook",
        "logoFileName": "",
        "description": "A workbook providing insights into malware and C2 activity detected by iboss.",
        "dataTypesDependencies": [],
        "dataConnectorsDependencies": [],
        "previewImagesFileNames": [],
        "version": "1.0.0",
        "title": "iboss Malware and C2",
        "templateRelativePath": "ibossMalwareAndC2.json",
        "subtitle": "",
        "provider": "iboss"
    },
    {
        "workbookKey": "ibossWebUsageWorkbook",
        "logoFileName": "",
        "description": "A workbook providing insights into web usage activity detected by iboss.",
        "dataTypesDependencies": [],
        "dataConnectorsDependencies": [],
        "previewImagesFileNames": [],
        "version": "1.0.0",
        "title": "iboss Web Usage",
        "templateRelativePath": "ibossWebUsage.json",
        "subtitle": "",
        "provider": "iboss"
    },
    {
        "workbookKey": "CynerioOverviewWorkbook",
        "logoFileName": "",
        "description": "An overview of Cynerio Security events",
        "dataTypesDependencies": ["CynerioEvent_CL"],
        "dataConnectorsDependencies": ["CynerioSecurityEvents"],
        "previewImagesFileNames": ["CynerioOverviewBlack.png", "CynerioOverviewWhite.png"],
        "version": "1.0.0",
        "title": "Cynerio Overview Workbook",
        "templateRelativePath": "CynerioOverviewWorkbook.json",
        "subtitle": "",
        "provider": "Cynerio"
    },
    {
        "workbookKey": "Fortiweb-workbook",
        "logoFileName": "Azure_Sentinel.svg",
        "description": "This workbook depends on a parser based on a Kusto Function to work as expected [**Fortiweb**](https://aka.ms/sentinel-FortiwebDataConnector-parser) which is deployed with the Microsoft Sentinel Solution.",
        "dataTypesDependencies": [
            "CommonSecurityLog"
        ],
        "dataConnectorsDependencies": [
            "FortinetFortiWeb"
        ],
        "previewImagesFileNames": [],
        "version": "1.0.0",
        "title": "Fortiweb-workbook",
        "templateRelativePath": "Fortiweb-workbook.json",
        "subtitle": "",
        "provider": "Microsoft"
    },
    {
        "workbookKey": "ReversingLabs-CapabilitiesOverview",
        "logoFileName": "reversinglabs.svg",
        "description": "The ReversingLabs-CapabilitiesOverview workbook provides a high level look at your threat intelligence capabilities and how they relate to your operations.",
        "dataTypesDependencies": [],
        "dataConnectorsDependencies": [],
        "previewImagesFileNames": [
            "ReversingLabsTiSummary-White.png",
            "ReversingLabsTiSummary-Black.png",
            "ReversingLabsOpsSummary-White.png",
            "ReversingLabsOpsSummary-Black.png"
        ],
        "version": "1.1.1",
        "title": "ReversingLabs-CapabilitiesOverview",
        "templateRelativePath": "ReversingLabs-CapabilitiesOverview.json",
        "subtitle": "",
        "provider": "ReversingLabs"
    },
    {
        "workbookKey": "TalonInsights",
        "logoFileName": "Talon.svg",
        "description": "This workbook provides Talon Security Insights on Log Analytics Query Logs",
        "dataTypesDependencies": [],
        "dataConnectorsDependencies": [],
        "previewImagesFileNames": [
            "TalonInsightsBlack.png",
            "TalonInsightsWhite.png"
        ],
        "version": "2.0.0",
        "title": "Talon Insights",
        "templateRelativePath": "TalonInsights.json",
        "subtitle": "",
        "provider": "Talon Security"
    },
    {
        "workbookKey": "vCenter",
        "logoFileName": [],
        "description": "This data connector depends on a parser based on Kusto Function **vCenter** to work as expected. [Follow steps to get this Kusto Function](https://aka.ms/sentinel-vCenter-parser)",
        "dataTypesDependencies": [
            "vCenter_CL"
        ],
        "dataConnectorsDependencies": [
            "VMwarevCenter"
        ],
        "previewImagesFileNames": [],
        "version": "1.0.0",
        "title": "vCenter",
        "templateRelativePath": "vCenter.json",
        "subtitle": "",
        "provider": "VMware"
    },
    {
        "workbookKey": "SAP-Monitors-AlertsandPerformance",
        "logoFileName": "SAPVMIcon.svg",
        "description": "SAP -Monitors- Alerts and Performance",
        "dataTypesDependencies": [
            "SAPAuditLog"
        ],
        "dataConnectorsDependencies": [
            "SAP"
        ],
        "previewImagesFileNames": [
            "SAPVMIcon.svg"
        ],
        "version": "2.0.1",
        "title": "SAP -Monitors- Alerts and Performance",
        "templateRelativePath": "SAP -Monitors- Alerts and Performance.json",
        "subtitle": "",
        "provider": "Microsoft"
    },
    {
        "workbookKey": "SAP-SecurityAuditlogandInitialAccess",
        "logoFileName": "SAPVMIcon.svg",
        "description": "SAP -Security Audit log and Initial Access",
        "dataTypesDependencies": [
            "SAPAuditLog"
        ],
        "dataConnectorsDependencies": [
            "SAP"
        ],
        "previewImagesFileNames": [
            "SAPVMIcon.svg"
        ],
        "version": "2.0.1",
        "title": "SAP -Security Audit log and Initial Access",
        "templateRelativePath": "SAP -Security Audit log and Initial Access.json",
        "subtitle": "",
        "provider": "Microsoft"
    },
    {
        "workbookKey": "DNSSolutionWorkbook",
        "logoFileName": "",
        "description": "This workbook is included as part of the DNS Essentials solution and gives a summary of analyzed DNS traffic. It also helps with threat analysis and investigating suspicious Domains, IPs and DNS traffic. DNS Essentials Solution also includes a playbook to periodically summarize the logs, thus enhancing the user experience and improving data search. For effective usage of workbook, we highly recommend enabling the summarization playbook that is provided with this solution.",
        "dataTypesDependencies": [],
        "dataConnectorsDependencies": [],
        "previewImagesFileNames": [
            "DNSDomainWorkbookWhite.png",
            "DNSDomainWorkbookBlack.png"
        ],
        "version": "1.0.0",
        "title": "DNS Solution Workbook",
        "templateRelativePath": "DNSSolutionWorkbook.json",
        "subtitle": "",
        "provider": "Microsoft"
    },
    {
        "workbookKey": "MicrosoftPowerBIActivityWorkbook",
        "logoFileName": "",
        "description": "This workbook provides details on Microsoft PowerBI Activity",
        "dataTypesDependencies": [
            "PowerBIActivity"
        ],
        "dataConnectorsDependencies": [
            "Microsoft PowerBI (Preview)"
        ],
        "previewImagesFileNames": [
            "MicrosoftPowerBIActivityWorkbookBlack.png",
            "MicrosoftPowerBIActivityWhite.png"
        ],
        "version": "1.0.0",
        "title": "Microsoft PowerBI Activity Workbook",
        "templateRelativePath": "MicrosoftPowerBIActivityWorkbook.json",
        "subtitle": "",
        "provider": "Microsoft"
    },
    {
        "workbookKey": "MicrosoftThreatIntelligenceWorkbook",
        "logoFileName": "",
        "description": "Gain insights into threat indicators ingestion and search for indicators at scale across Microsoft 1st Party, 3rd Party, On-Premises, Hybrid, and Multi-Cloud Workloads. Indicators Search facilitates a simple interface for finding IP, File, Hash, Sender and more across your data. Seamless pivots to correlate indicators with Microsoft Sentinel: Incidents to make your threat intelligence actionable.",
        "dataTypesDependencies": [
            "ThreatIntelligenceIndicator",
            "SecurityIncident"
        ],
        "dataConnectorsDependencies": [
            "ThreatIntelligence",
            "ThreatIntelligenceTaxii"
        ],
        "previewImagesFileNames": [
            "ThreatIntelligenceWhite.png",
            "ThreatIntelligenceBlack.png"
        ],
        "version": "1.0.0",
        "title": "Threat Intelligence",
        "templateRelativePath": "MicrosoftThreatIntelligence.json",
        "subtitle": "",
        "provider": "Microsoft"
    },
    {
        "workbookKey": "MicrosoftDefenderForEndPoint",
        "logoFileName": "",
        "description": "A wokbook to provide details about Microsoft Defender for Endpoint Advance Hunting to Overview & Analyse data brought through M365 Defender Connector.",
        "dataTypesDependencies": [],
        "dataConnectorsDependencies": [],
        "previewImagesFileNames": [
            "microsoftdefenderforendpointwhite.png",
            "microsoftdefenderforendpointblack.png"
        ],
        "version": "1.0.0",
        "title": "Microsoft Defender For EndPoint",
        "templateRelativePath": "MicrosoftDefenderForEndPoint.json",
        "subtitle": "",
        "provider": "Microsoft Sentinel Community"
    },
    {
        "workbookKey": "MicrosoftDefenderForIdentity",
        "logoFileName": "",
        "description": "Use this workbook to analyse the advance hunting data ingested for Defender For Identity.",
        "dataTypesDependencies": [
            "IdentityLogonEvents",
            "IdentityQueryEvents",
            "IdentityDirectoryEvents",
            "SecurityAlert"
        ],
        "dataConnectorsDependencies": [],
        "previewImagesFileNames": [
            "microsoftdefenderforidentityblack.png",
            "microsoftdefenderforidentitywhite.png"
        ],
        "version": "1.0.0",
        "title": "Microsoft Defender For Identity",
        "templateRelativePath": "MicrosoftDefenderForIdentity.json",
        "subtitle": "",
        "provider": "Microsoft Sentinel Community"
    },
    {
        "workbookKey": "EsetProtect",
        "logoFileName": "",
        "description": "Visualize events and threats from Eset protect.",
        "dataTypesDependencies": [
            "ESETPROTECT"
        ],
        "dataConnectorsDependencies": [
            "ESETPROTECT"
        ],
        "previewImagesFileNames": [
            "ESETPROTECTBlack.png",
            "ESETPROTECTWhite.png"
        ],
        "version": "1.0.0",
        "title": "EsetProtect",
        "templateRelativePath": "ESETPROTECT.json",
        "subtitle": "",
        "provider": "Community"
    },
    {
        "workbookKey": "CyberArkEPMWorkbook",
        "logoFileName": "CyberArk_Logo.svg",
        "description": "Sets the time name for analysis",
        "dataTypesDependencies": [
            "CyberArkEPM_CL"
        ],
        "dataConnectorsDependencies": [
            "CyberArkEPM"
        ],
        "previewImagesFileNames": [
            "CyberArkEPMBlack.png",
            "CyberArkEPMWhite.png"
        ],
        "version": "1.0.0",
        "title": "CyberArk EPM",
        "templateRelativePath": "CyberArkEPM.json",
        "subtitle": "",
        "provider": "CyberArk"
    },
    {
        "workbookKey": "NetskopeWorkbook",
        "logoFileName": "Netskope_logo.svg",
        "description": "Gain insights and comprehensive monitoring into Netskope events data by analyzing traffic and user activities.\nThis workbook provides insights into various Netskope events types such as Cloud Firewall, Network Private Access, Applications, Security Alerts as well as Web Transactions.\nYou can use this workbook to get visibility in to your Netskope Security Cloud and quickly identify threats, anamolies, traffic patterns, cloud application useage, blocked URL addresses and more.",
        "dataTypesDependencies": [
            "Netskope_Events_CL",
            "Netskope_Alerts_CL",
            "Netskope_WebTX_CL"
        ],
        "dataConnectorsDependencies": [],
        "previewImagesFileNames": [
            "Netskope-ApplicationEvents-Black.png",
            "Netskope-ApplicationEvents-White.png",
            "Netskope-SecurityAlerts-DLP-Black.png",
            "Netskope-SecurityAlerts-DLP-White.png",
            "Netskope-NetworkEvents-CFW-Black.png",
            "Netskope-NetworkEvents-CFW-White.png",
            "Netskope-SecurityAlerts-Malsite-Black.png",
            "Netskope-SecurityAlerts-Malsite-White.png",
            "Netskope-NetworkEvents-NPA-Black.png",
            "Netskope-NetworkEvents-NPA-White.png",
            "Netskope-SecurityAlerts-Malware-White.png",
            "Netskope-SecurityAlerts-Malware-Black.png",
            "Netskope-SecurityAlerts-BehaviorAnalytics-Black.png",
            "Netskope-SecurityAlerts-BehaviorAnalytics-White.png",
            "Netskope-SecurityAlerts-Overview-Black.png",
            "Netskope-SecurityAlerts-Overview-White.png",
            "Netskope-SecurityAlerts-CompormisedCredentials-Black.png",
            "Netskope-SecurityAlerts-CompromisedCredentials-White.png",
            "Netskope-WebTransactions-Black.png",
            "Netskope-WebTransactions-White.png"
        ],
        "version": "1.0",
        "title": "Netskope",
        "templateRelativePath": "NetskopeEvents.json",
        "subtitle": "",
        "provider": "Netskope"
    },
    {
        "workbookKey": "AIShield",
        "logoFileName": "",
        "description": "Visualize events generated by AIShield. This workbook is dependent on a parser AIShield which is a part of the solution deployment.",
        "dataTypesDependencies": [
            "AIShield"
        ],
        "dataConnectorsDependencies": [
            "AIShield"
        ],
        "previewImagesFileNames": [
            "AIShieldBlack.png",
            "AIShieldWhite.png"
        ],
        "version": "1.0.0",
        "title": "AIShield Workbook",
        "templateRelativePath": "AIShield.json",
        "subtitle": "",
        "provider": "Community"
    },
    {
        "workbookKey": "AttackSurfaceReduction",
        "logoFileName": "M365securityposturelogo.svg",
        "description": "This workbook helps you implement the ASR rules of Windows/Defender, and to monitor them over time. The workbook can filter on ASR rules in Audit mode and Block mode.",
        "dataTypesDependencies": [
            "DeviceEvents"
        ],
        "dataConnectorsDependencies": [
            "MicrosoftThreatProtection"
        ],
        "previewImagesFileNames": [
            "AttackSurfaceReductionWhite.png",
            "AttackSurfaceReductionBlack.png"
        ],
        "version": "1.0.0",
        "title": "Attack Surface Reduction Dashboard",
        "templateRelativePath": "AttackSurfaceReduction.json",
        "subtitle": "",
        "provider": "Microsoft Sentinel community"
    },
    {
        "workbookKey": "IncidentTasksWorkbook",
        "logoFileName": "",
        "description": "Use this workbook to review and modify existing incidents with tasks. This workbook provides views that higlight incident tasks that are open, closed, or deleted, as well as incidents with tasks that are either owned or unassigned. The workbook also provides SOC metrics around incident task performance, such as percentage of incidents without tasks, average time to close tasks, and more.",
        "dataTypesDependencies": [],
        "dataConnectorsDependencies": [],
        "previewImagesFileNames": [
            "Tasks-Black.png",
            "Tasks-White.png"
        ],
        "version": "1.1.0",
        "title": "Incident Tasks Workbook",
        "templateRelativePath": "IncidentTasksWorkbook.json",
        "subtitle": "",
        "provider": "Microsoft"
      },
        {
    "workbookKey": "NetCleanProActiveWorkbook",
    "logoFileName": "NetCleanImpactLogo.svg",
    "description": "This workbook provides insights on NetClean ProActive Incidents.",
    "dataTypesDependencies": [
        "Netclean_Incidents_CL"
    ],
    "dataConnectorsDependencies": [
        "Netclean_ProActive_Incidents"
    ],
    "previewImagesFileNames": [
        "NetCleanProActiveBlack1.png",
        "NetCleanProActiveBlack2.png",
        "NetCleanProActiveWhite1.png",
        "NetCleanProActiveWhite2.png"
    ],
    "version": "1.0.0",
    "title": "NetClean ProActive",
    "templateRelativePath": "NetCleanProActiveWorkbook.json",
    "subtitle": "",
    "provider": "NetClean"
    },
    {
        "workbookKey": "AutomationHealth",
        "logoFileName": "Azure_Sentinel.svg",
        "description": "Have a holistic overview of your automation health, gain insights about failures, correlate Microsoft Sentinel health with Logic Apps diagnostics logs and deep dive automation details per incident",
        "dataTypesDependencies": [
            "SentinelHealth"
        ],
        "dataConnectorsDependencies": [],
        "previewImagesFileNames": [
            "AutomationHealthBlack.png",
            "AutomationHealthWhite.png"
        ],
        "version": "2.0.0",
        "title": "Automation health",
        "templateRelativePath": "AutomationHealth.json",
        "subtitle": "",
        "provider": "Microsoft Sentinel Community"
    },
    {
        "workbookKey": "SAP-AuditControls",
        "logoFileName": "SAPVMIcon.svg",
        "description": "SAP -Audit Controls (Preview)",
        "dataTypesDependencies": [
            "SAPAuditLog"
        ],
        "dataConnectorsDependencies": [
            "SAP"
        ],
        "previewImagesFileNames": [
            "SAPVMIcon.svg"
        ],
        "version": "1.0.0",
        "title": "SAP -Audit Controls (Preview)",
        "templateRelativePath": "SAP -Audit Controls (Preview).json",
        "subtitle": "",
        "provider": "Microsoft"
    },
    {
      "workbookKey": "ZoomReports",
      "logoFileName": "",
      "description": "Visualize various details & visuals on Zoom Report data ingested though the solution. This also have a dependency on the parser which is available as a part of Zoom solution named Zoom",
      "dataTypesDependencies": [ "Zoom" ],
      "dataConnectorsDependencies": ["Zoom Reports"],
      "previewImagesFileNames": [ "ZoomReportsBlack.png", "ZoomReportsWhite.png" ],
      "version": "1.0.0",
      "title": "Zoom Reports",
      "templateRelativePath": "ZoomReports.json",
      "subtitle": "",
      "provider": "Community"
    },
  {
    "workbookKey": "ExchangeOnlineWorkbook",
    "logoFileName": "office365_logo.svg",
    "description": "Gain insights into Microsoft Exchange online by tracing and analyzing all Exchange operations and user activities.\nThis workbook let you monitor user activities, including logins, account operations, permission changes, and mailbox creations to discover suspicious trends among them.",
    "dataTypesDependencies": [
      "OfficeActivity"
    ],
    "dataConnectorsDependencies": [
      "Office365"
    ],
    "previewImagesFileNames": [
      "ExchangeOnlineWhite.png",
      "ExchangeOnlineBlack.png"
    ],
    "version": "2.0.0",
    "title": "Exchange Online",
    "templateRelativePath": "ExchangeOnline.json",
    "subtitle": "",
    "provider": "Microsoft"
  },
  {
    "workbookKey": "Office365Workbook",
    "logoFileName": "office365_logo.svg",
    "description": "Gain insights into Office 365 by tracing and analyzing all operations and activities. You can drill down into your SharePoint, OneDrive, and Exchange.\nThis workbook lets you find usage trends across users, files, folders, and mailboxes, making it easier to identify anomalies in your network.",
    "dataTypesDependencies": [
      "OfficeActivity"
    ],
    "dataConnectorsDependencies": [
      "Office365"
    ],
    "previewImagesFileNames": [
      "Office365White1.png",
      "Office365Black1.png",
      "Office365White2.png",
      "Office365Black2.png",
      "Office365White3.png",
      "Office365Black3.png"
    ],
    "version": "2.0.1",
    "title": "Office 365",
    "templateRelativePath": "Office365.json",
    "subtitle": "",
    "provider": "Microsoft"
  },
  {
    "workbookKey": "SharePointAndOneDriveWorkbook",
    "logoFileName": "office365_logo.svg",
    "description": "Gain insights into SharePoint and OneDrive by tracing and analyzing all operations and activities.\nYou can view trends across user operation, find correlations between users and files, and identify interesting information such as user IP addresses.",
    "dataTypesDependencies": [
      "OfficeActivity"
    ],
    "dataConnectorsDependencies": [
      "Office365"
    ],
    "previewImagesFileNames": [
      "SharePointAndOneDriveBlack1.png",
      "SharePointAndOneDriveBlack2.png",
      "SharePointAndOneDriveWhite1.png",
      "SharePointAndOneDriveWhite2.png"
    ],
    "version": "2.0.0",
    "title": "SharePoint & OneDrive",
    "templateRelativePath": "SharePointAndOneDrive.json",
    "subtitle": "",
    "provider": "Microsoft"
  },
  {
    "workbookKey": "QualysVMWorkbook",
    "logoFileName": "qualys_logo.svg",
    "description": "Gain insight into Qualys Vulnerability Management by analyzing, collecting and correlating vulnerability data.\nThis workbook provides visibility into vulnerabilities detected from vulnerability scans",
    "dataTypesDependencies": [
      "QualysHostDetection_CL"
    ],
    "dataConnectorsDependencies": [
      "QualysVulnerabilityManagement"
    ],
    "previewImagesFileNames": [
      "QualysVMWhite.png",
      "QualysVMBlack.png"
    ],
    "version": "1.0.0",
    "title": "Qualys Vulnerability Management",
    "templateRelativePath": "QualysVM.json",
    "subtitle": "",
    "provider": "Qualys"
  },
  {
    "workbookKey": "QualysVMV2Workbook",
    "logoFileName": "qualys_logo.svg",
    "description": "Gain insight into Qualys Vulnerability Management by analyzing, collecting and correlating vulnerability data.\nThis workbook provides visibility into vulnerabilities detected from vulnerability scans",
    "dataTypesDependencies": [
      "QualysHostDetectionV2_CL"
    ],
    "dataConnectorsDependencies": [
      "QualysVulnerabilityManagement"
    ],
    "previewImagesFileNames": [
      "QualysVMWhite.png",
      "QualysVMBlack.png"
    ],
    "version": "1.0.0",
    "title": "Qualys Vulnerability Management",
    "templateRelativePath": "QualysVMv2.json",
    "subtitle": "",
    "provider": "Qualys"
  },
  
  {
    "workbookKey": "MicrosoftDefenderForOffice365",
    "logoFileName": "office365_logo.svg",
    "description": "Gain insights into your Microsoft Defender for Office 365 raw data logs.  This workbook lets you look at trends in email senders, attachments and embedded URL data to find anomalies. You can also search by, sender, recipient, subject, attachment or embedded URL to find where the related messages have been sent.",
    "dataTypesDependencies": [
      "EmailEvents",
      "EmailUrlInfo",
      "EmailAttachmentInfo"
    ],
    "dataConnectorsDependencies": [],
    "previewImagesFileNames": [
      "MDOWhite1.png",
      "MDOBlack1.png",
      "MDOWhite2.png",
      "MDOBlack2.png"
    ],
    "version": "1.0.0",
    "title": "Microsoft Defender For Office 365",
    "templateRelativePath": "MicrosoftDefenderForOffice365.json",
    "subtitle": "",
    "provider": "Microsoft Sentinel Community"
  },
  {
    "workbookKey": "MicrosoftDefenderForEndPoint",
    "logoFileName": "",
    "description": "A wokbook to provide details about Microsoft Defender for Endpoint Advance Hunting to Overview & Analyse data brought through M365 Defender Connector.",
    "dataTypesDependencies": [],
    "dataConnectorsDependencies": [],
    "previewImagesFileNames": [
      "microsoftdefenderforendpointwhite.png",
      "microsoftdefenderforendpointblack.png"
    ],
    "version": "1.0.0",
    "title": "MicrosoftDefenderForEndPoint",
    "templateRelativePath": "MicrosoftDefenderForEndPoint.json",
    "subtitle": "",
    "provider": "Microsoft Sentinel Community"
  },
  {
    "workbookKey": "InsiderRiskManagementWorkbook",
    "logoFileName": "Azure_Sentinel.svg",
    "description": "The Microsoft Insider Risk Management Workbook integrates telemetry from 25+ Microsoft security products to provide actionable insights into insider risk management. Reporting tools provide \u201cGo to Alert\u201d links to provide deeper integration between products and a simplified user experience for exploring alerts. ",
    "dataTypesDependencies": [
      "SigninLogsSigninLogs",
      "AuditLogs",
      "AzureActivity",
      "OfficeActivity",
      "InformationProtectionLogs_CL",
      "SecurityIncident"
    ],
    "dataConnectorsDependencies": [],
    "previewImagesFileNames": [
      "InsiderRiskManagementBlack1.png"
    ],
    "version": "1.0.0",
    "title": "Insider Risk Management",
    "templateRelativePath": "InsiderRiskManagement.json",
    "subtitle": "",
    "provider": "Microsoft"
  },
  {
  "workbookKey": "Fortiweb-workbook",
  "logoFileName": "Azure_Sentinel.svg",
  "description": "This workbook depends on a parser based on a Kusto Function to work as expected [**Fortiweb**](https://aka.ms/sentinel-FortiwebDataConnector-parser) which is deployed with the Microsoft Sentinel Solution.",
  "dataTypesDependencies": [
    "CommonSecurityLog"
  ],
  "dataConnectorsDependencies": [
  "FortinetFortiWeb"
  ],
  "previewImagesFileNames": [],
  "version": "1.0.0",
  "title": "Fortiweb-workbook",
  "templateRelativePath": "Fortiweb-workbook.json",
  "subtitle": "",
  "provider": "Microsoft"
  },
  {
    "workbookKey": "WebSessionEssentialsWorkbook",
    "logoFileName": "",
    "description": "The 'Web Session Essentials' workbook provides real-time insights into activity and potential threats in your network. This workbook is designed for network teams, security architects, analysts, and consultants to monitor, identify and investigate threats on Web servers, Web Proxies and Web Security Gateways assets. This Workbook gives a summary of analysed web traffic and helps with threat analysis and investigating suspicious http traffic.",
    "dataTypesDependencies": [],
    "dataConnectorsDependencies": [],
    "previewImagesFileNames": [
      "WebSessionEssentialsWorkbookWhite.png",
      "WebSessionEssentialsWorkbookBlack.png"
    ],
    "version": "1.0.0",
    "title": "Web Session Essentials Workbook",
    "templateRelativePath": "WebSessionEssentials.json",
    "subtitle": "",
    "provider": "Microsoft"
  },
  {
    "workbookKey": "IslandAdminAuditOverview",
    "logoFileName": "island.svg",
    "description": "This workbook provides a view into the activities of administrators in the Island Management Console.",
    "dataTypesDependencies": [],
    "dataConnectorsDependencies": [],
    "previewImagesFileNames": [
        "IslandEnterpriseBrowserAdminAuditOverview.png"
    ],
    "version": "1.0.0",
    "title": "Island Admin Audit Overview",
    "templateRelativePath": "IslandAdminAuditOverview.json",
    "subtitle": "",
    "provider": "Island"
  },
  {
  "workbookKey": "IslandUserActivityOverview",
  "logoFileName": "island.svg",
  "description": "This workbook provides a view into the activities of users while using the Island Enterprise Browser.",
  "dataTypesDependencies": [],
  "dataConnectorsDependencies": [],
  "previewImagesFileNames": [
      "IslandEnterpriseBrowserUserActivityOverview.png"
  ],
  "version": "1.0.0",
  "title": "Island User Activity Overview",
  "templateRelativePath": "IslandUserActivityOverview.json",
  "subtitle": "",
  "provider": "Island"
  },
  {
        "workbookKey": "BloodHoundEnterpriseAttackPathWorkbook",
        "description": "Gain insights into BloodHound Enterprise attack paths.",
        "dataTypesDependencies": [ "BloodHoundEnterprise" ],
        "dataConnectorsDependencies": [ "BloodHoundEnterprise" ],
        "version": "1.0",
        "title": "BloodHound Enterprise Attack Paths",
        "templateRelativePath": "BloodHoundEnterpriseAttackPath.json",
        "subtitle": "",
        "provider": "SpecterOps"
    },
    {
        "workbookKey": "BloodHoundEnterprisePostureWorkbook",
        "description": "Gain insights into BloodHound Enterprise domain posture.",
        "dataTypesDependencies": [ "BloodHoundEnterprise" ],
        "dataConnectorsDependencies": [ "BloodHoundEnterprise" ],
        "version": "1.0",
        "title": "BloodHound Enterprise Posture",
        "templateRelativePath": "BloodHoundEnterprisePosture.json",
        "subtitle": "",
        "provider": "SpecterOps"
    },
    {
      "workbookKey": "BitSightWorkbook",
      "logoFileName": "BitSight.svg",
      "description": "Gain insights into BitSight data.",
      "dataTypesDependencies": ["Alerts_data_CL", "Breaches_data_CL", "Company_details_CL", "Company_rating_details_CL", "Diligence_historical_statistics_CL", "Diligence_statistics_CL", "Findings_summary_CL", "Findings_data_CL", "Graph_data_CL", "Industrial_statistics_CL", "Observation_statistics_CL"],
      "dataConnectorsDependencies": ["BitSightDatConnector"],
      "previewImagesFileNames": ["BitSightWhite1.png","BitSightBlack1.png"],
      "version": "1.0.0",
      "title": "BitSight",
      "templateRelativePath": "BitSightWorkbook.json",
      "subtitle": "",
      "provider": "BitSight"
    },
    {
        "workbookKey": "VectraXDR",
        "logoFileName": "",
        "description": "This workbook provides visualization of Audit, Detections, Entity Scoring, Lockdown and Health data.",
        "dataTypesDependencies": [
            "Audits_Data_CL",
            "Detections_Data_CL",
            "Entity_Scoring_Data_CL",
            "Lockdown_Data_CL",
            "Health_Data_CL"
        ],
        "dataConnectorsDependencies": [
            "VectraDataConnector"
        ],
        "previewImagesFileNames": [
            "VectraXDRWhite1.png",
            "VectraXDRWhite2.png",
            "VectraXDRWhite3.png",
            "VectraXDRWhite4.png",
            "VectraXDRWhite5.png",
            "VectraXDRBlack1.png",
            "VectraXDRBlack2.png",
            "VectraXDRBlack3.png",
            "VectraXDRBlack4.png",
            "VectraXDRBlack5.png"
        ],
        "version": "1.0.0",
        "title": "Vectra XDR",
        "templateRelativePath": "VectraXDR.json",
        "subtitle": "",
        "provider": "Vectra"
    },
    {
    "workbookKey": "CloudflareWorkbook",
    "logoFileName": "cloudflare.svg",
    "description": "Gain insights into Cloudflare events. You will get visibility on your Cloudflare web traffic, security, reliability.",
    "dataTypesDependencies": [ "Cloudflare_CL" ],
    "dataConnectorsDependencies": [ "CloudflareDataConnector" ],
    "previewImagesFileNames": ["CloudflareOverviewWhite01.png", "CloudflareOverviewWhite02.png", "CloudflareOverviewBlack01.png", "CloudflareOverviewBlack02.png"],
    "version": "1.0",
    "title": "Cloudflare",
    "templateRelativePath": "Cloudflare.json",
    "subtitle": "",
    "provider": "Cloudflare"
  },
  {
      "workbookKey": "CofenseIntelligenceWorkbook",
      "logoFileName": "CofenseTriage.svg",
      "description": "This workbook provides visualization of Cofense Intelligence threat indicators which are ingested in the Microsoft Sentinel Threat intelligence.",
      "dataTypesDependencies": [
          "ThreatIntelligenceIndicator",
          "Malware_Data"
      ],
      "dataConnectorsDependencies": [
          "CofenseIntelligenceDataConnector"
      ],
      "previewImagesFileNames": [
          "CofenseIntelligenceWhite1.png",
          "CofenseIntelligenceBlack1.png"
      ],
      "version": "1.0",
      "title": "CofenseIntelligenceThreatIndicators",
      "templateRelativePath": "CofenseIntelligenceThreatIndicators.json",
      "subtitle": "",
      "provider": "Cofense"
  },
  {
    "workbookKey": "EgressDefendMetricWorkbook",
    "logoFileName": "",
    "description": "A workbook providing insights into Egress Defend.",
    "dataTypesDependencies": ["EgressDefend_CL"],
    "previewImagesFileNames": [ "EgressDefendMetricWorkbookBlack01.png", "EgressDefendMetricWorkbookWhite01.png" ],
    "version": "1.0.0",
    "title": "Egress Defend Insights",
    "templateRelativePath": "DefendMetrics.json",
    "subtitle": "Defend Metrics",
    "provider": "Egress Software Technologies"
  },
  {
    "workbookKey": "SalemDashboard",
    "logoFileName": "salem_logo.svg",
    "description": "Monitor Salem Performance",
    "dataTypesDependencies": [ "SalemAlerts_CL" ],
    "dataConnectorsDependencies": [],
    "previewImagesFileNames": [],
    "version": "1.0.0",
    "title": "Salem Alerts Workbook",
    "templateRelativePath": "SalemDashboard.json",
    "subtitle": "",
    "provider": "SalemCyber"
},
{
<<<<<<< HEAD
    "workbookKey": "MimecastSEGWorkbook",
    "logoFileName": "Mimecast.svg",
    "description": "A workbook providing insights into Mimecast Secure Email Gateway.",
    "dataTypesDependencies": [
        "MimecastDLP_CL",
        "MimecastSIEM_CL"
    ],
    "previewImagesFileNames": [
        "MimecastSEGBlack.png",
        "MimecastSEGWhite.png"
    ],
    "version": "1.0.0",
    "title": "MimecastSEG",
    "templateRelativePath": "MimecastSEGworkbook.json",
    "subtitle": "Mimecast Secure Email Gateway",
=======
    "workbookKey": "MimecastAuditWorkbook",
    "logoFileName": "Mimecast.svg",
    "description": "A workbook providing insights into Mimecast Audit.",
    "dataTypesDependencies": [
        "MimecastAudit_CL"
    ],
    "previewImagesFileNames": [
        "MimecastAuditBlack1.png",
        "MimecastAuditBlack2.png",
        "MimecastAuditWhite1.png",
        "MimecastAuditWhite2.png"
    ],
    "version": "1.0.0",
    "title": "MimecastAudit",
    "templateRelativePath": "MimecastAudit.json",
    "subtitle": "Mimecast Audit",
>>>>>>> ef77d7b6
    "provider": "Mimecast"
},
{
    "workbookKey": "MailGuard365Workbook",
    "logoFileName": "MailGuard365_logo.svg",
    "description": "MailGuard 365 Workbook",
    "dataTypesDependencies": [
      "MailGuard365_Threats_CL"
    ],
    "dataConnectorsDependencies": [
      "MailGuard365"
    ],
    "previewImagesFileNames": [],
    "version": "1.0.0",
    "title": "MailGuard365",
    "templateRelativePath": "MailGuard365Dashboard.json",
    "subtitle": "",
    "provider": "MailGuard 365"
},
{
    "workbookKey": "DataminrPulseAlerts",
    "logoFileName": "DataminrPulse.svg",
    "description": "This Workbook provides insight into the data coming from DataminrPulse.",
    "dataTypesDependencies": ["DataminrPulse_Alerts_CL"],
    "dataConnectorsDependencies": ["DataminrPulseAlerts"],
    "previewImagesFileNames": [ "DataminrPulseAlertsBlack1.png",
        "DataminrPulseAlertsBlack2.png",
        "DataminrPulseAlertsBlack3.png",
        "DataminrPulseAlertsBlack4.png",
        "DataminrPulseAlertsBlack5.png",
        "DataminrPulseAlertsWhite1.png",
        "DataminrPulseAlertsWhite2.png",
        "DataminrPulseAlertsWhite3.png",
        "DataminrPulseAlertsWhite4.png",
        "DataminrPulseAlertsWhite5.png"
    ],
    "version": "1.0.0",
    "title": "Dataminr Pulse Alerts",
    "templateRelativePath": "DataminrPulseAlerts.json",
    "provider": "Dataminr"
}
]<|MERGE_RESOLUTION|>--- conflicted
+++ resolved
@@ -5496,7 +5496,6 @@
     "provider": "SalemCyber"
 },
 {
-<<<<<<< HEAD
     "workbookKey": "MimecastSEGWorkbook",
     "logoFileName": "Mimecast.svg",
     "description": "A workbook providing insights into Mimecast Secure Email Gateway.",
@@ -5512,7 +5511,9 @@
     "title": "MimecastSEG",
     "templateRelativePath": "MimecastSEGworkbook.json",
     "subtitle": "Mimecast Secure Email Gateway",
-=======
+    "provider": "Mimecast"
+},
+{
     "workbookKey": "MimecastAuditWorkbook",
     "logoFileName": "Mimecast.svg",
     "description": "A workbook providing insights into Mimecast Audit.",
@@ -5529,7 +5530,6 @@
     "title": "MimecastAudit",
     "templateRelativePath": "MimecastAudit.json",
     "subtitle": "Mimecast Audit",
->>>>>>> ef77d7b6
     "provider": "Mimecast"
 },
 {

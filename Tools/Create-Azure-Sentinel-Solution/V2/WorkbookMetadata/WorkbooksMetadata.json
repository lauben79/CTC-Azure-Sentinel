--- conflicted
+++ resolved
@@ -4889,7 +4889,6 @@
       "subtitle": "",
       "provider": "Talon Security"
     },
-<<<<<<< HEAD
     {
       "workbookKey": "vCenter",
       "logoFileName": [],
@@ -4903,7 +4902,6 @@
       "subtitle": "",
       "provider": "VMware"
     }
-=======
 	{
     "workbookKey": "SAP-Monitors-AlertsandPerformance",
     "logoFileName": "SAPVMIcon.svg",
@@ -4930,5 +4928,4 @@
     "subtitle": "",
     "provider": "Microsoft"
    }
->>>>>>> ee1e373a
 ]
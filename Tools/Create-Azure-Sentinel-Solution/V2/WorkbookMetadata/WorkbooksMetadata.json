--- conflicted
+++ resolved
@@ -4743,7 +4743,6 @@
   "provider": "Microsoft Sentinel Community"
 },
 {
-<<<<<<< HEAD
   "workbookKey": "DNSSolutionWorkbook",
   "logoFileName": "",
   "description": "This workbook is included as part of DNS domain solution and gives a summary of analysed DNS traffic, helps with threat analysis and investigating suspicious Domains, IPs and DNS traffic analysis. DNS Domain Solution also includes playbooks to periodically summarize the logs thus enhancing user experience and improving data search. For the effective usage of workbook, we highly recommend to enable the summarization playbooks that are provided with this solution.",
@@ -4779,7 +4778,8 @@
   "templateRelativePath": "DNSSolutionWorkbook.json",
   "subtitle": "",
   "provider": "Microsoft"
-=======
+},
+{
   "workbookKey": "MicrosoftExchangeLeastPrivilegewithRBAC-Online",
   "logoFileName": "Azure_Sentinel.svg",
   "description": "This Workbook, dedicated to Exchange Online environments is built to have a simple view of non-standard RBAC delegations on an Exchange Online tenant. This Workbook allow you to go deep dive on custom delegation and roles and also members of each delegation, including the nested level and the group imbrication on your environment.",
@@ -4924,6 +4924,5 @@
   "templateRelativePath": "ibossWebUsage.json",
   "subtitle": "",
   "provider": "iboss"
->>>>>>> 08c4028e
 }
 ]
--- conflicted
+++ resolved
@@ -5443,8 +5443,6 @@
     "provider": "Cloudflare"
   },
   {
-<<<<<<< HEAD
-=======
       "workbookKey": "CofenseIntelligenceWorkbook",
       "logoFileName": "CofenseTriage.svg",
       "description": "This workbook provides visualization of Cofense Intelligence threat indicators which are ingested in the Microsoft Sentinel Threat intelligence.",
@@ -5478,7 +5476,6 @@
     "provider": "Egress Software Technologies"
   },
   {
->>>>>>> dc9dc1e5
     "workbookKey": "SalemDashboard",
     "logoFileName": "salem_logo.svg",
     "description": "Monitor Salem Performance",

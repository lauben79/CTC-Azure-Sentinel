--- conflicted
+++ resolved
@@ -53,10 +53,6 @@
                 defaultValue = $instruction.parameters.name;
                 type         = "securestring";
                 minLength    = 1;
-<<<<<<< HEAD
-            }
-
-=======
             }
 
             $setDefaultValueAndRemoveMinLength = $false
@@ -76,7 +72,6 @@
                 $newParameter.PSObject.Properties.Remove('minLength')
             }
 
->>>>>>> 912f92ee
             $templateParameter | Add-Member -MemberType NoteProperty -Name $instruction.parameters.name -Value $newParameter
         }
         elseif ($instruction.type -eq "OAuthForm") {

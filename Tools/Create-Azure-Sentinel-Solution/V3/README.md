--- conflicted
+++ resolved
@@ -64,22 +64,19 @@
  * Version: Version to be used during package creation. Default version will be 3.0.0. This tool supports package creation for 2.x.x(Template Spec) and 3.x.x(contentPackages). Based on variable 'defaultPackageVersion' and given Version input. If the defaultPackageVersion is 3.0.0 and Data file input version is 2.0.1 then it package generated is of 3.0.0 i.e which ever is higher takes precedence. Here we are also verifying the catalogAPI to check version deployed in PartnerCenter. If 'defaultPackageVersion' is 2.0.0 and data input file version is 2.0.4 but in PartnerCenter catalogAPI version installed is 2.0.2 then package generated is of 2.0.3 i.e it will increment the package version based on catalogAPI.
  * Metadata: Name of metadata file for the Solution, path is to be considered from BasePath.
  * TemplateSpec: Boolean value used to determine whether the package should be generated as a template spec
-<<<<<<< HEAD
- * StaticDataConnectorIds: Optional Array Property: Specify which data connector should be of StaticUI connector kind. If this property is not present then by default it will treat data connector as GenericUI kind. If you want to create a StaticUI data connector then specify the value of "id" property from data connector in this array property.
-eg 1 For single static data connector: 
-  "StaticDataConnectorIds": [ "AzureActivity" ]
-eg 2 For multiple static data connector:  
+ * dependentDomainSolutionIds: (Optional property) If a solution is dependent on other domain solutions then use its solution id. This solutionId is a combination of publisherId.offerId. If there are multiple domain solutions then specify in comma separated values like below.
+  eg: "dependentDomainSolutionIds": [ "azuresentinel.azure-sentinel-solution-paloaltopanos",
+    "azuresentinel.azure-sentinel-solution-squidproxy"]
+  * StaticDataConnectorIds: Optional Array Property: Specify which data connector should be of StaticUI connector kind. If this property is not present then by default it will treat data connector as GenericUI kind. If you want to create a StaticUI data connector then specify the value of "id" property from data connector in this array property.
+  eg 1 For single static data connector: 
+    "StaticDataConnectorIds": [ "AzureActivity" ]
+  eg 2 For multiple static data connector:  
   "StaticDataConnectorIds": [
     "ThreatIntelligenceTaxii",
 		"ThreatIntelligence",
 		"ThreatIntelligenceUploadIndicatorsAPI",
 		"MicrosoftDefenderThreatIntelligence"
   ]
-=======
- * dependentDomainSolutionIds: (Optional property) If a solution is dependent on other domain solutions then use its solution id. This solutionId is a combination of publisherId.offerId. If there are multiple domain solutions then specify in comma separated values like below.
-  eg: "dependentDomainSolutionIds": [ "azuresentinel.azure-sentinel-solution-paloaltopanos",
-    "azuresentinel.azure-sentinel-solution-squidproxy"]
->>>>>>> a8198b63
  */
 {
   "Name": "{SolutionName}",

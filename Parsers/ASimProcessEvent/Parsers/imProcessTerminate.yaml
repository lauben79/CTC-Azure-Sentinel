Parser:
  Title: Process Terminate ASIM parser
  Version: '0.1.2'
  LastUpdated: Feb 23, 2022
Product:
  Name: Source Agnostic
Normalization:
  Schema: ProcessEvent
  Version: '0.1.0'
References:
- Title: ASIM Process Schema
  Link: https://aka.ms/ASimProcessEventDoc
- Title: ASIM
  Link: https://aka.ms/AboutASIM
Description: |
  This ASIM parser supports normalizing process terminate event logs from all supported sources to the ASIM ProcessEvent normalized schema.
ParserName: imProcessTerminate
ParserParams:
  - Name: starttime
    Type: datetime
    Default: datetime(null)
  - Name: endtime
    Type: datetime
    Default: datetime(null)
  - Name: commandline_has_any
    Type: dynamic
    Default: dynamic([])
  - Name: commandline_has_all
    Type: dynamic
    Default: dynamic([])
  - Name: commandline_has_any_ip_prefix
    Type: dynamic
    Default: dynamic([])
  - Name: actingprocess_has_any
    Type: dynamic
    Default: dynamic([])
  - Name: targetprocess_has_any
    Type: dynamic
    Default: dynamic([])
  - Name: parentprocess_has_any
    Type: dynamic
    Default: dynamic([])
  - Name: actorusername
    Type: string
    Default: '*'
  - Name: dvcipaddr_has_any_prefix
    Type: dynamic
    Default: dynamic([])
  - Name: dvcname_has_any
    Type: dynamic
    Default: dynamic([])
  - Name: eventtype
    Type: string
    Default: '*'
ParserQuery: |
  let Generic=(starttime:datetime=datetime(null), endtime:datetime=datetime(null), commandline_has_any:dynamic=dynamic([]), commandline_has_all:dynamic=dynamic([]), commandline_has_any_ip_prefix:dynamic=dynamic([]), actingprocess_has_any:dynamic=dynamic([]), targetprocess_has_any:dynamic=dynamic([]), parentprocess_has_any:dynamic=dynamic([]), actorusername:string='*', dvcipaddr_has_any_prefix:dynamic=dynamic([]), dvcname_has_any:dynamic=dynamic([]), eventtype:string='*'){
  let DisabledParsers=materialize(_GetWatchlist('ASimDisabledParsers') | where SearchKey in ('Any', 'ExcludeimProcessTerminate') | extend SourceSpecificParser=column_ifexists('SourceSpecificParser','') | distinct SourceSpecificParser);
  let imBuiltInDisabled=toscalar('ExcludeimProcessTerminateBuiltIn' in (DisabledParsers) or 'Any' in (DisabledParsers)); 
  
  union isfuzzy=true
    vimProcessEmpty,
    vimProcessTerminateMicrosoftSysmon           (starttime, endtime, commandline_has_any, commandline_has_all, commandline_has_any_ip_prefix, actingprocess_has_any, targetprocess_has_any, parentprocess_has_any, actorusername, dvcipaddr_has_any_prefix, dvcname_has_any, eventtype, (imBuiltInDisabled or('ExcludevimProcessTerminateMicrosoftSysmon'   in (DisabledParsers) ))),
    vimProcessTerminateMicrosoftSecurityEvents        (starttime, endtime, commandline_has_any, commandline_has_all, commandline_has_any_ip_prefix, actingprocess_has_any, targetprocess_has_any, parentprocess_has_any, actorusername, dvcipaddr_has_any_prefix, dvcname_has_any, eventtype, (imBuiltInDisabled or('ExcludevimProcessTerminateMicrosoftSecurityEvents'   in (DisabledParsers) ))),
    vimProcessTerminateMicrosoftWindowsEvents  (starttime, endtime, commandline_has_any, commandline_has_all, commandline_has_any_ip_prefix, actingprocess_has_any, targetprocess_has_any, parentprocess_has_any, actorusername, dvcipaddr_has_any_prefix, dvcname_has_any, eventtype, (imBuiltInDisabled or('ExcludevimProcessTerminateMicrosoftWindowsEvents'   in (DisabledParsers) ))),
    vimProcessTerminateLinuxSysmon            (starttime, endtime, commandline_has_any, commandline_has_all, commandline_has_any_ip_prefix, actingprocess_has_any, targetprocess_has_any, parentprocess_has_any, actorusername, dvcipaddr_has_any_prefix, dvcname_has_any, eventtype, (imBuiltInDisabled or('ExcludevimProcessTerminateLinuxSysmon'   in (DisabledParsers) ))),
    vimProcessTerminateMD4IoT                  (starttime, endtime, commandline_has_any, commandline_has_all, commandline_has_any_ip_prefix, actingprocess_has_any, targetprocess_has_any, parentprocess_has_any, actorusername, dvcipaddr_has_any_prefix, dvcname_has_any, eventtype, (imBuiltInDisabled or('ExcludevimProcessEventMD4IoT'   in (DisabledParsers) )))
  };
  Generic(starttime, endtime, commandline_has_any, commandline_has_all, commandline_has_any_ip_prefix, actingprocess_has_any, targetprocess_has_any, parentprocess_has_any, actorusername, dvcipaddr_has_any_prefix, dvcname_has_any, eventtype)

EquivalentBuiltInParser: _Im_ProcessTerminate
Parsers:
  - _Im_Process_Empty         
  - _Im_ProcessTerminate_MicrosoftSysmon        
  - _Im_ProcessTerminate_MicrosoftSecurityEvents
  - _Im_ProcessTerminate_LinuxSysmon            
  - _Im_ProcessTerminate_MicrosoftWindowsEvents
<<<<<<< HEAD
  - _Im_ProcessTerminate_MD4IoT 
=======
  - _Im_ProcessTerminate_MD4IoT
>>>>>>> 679adef7
<|MERGE_RESOLUTION|>--- conflicted
+++ resolved
@@ -74,8 +74,4 @@
   - _Im_ProcessTerminate_MicrosoftSecurityEvents
   - _Im_ProcessTerminate_LinuxSysmon            
   - _Im_ProcessTerminate_MicrosoftWindowsEvents
-<<<<<<< HEAD
-  - _Im_ProcessTerminate_MD4IoT 
-=======
-  - _Im_ProcessTerminate_MD4IoT
->>>>>>> 679adef7
+  - _Im_ProcessTerminate_MD4IoT
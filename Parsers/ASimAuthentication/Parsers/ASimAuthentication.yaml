--- conflicted
+++ resolved
@@ -38,11 +38,8 @@
     , ASimAuthenticationSshd  (ASimAuthenticationDisabled or ('ExcludeASimAuthenticationSshd' in (DisabledParsers) ))
     , ASimAuthenticationSu  (ASimAuthenticationDisabled or ('ExcludeASimAuthenticationSu' in (DisabledParsers) ))
     , ASimAuthenticationCiscoMeraki  (ASimAuthenticationDisabled or ('ExcludeASimAuthenticationCiscoMeraki' in (DisabledParsers) ))
-<<<<<<< HEAD
+    , ASimAuthenticationCiscoISE  (ASimAuthenticationDisabled or ('ExcludeASimAuthenticationCiscoISE' in (DisabledParsers) ))
     , ASimAuthenticationVectraXDRAudit  (ASimAuthenticationDisabled or ('ExcludeASimAuthenticationVectraXDRAudit' in (DisabledParsers) ))
-=======
-    , ASimAuthenticationCiscoISE  (ASimAuthenticationDisabled or ('ExcludeASimAuthenticationCiscoISE' in (DisabledParsers) ))
->>>>>>> 0b52c3e2
 
 Parsers:
  - vimAuthenticationEmpty
@@ -58,8 +55,5 @@
  - ASimAuthenticationSshd
  - ASimAuthenticationSu
  - ASimAuthenticationCiscoMeraki
-<<<<<<< HEAD
- - ASimAuthenticationVectraXDRAudit
-=======
  - ASimAuthenticationCiscoISE
->>>>>>> 0b52c3e2
+ - ASimAuthenticationVectraXDRAudit
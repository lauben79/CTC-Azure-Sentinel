--- conflicted
+++ resolved
@@ -35,12 +35,9 @@
     , ASimAuthenticationMicrosoftWindowsEvent     (ASimAuthenticationDisabled or ('ExcludeASimAuthenticationMicrosoftWindowsEvent'      in (DisabledParsers) ))
     , ASimAuthenticationMD4IoT  (ASimAuthenticationDisabled or ('ExcludeASimAuthenticationMD4IoT'  in (DisabledParsers) ))
     , ASimAuthenticationPostgreSQL  (ASimAuthenticationDisabled or ('ExcludeASimAuthenticationPostgreSQL'  in (DisabledParsers) ))
-<<<<<<< HEAD
-    , ASimAuthenticationSalesforceSC  (ASimAuthenticationDisabled or ('ExcludeASimAuthenticationSalesforceSC'  in (DisabledParsers) ))
-=======
     , ASimAuthenticationSshd  (ASimAuthenticationDisabled or ('ExcludeASimAuthenticationSshd' in (DisabledParsers) ))
     , ASimAuthenticationSu  (ASimAuthenticationDisabled or ('ExcludeASimAuthenticationSu' in (DisabledParsers) ))
->>>>>>> 619b410c
+    , ASimAuthenticationSalesforceSC  (ASimAuthenticationDisabled or ('ExcludeASimAuthenticationSalesforceSC'  in (DisabledParsers) ))
 
 Parsers:
  - vimAuthenticationEmpty
@@ -52,11 +49,7 @@
  - ASimAuthenticationOktaSSO     
  - ASimAuthenticationM365Defender      
  - ASimAuthenticationMicrosoftWindowsEvent   
-<<<<<<< HEAD
- - ASimAuthenticationMD4IoT
- - ASimAuthenticationSalesforceSC
-=======
  - ASimAuthenticationMD4IoT 
  - ASimAuthenticationSshd
- - ASimAuthenticationSu
->>>>>>> 619b410c
+ - ASimAuthenticationSu 
+ - ASimAuthenticationSalesforceSC
Parser:
  Title: Network Session ASIM filtering parser
  Version: '0.6'
  LastUpdated: Feb 21, 2021
Product:
  Name: Source agnostic
Normalization:
  Schema: NetworkSession
  Version: '0.2.0'
References:
- Title: ASIM NetworkSession Schema
  Link: https://aka.ms/ASimNetworkSessionDoc
- Title: ASIM
  Link: https://aka.ms/AboutASIM
Description: |
  This ASIM parser supports filtering and normalizing Network Session logs from all supported sources to the ASIM Network Session normalized schema.
ParserName: imNetworkSession
EquivalentBuiltInParser: _Im_NetworkSession
Parsers:
  - _Im_NetworkSession_Empty
  - _Im_NetworkSession_Microsoft365Defender
  - _Im_NetworkSession_LinuxSysmon
  - _Im_NetworkSession_MD4IoTAgent
<<<<<<< HEAD
=======
  - _Im_NetworkSession_MD4IoTSensor
>>>>>>> 6fd8ceef
  - _Im_NetworkSession_MicrosoftWindowsEventFirewall     
  - _Im_NetworkSession_ZscalerZIA  
  - _Im_NetworkSession_PaloAltoCEF  
  - _Im_NetworkSession_VMConnection
  - _Im_NetworkSession_AWSVPC
  - _Im_NetworkSession_AzureFirewall
  - _Im_NetworkSession_AzureNSG
  - _Im_NetworkSession_VectraAI  
  - _Im_NetworkSession_CiscoMeraki
  - _Im_NetworkSession_AppGateSDP
  - _Im_NetworkSession_FortinetFortiGate
  - _im_NetworkSession_CorelightZeek
  - _Im_NetworkSession_CheckPointFirewall
  - _Im_NetworkSession_WatchGuardFirewareOS
  - _Im_NetworkSession_CiscoASA
  - _Im_NetworkSession_Native
ParserParams:
  - Name: starttime
    Type: datetime
    Default: datetime(null)
  - Name: endtime
    Type: datetime
    Default: datetime(null)
  - Name: srcipaddr_has_any_prefix
    Type: dynamic
    Default: dynamic([])
  - Name: dstipaddr_has_any_prefix
    Type: dynamic
    Default: dynamic([])
  - Name: ipaddr_has_any_prefix
    Type: dynamic
    Default: dynamic([])
  - Name: dstportnumber
    Type: int
    Default: int(null)
  - Name: hostname_has_any
    Type: dynamic
    Default: dynamic([])
  - Name: dvcaction
    Type: dynamic
    Default: dynamic([])
  - Name: eventresult
    Type: string
    Default: '*'

ParserQuery: |
  let DisabledParsers=materialize(_GetWatchlist('ASimDisabledParsers') | where SearchKey in ('Any', 'ExcludevimNetworkSession') | extend SourceSpecificParser=column_ifexists('SourceSpecificParser','') | distinct SourceSpecificParser | where isnotempty(SourceSpecificParser));
  let ASimBuiltInDisabled=toscalar('ExcludevimNetworkSession' in (DisabledParsers) or 'Any' in (DisabledParsers)); 
  let NetworkSessionsGeneric=(
    starttime:datetime=datetime(null), 
    endtime:datetime=datetime(null),
    srcipaddr_has_any_prefix:dynamic=dynamic([]),
    dstipaddr_has_any_prefix:dynamic=dynamic([]),
    ipaddr_has_any_prefix:dynamic=dynamic([]),
    dstportnumber:int=int(null),
    hostname_has_any:dynamic=dynamic([]), 
    dvcaction:dynamic=dynamic([]),
    eventresult:string='*', 
    disabled:bool=false)
  {
  union isfuzzy=true
    vimNetworkSessionEmpty
    , vimNetworkSessionLinuxSysmon                     (starttime, endtime, srcipaddr_has_any_prefix, dstipaddr_has_any_prefix, ipaddr_has_any_prefix, dstportnumber, hostname_has_any, dvcaction, eventresult, ASimBuiltInDisabled or ('ExcludevimNetworkSessionLinuxSysmon'      in (DisabledParsers) ))
    , vimNetworkSessionMicrosoft365Defender            (starttime, endtime, srcipaddr_has_any_prefix, dstipaddr_has_any_prefix, ipaddr_has_any_prefix, dstportnumber, hostname_has_any, dvcaction, eventresult, ASimBuiltInDisabled or ('ExcludevimNetworkSessionMicrosoft365Defender'      in (DisabledParsers) ))
    , vimNetworkSessionMD4IoTAgent                     (starttime, endtime, srcipaddr_has_any_prefix, dstipaddr_has_any_prefix, ipaddr_has_any_prefix, dstportnumber, hostname_has_any, dvcaction, eventresult, ASimBuiltInDisabled or ('ExcludevimNetworkSessionMD4IoTAgent'      in (DisabledParsers) ))
    , vimNetworkSessionMicrosoftWindowsEventFirewall   (starttime, endtime, srcipaddr_has_any_prefix, dstipaddr_has_any_prefix, ipaddr_has_any_prefix, dstportnumber, hostname_has_any, dvcaction, eventresult, ASimBuiltInDisabled or ('ExcludevimNetworkSessionMicrosoftWindowsEventFirewall'      in (DisabledParsers) ))
    , vimNetworkSessionPaloAltoCEF                     (starttime, endtime, srcipaddr_has_any_prefix, dstipaddr_has_any_prefix, ipaddr_has_any_prefix, dstportnumber, hostname_has_any, dvcaction, eventresult, ASimBuiltInDisabled or ('ExcludevimNetworkSessionPaloAltoCEF'      in (DisabledParsers) ))
    , vimNetworkSessionVMConnection                    (starttime, endtime, srcipaddr_has_any_prefix, dstipaddr_has_any_prefix, ipaddr_has_any_prefix, dstportnumber, hostname_has_any, dvcaction, eventresult, ASimBuiltInDisabled or ('ExcludevimNetworkSessionVMConnection'      in (DisabledParsers) ))
    , vimNetworkSessionAWSVPC                          (starttime, endtime, srcipaddr_has_any_prefix, dstipaddr_has_any_prefix, ipaddr_has_any_prefix, dstportnumber, hostname_has_any, dvcaction, eventresult, ASimBuiltInDisabled or ('ExcludevimNetworkSessionAWSVPC'      in (DisabledParsers) ))
    , vimNetworkSessionAzureFirewall                   (starttime, endtime, srcipaddr_has_any_prefix, dstipaddr_has_any_prefix, ipaddr_has_any_prefix, dstportnumber, hostname_has_any, dvcaction, eventresult, ASimBuiltInDisabled or ('ExcludevimNetworkSessionAzureFirewall'      in (DisabledParsers) ))
    , vimNetworkSessionAzureNSG                        (starttime, endtime, srcipaddr_has_any_prefix, dstipaddr_has_any_prefix, ipaddr_has_any_prefix, dstportnumber, hostname_has_any, dvcaction, eventresult, ASimBuiltInDisabled or ('ExcludevimNetworkSessionAzureNSG'      in (DisabledParsers) ))
    , vimNetworkSessionVectraAI                        (starttime, endtime, srcipaddr_has_any_prefix, dstipaddr_has_any_prefix, ipaddr_has_any_prefix, dstportnumber, hostname_has_any, dvcaction, eventresult, ASimBuiltInDisabled or ('ExcludevimNetworkSessionVectraAI'      in (DisabledParsers) ))
    , vimNetworkSessionCiscoMeraki                     (starttime, endtime, srcipaddr_has_any_prefix, dstipaddr_has_any_prefix, ipaddr_has_any_prefix, dstportnumber, hostname_has_any, dvcaction, eventresult, ASimBuiltInDisabled or ('ExcludevimNetworkSessionCiscoMeraki'      in (DisabledParsers) ))
    , vimNetworkSessionAppGateSDP                      (starttime, endtime, srcipaddr_has_any_prefix, dstipaddr_has_any_prefix, ipaddr_has_any_prefix, dstportnumber, hostname_has_any, dvcaction, eventresult, ASimBuiltInDisabled or ('ExcludevimNetworkSessionAppGateSDP'      in (DisabledParsers) ))
    , vimNetworkSessionFortinetFortiGate               (starttime, endtime, srcipaddr_has_any_prefix, dstipaddr_has_any_prefix, ipaddr_has_any_prefix, dstportnumber, hostname_has_any, dvcaction, eventresult, ASimBuiltInDisabled or ('ExcludevimNetworkSessionFortinetFortiGate'      in (DisabledParsers) ))
    , vimNetworkSessionCorelightZeek                   (starttime, endtime, srcipaddr_has_any_prefix, dstipaddr_has_any_prefix, ipaddr_has_any_prefix, dstportnumber, hostname_has_any, dvcaction, eventresult, ASimBuiltInDisabled or ('ExcludevimNetworkSessionCorelightZeek'      in (DisabledParsers) ))
    , vimNetworkSessionCheckPointFirewall              (starttime, endtime, srcipaddr_has_any_prefix, dstipaddr_has_any_prefix, ipaddr_has_any_prefix, dstportnumber, hostname_has_any, dvcaction, eventresult, ASimBuiltInDisabled or ('ExcludevimNetworkSessionCheckPointFirewall'      in (DisabledParsers) ))
    , vimNetworkSessionWatchGuardFirewareOS            (starttime, endtime, srcipaddr_has_any_prefix, dstipaddr_has_any_prefix, ipaddr_has_any_prefix, dstportnumber, hostname_has_any, dvcaction, eventresult, ASimBuiltInDisabled or ('ExcludevimNetworkSessionWatchGuardFirewareOS'      in (DisabledParsers) ))
    , vimNetworkSessionCiscoASA                        (starttime, endtime, srcipaddr_has_any_prefix, dstipaddr_has_any_prefix, ipaddr_has_any_prefix, dstportnumber, hostname_has_any, dvcaction, eventresult, ASimBuiltInDisabled or ('ExcludevimNetworkSessionCiscoASA'      in (DisabledParsers) ))
    , vimNetworkSessionNative                          (starttime, endtime, srcipaddr_has_any_prefix, dstipaddr_has_any_prefix, ipaddr_has_any_prefix, dstportnumber, hostname_has_any, dvcaction, eventresult, ASimBuiltInDisabled or ('ExcludevimNetworkSessionNative'      in (DisabledParsers) ))
  };
  NetworkSessionsGeneric(starttime=starttime, endtime=endtime, srcipaddr_has_any_prefix=srcipaddr_has_any_prefix, dstipaddr_has_any_prefix=dstipaddr_has_any_prefix, ipaddr_has_any_prefix=ipaddr_has_any_prefix, dstportnumber=dstportnumber, hostname_has_any=hostname_has_any, dvcaction=dvcaction, eventresult=eventresult)<|MERGE_RESOLUTION|>--- conflicted
+++ resolved
@@ -21,10 +21,7 @@
   - _Im_NetworkSession_Microsoft365Defender
   - _Im_NetworkSession_LinuxSysmon
   - _Im_NetworkSession_MD4IoTAgent
-<<<<<<< HEAD
-=======
   - _Im_NetworkSession_MD4IoTSensor
->>>>>>> 6fd8ceef
   - _Im_NetworkSession_MicrosoftWindowsEventFirewall     
   - _Im_NetworkSession_ZscalerZIA  
   - _Im_NetworkSession_PaloAltoCEF  

--- conflicted
+++ resolved
@@ -24,11 +24,8 @@
   - _Im_AuditEvent_CiscoISE
   - _Im_AuditEvent_CiscoMeraki
   - _Im_AuditEvent_BarracudaWAF
-<<<<<<< HEAD
   - _Im_AuditEvent_CrowdStrikeFalconHost
-=======
   - _Im_AuditEvent_VectraXDRAudit
->>>>>>> ce3b29f7
 ParserParams:
   - Name: starttime
     Type: datetime

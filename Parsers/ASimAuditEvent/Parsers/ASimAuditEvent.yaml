Parser:
  Title: Audit event ASIM parser
  Version: '0.1'
  LastUpdated: Dec 13, 2022
Product:
  Name: Source agnostic
Normalization:
  Schema: AuditEvent
  Version: '0.1'
References:
- Title: ASIM Audit Event Schema
  Link: https://aka.ms/ASimAuditEventDoc
- Title: ASIM
  Link: https://aka.ms/AboutASIM

Description: |
  This ASIM parser supports normalizing audit events from all supported sources to the ASIM Audit Event activity normalized schema.
ParserName: ASimAuditEvent
EquivalentBuiltInParser: _ASim_AuditEvent 
Parsers:
  - _Im_AuditEvent_Empty
  - _ASim_AuditEvent_MicrosoftExchangeAdmin365
  - _ASim_AuditEvent_AzureActivity
  - _ASim_AuditEvent_MicrosoftWindowsEvents
<<<<<<< HEAD
  - _ASim_AuditEvent_CiscoISE
=======
  - _ASim_AuditEvent_CiscoMeraki
>>>>>>> b9395be3

ParserParams:
  - Name: pack
    Type: bool
    Default: false

ParserQuery: |
  let DisabledParsers=materialize(_GetWatchlist('ASimDisabledParsers') | where SearchKey in ('Any', 'ExcludeASimAuditEvent') | extend SourceSpecificParser=column_ifexists('SourceSpecificParser','') | distinct SourceSpecificParser);
  let BuiltInDisabled=toscalar('ExcludeASimAuditEventBuiltIn' in (DisabledParsers) or 'Any' in (DisabledParsers)); 
  union isfuzzy=true
    vimAuditEventEmpty, 
    ASimAuditEventMicrosoftExchangeAdmin365  (BuiltInDisabled or ('ExcludeASimAuditEventMicrosoftExchangeAdmin365' in (DisabledParsers))),
    ASimAuditEventMicrosoftWindowsEvents  (BuiltInDisabled or ('ExcludeASimAuditEventMicrosoftWindowsEvents' in (DisabledParsers))),
    ASimAuditEventAzureActivity  (BuiltInDisabled or ('ExcludeASimAuditEventAzureActivity' in (DisabledParsers))),
<<<<<<< HEAD
    ASimAuditEventCiscoISE  (BuiltInDisabled or ('ExcludeASimAuditEventCiscoISE' in (DisabledParsers)))
=======
    ASimAuditEventCiscoMeraki  (BuiltInDisabled or ('ExcludeASimAuditEventCiscoMeraki' in (DisabledParsers)))
>>>>>>> b9395be3
<|MERGE_RESOLUTION|>--- conflicted
+++ resolved
@@ -22,11 +22,8 @@
   - _ASim_AuditEvent_MicrosoftExchangeAdmin365
   - _ASim_AuditEvent_AzureActivity
   - _ASim_AuditEvent_MicrosoftWindowsEvents
-<<<<<<< HEAD
   - _ASim_AuditEvent_CiscoISE
-=======
   - _ASim_AuditEvent_CiscoMeraki
->>>>>>> b9395be3
 
 ParserParams:
   - Name: pack
@@ -41,8 +38,5 @@
     ASimAuditEventMicrosoftExchangeAdmin365  (BuiltInDisabled or ('ExcludeASimAuditEventMicrosoftExchangeAdmin365' in (DisabledParsers))),
     ASimAuditEventMicrosoftWindowsEvents  (BuiltInDisabled or ('ExcludeASimAuditEventMicrosoftWindowsEvents' in (DisabledParsers))),
     ASimAuditEventAzureActivity  (BuiltInDisabled or ('ExcludeASimAuditEventAzureActivity' in (DisabledParsers))),
-<<<<<<< HEAD
-    ASimAuditEventCiscoISE  (BuiltInDisabled or ('ExcludeASimAuditEventCiscoISE' in (DisabledParsers)))
-=======
-    ASimAuditEventCiscoMeraki  (BuiltInDisabled or ('ExcludeASimAuditEventCiscoMeraki' in (DisabledParsers)))
->>>>>>> b9395be3
+    ASimAuditEventCiscoISE  (BuiltInDisabled or ('ExcludeASimAuditEventCiscoISE' in (DisabledParsers))),
+    ASimAuditEventCiscoMeraki  (BuiltInDisabled or ('ExcludeASimAuditEventCiscoMeraki' in (DisabledParsers)))
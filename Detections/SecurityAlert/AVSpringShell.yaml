id: 3b446b66-acec-4cf8-9048-179eed4c81d5
name: AV detections related to SpringShell Vulnerability
description: |
<<<<<<< HEAD
  'As part of content migration, this file is moved to new location. You can find here: https://github.com/Azure/Azure-Sentinel/blob/master/Solutions/MicrosoftDefenderForEndpoint/Analytic%20Rules/AVSpringShell.yaml'
=======
  'This query looks for Microsoft Defender AV detections related to SpringShell Vulnerability. In Microsoft Sentinel the SecurityAlerts table includes only the Device Name of the affected device, 
   this query joins the DeviceInfo table to clearly connect other information such as Device group, ip, logged on users etc. This would allow the Microsoft Sentinel analyst to have more context related to the alert, if available.
   Reference: https://www.microsoft.com/security/blog/2022/04/04/springshell-rce-vulnerability-guidance-for-protecting-against-and-detecting-cve-2022-22965/'
severity: High
requiredDataConnectors:
  - connectorId: MicrosoftThreatProtection
    dataTypes:
      - SecurityAlert
queryFrequency: 1d
queryPeriod: 1d
triggerOperator: gt
triggerThreshold: 0
tactics:
  - InitialAccess
relevantTechniques:
  - T1190
tags:
  - CVE-2022-22965
  - SpringShell 
  - Spring4Shell
query: |
  let SpringShell_threats = dynamic(["Trojan:Python/SpringShellExpl", "Exploit:Python/SpringShell", "Backdoor:PHP/Remoteshell.V", "SpringShell"]);
  DeviceInfo
  | extend DeviceName = tolower(DeviceName)
  | join kind=inner ( SecurityAlert
  | where ProviderName == "MDATP"
  | extend ThreatName = tostring(parse_json(ExtendedProperties).ThreatName)
  | extend ThreatFamilyName = tostring(parse_json(ExtendedProperties).ThreatFamilyName)
  | where ThreatName in~ (SpringShell_threats) or ThreatFamilyName in~ (SpringShell_threats)
  | extend CompromisedEntity = tolower(CompromisedEntity)
  ) on $left.DeviceName == $right.CompromisedEntity
  | summarize by DisplayName, ThreatName, ThreatFamilyName, PublicIP, AlertSeverity, Description, tostring(LoggedOnUsers), DeviceId, TenantId , bin(TimeGenerated, 1d), CompromisedEntity, tostring(LoggedOnUsers), ProductName, Entities
entityMappings:
  - entityType: Host
    fieldMappings:
      - identifier: FullName
        columnName: CompromisedEntity
  - entityType: IP
    fieldMappings:
      - identifier: Address
        columnName: PublicIP
version: 1.0.1
kind: Scheduled
>>>>>>> 8c51ecba
<|MERGE_RESOLUTION|>--- conflicted
+++ resolved
@@ -1,50 +1,4 @@
 id: 3b446b66-acec-4cf8-9048-179eed4c81d5
 name: AV detections related to SpringShell Vulnerability
 description: |
-<<<<<<< HEAD
-  'As part of content migration, this file is moved to new location. You can find here: https://github.com/Azure/Azure-Sentinel/blob/master/Solutions/MicrosoftDefenderForEndpoint/Analytic%20Rules/AVSpringShell.yaml'
-=======
-  'This query looks for Microsoft Defender AV detections related to SpringShell Vulnerability. In Microsoft Sentinel the SecurityAlerts table includes only the Device Name of the affected device, 
-   this query joins the DeviceInfo table to clearly connect other information such as Device group, ip, logged on users etc. This would allow the Microsoft Sentinel analyst to have more context related to the alert, if available.
-   Reference: https://www.microsoft.com/security/blog/2022/04/04/springshell-rce-vulnerability-guidance-for-protecting-against-and-detecting-cve-2022-22965/'
-severity: High
-requiredDataConnectors:
-  - connectorId: MicrosoftThreatProtection
-    dataTypes:
-      - SecurityAlert
-queryFrequency: 1d
-queryPeriod: 1d
-triggerOperator: gt
-triggerThreshold: 0
-tactics:
-  - InitialAccess
-relevantTechniques:
-  - T1190
-tags:
-  - CVE-2022-22965
-  - SpringShell 
-  - Spring4Shell
-query: |
-  let SpringShell_threats = dynamic(["Trojan:Python/SpringShellExpl", "Exploit:Python/SpringShell", "Backdoor:PHP/Remoteshell.V", "SpringShell"]);
-  DeviceInfo
-  | extend DeviceName = tolower(DeviceName)
-  | join kind=inner ( SecurityAlert
-  | where ProviderName == "MDATP"
-  | extend ThreatName = tostring(parse_json(ExtendedProperties).ThreatName)
-  | extend ThreatFamilyName = tostring(parse_json(ExtendedProperties).ThreatFamilyName)
-  | where ThreatName in~ (SpringShell_threats) or ThreatFamilyName in~ (SpringShell_threats)
-  | extend CompromisedEntity = tolower(CompromisedEntity)
-  ) on $left.DeviceName == $right.CompromisedEntity
-  | summarize by DisplayName, ThreatName, ThreatFamilyName, PublicIP, AlertSeverity, Description, tostring(LoggedOnUsers), DeviceId, TenantId , bin(TimeGenerated, 1d), CompromisedEntity, tostring(LoggedOnUsers), ProductName, Entities
-entityMappings:
-  - entityType: Host
-    fieldMappings:
-      - identifier: FullName
-        columnName: CompromisedEntity
-  - entityType: IP
-    fieldMappings:
-      - identifier: Address
-        columnName: PublicIP
-version: 1.0.1
-kind: Scheduled
->>>>>>> 8c51ecba
+  'As part of content migration, this file is moved to new location. You can find here: https://github.com/Azure/Azure-Sentinel/blob/master/Solutions/MicrosoftDefenderForEndpoint/Analytic%20Rules/AVSpringShell.yaml'